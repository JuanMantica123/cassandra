--- conflicted
+++ resolved
@@ -90,15 +90,10 @@
         maxAge = CompactionTask.getMaxDataAge(nonExpiredSSTables);
         sstableWriter = SSTableRewriter.construct(cfs, txn, keepOriginals, maxAge);
         minRepairedAt = CompactionTask.getMinRepairedAt(nonExpiredSSTables);
-<<<<<<< HEAD
         pendingRepair = CompactionTask.getPendingRepair(nonExpiredSSTables);
-        locations = cfs.getDirectories().getWriteableLocations();
-        diskBoundaries = StorageService.getDiskBoundaries(cfs);
-=======
         DiskBoundaries db = cfs.getDiskBoundaries();
         diskBoundaries = db.positions;
         locations = db.directories;
->>>>>>> 14e46e46
         locationIndex = -1;
     }
 

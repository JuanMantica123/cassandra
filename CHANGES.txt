--- conflicted
+++ resolved
@@ -55,21 +55,6 @@
 Merged from 2.0:
  * Use LOCAL_QUORUM for data reads at LOCAL_SERIAL (CASSANDRA-6939)
  * Log a warning for large batches (CASSANDRA-6487)
-<<<<<<< HEAD
-=======
- * Queries on compact tables can return more rows that requested (CASSANDRA-7052)
- * USING TIMESTAMP for batches does not work (CASSANDRA-7053)
- * Fix performance regression from CASSANDRA-5614 (CASSANDRA-6949)
- * Merge groupable mutations in TriggerExecutor#execute() (CASSANDRA-7047)
-Merged from 1.2:
- * Fix batchlog to account for CF truncation records (CASSANDRA-6999)
- * Fix CQLSH parsing of functions and BLOB literals (CASSANDRA-7018)
- * Require nodetool rebuild_index to specify index names (CASSANDRA-7038)
- * Ensure that batchlog and hint timeouts do not produce hints (CASSANDRA-7058)
-
-
-2.0.7
->>>>>>> c1eb74ce
  * Put nodes in hibernate when join_ring is false (CASSANDRA-6961)
  * Avoid early loading of non-system keyspaces before compaction-leftovers 
    cleanup at startup (CASSANDRA-6913)
@@ -126,6 +111,7 @@
  * USING TIMESTAMP for batches does not work (CASSANDRA-7053)
  * Fix performance regression from CASSANDRA-5614 (CASSANDRA-6949)
  * Ensure that batchlog and hint timeouts do not produce hints (CASSANDRA-7058)
+ * Merge groupable mutations in TriggerExecutor#execute() (CASSANDRA-7047)
 Merged from 1.2:
  * Add UNLOGGED, COUNTER options to BATCH documentation (CASSANDRA-6816)
  * add extra SSL cipher suites (CASSANDRA-6613)

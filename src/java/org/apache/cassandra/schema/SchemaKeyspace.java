--- conflicted
+++ resolved
@@ -267,39 +267,6 @@
         makeCreateKeyspaceMutation(schema, timestamp + 1).apply();
     }
 
-<<<<<<< HEAD
-    public static List<KeyspaceMetadata> readSchemaFromSystemTables()
-    {
-        ReadCommand cmd = getReadCommandForTableSchema(KEYSPACES);
-        try (ReadExecutionController executionController = cmd.executionController();
-             PartitionIterator schema = cmd.executeInternal(executionController))
-        {
-            List<KeyspaceMetadata> keyspaces = new ArrayList<>();
-
-            while (schema.hasNext())
-            {
-                try (RowIterator partition = schema.next())
-                {
-                    if (isSystemKeyspaceSchemaPartition(partition.partitionKey()))
-                        continue;
-
-                    DecoratedKey key = partition.partitionKey();
-
-                    readSchemaPartitionForKeyspaceAndApply(TYPES, key,
-                        types -> readSchemaPartitionForKeyspaceAndApply(TABLES, key,
-                        tables -> readSchemaPartitionForKeyspaceAndApply(VIEWS, key,
-                        views -> readSchemaPartitionForKeyspaceAndApply(FUNCTIONS, key,
-                        functions -> readSchemaPartitionForKeyspaceAndApply(AGGREGATES, key,
-                        aggregates -> keyspaces.add(createKeyspaceFromSchemaPartitions(partition, tables, views, types, functions, aggregates))))))
-                    );
-                }
-            }
-            return keyspaces;
-        }
-    }
-
-=======
->>>>>>> 340df43f
     public static void truncate()
     {
         ALL.forEach(table -> getSchemaCFS(table).truncateBlocking());

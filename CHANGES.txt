<<<<<<< HEAD
2.0.2
 * Fix FileCacheService regressions (CASSANDRA-6149)
 * Never return WriteTimeout for CL.ANY (CASSANDRA-6032)
 * Fix race conditions in bulk loader (CASSANDRA-6129)
 * Add configurable metrics reporting (CASSANDRA-4430)
 * drop queries exceeding a configurable number of tombstones (CASSANDRA-6117)
 * Track and persist sstable read activity (CASSANDRA-5515)
 * Fixes for speculative retry (CASSANDRA-5932)
 * Improve memory usage of metadata min/max column names (CASSANDRA-6077)
 * Fix thrift validation refusing row markers on CQL3 tables (CASSANDRA-6081)
 * Fix insertion of collections with CAS (CASSANDRA-6069)
 * Correctly send metadata on SELECT COUNT (CASSANDRA-6080)
 * Track clients' remote addresses in ClientState (CASSANDRA-6070)
 * Create snapshot dir if it does not exist when migrating
   leveled manifest (CASSANDRA-6093)
 * make sequential nodetool repair the default (CASSANDRA-5950)
 * Add more hooks for compaction strategy implementations (CASSANDRA-6111)
 * Fix potential NPE on composite 2ndary indexes (CASSANDRA-6098)
 * Delete can potentially be skipped in batch (CASSANDRA-6115)
 * Allow alter keyspace on system_traces (CASSANDRA-6016)
 * Disallow empty column names in cql (CASSANDRA-6136)
 * Use Java7 file-handling APIs and fix file moving on Windows (CASSANDRA-5383)
 * Save compaction history to system keyspace (CASSANDRA-5078)
 * Fix NPE if StorageService.getOperationMode() is executed before full startup (CASSANDRA-6166)
Merged from 1.2:
=======
1.2.12
 * Add ability to list specific KS/CF combinations in nodetool cfstats (CASSANDRA-4191)

1.2.11
>>>>>>> 8dcdce4e
 * Limit CQL prepared statement cache by size instead of count (CASSANDRA-6107)
 * Tracing should log write failure rather than raw exceptions (CASSANDRA-6133)
 * lock access to TM.endpointToHostIdMap (CASSANDRA-6103)
 * Allow estimated memtable size to exceed slab allocator size (CASSANDRA-6078)
 * Start MeteredFlusher earlier to prevent OOM during CL replay (CASSANDRA-6087)
 * Avoid sending Truncate command to fat clients (CASSANDRA-6088)
 * Allow cache-keys-to-save to be set at runtime (CASSANDRA-5980)
 * Allow where clause conditions to be in parenthesis (CASSANDRA-6037)
 * Do not open non-ssl storage port if encryption option is all (CASSANDRA-3916)
 * Move batchlog replay to its own executor (CASSANDRA-6079)
 * Add tombstone debug threshold and histogram (CASSANDRA-6042, 6057)
 * Enable tcp keepalive on incoming connections (CASSANDRA-4053)
 * Fix fat client schema pull NPE (CASSANDRA-6089)
 * Fix memtable flushing for indexed tables (CASSANDRA-6112)
 * Fix skipping columns with multiple slices (CASSANDRA-6119)
 * Expose connected thrift + native client counts (CASSANDRA-5084)
 * Optimize auth setup (CASSANDRA-6122)
 * Trace index selection (CASSANDRA-6001)
 * Update sstablesPerReadHistogram to use biased sampling (CASSANDRA-6164)
 * Log UnknownColumnfamilyException when closing socket (CASSANDRA-5725)
 * Properly error out on CREATE INDEX for counters table (CASSANDRA-6160)
 * Handle JMX notification failure for repair (CASSANDRA-6097)
 * (Hadoop) Fetch no more than 128 splits in parallel (CASSANDRA-6169)
 * stress: add username/password authentication support (CASSANDRA-6068)
 * Fix indexed queries with row cache enabled on parent table (CASSANDRA-5732)
 * Fix compaction race during columnfamily drop (CASSANDRA-5957)
 * Fix validation of empty column names for compact tables (CASSANDRA-6152)
 * Skip replaying mutations that pass CRC but fail to deserialize (CASSANDRA-6183)


2.0.1
 * Fix bug that could allow reading deleted data temporarily (CASSANDRA-6025)
 * Improve memory use defaults (CASSANDRA-5069)
 * Make ThriftServer more easlly extensible (CASSANDRA-6058)
 * Remove Hadoop dependency from ITransportFactory (CASSANDRA-6062)
 * add file_cache_size_in_mb setting (CASSANDRA-5661)
 * Improve error message when yaml contains invalid properties (CASSANDRA-5958)
 * Improve leveled compaction's ability to find non-overlapping L0 compactions
   to work on concurrently (CASSANDRA-5921)
 * Notify indexer of columns shadowed by range tombstones (CASSANDRA-5614)
 * Log Merkle tree stats (CASSANDRA-2698)
 * Switch from crc32 to adler32 for compressed sstable checksums (CASSANDRA-5862)
 * Improve offheap memcpy performance (CASSANDRA-5884)
 * Use a range aware scanner for cleanup (CASSANDRA-2524)
 * Cleanup doesn't need to inspect sstables that contain only local data
   (CASSANDRA-5722)
 * Add ability for CQL3 to list partition keys (CASSANDRA-4536)
 * Improve native protocol serialization (CASSANDRA-5664)
 * Upgrade Thrift to 0.9.1 (CASSANDRA-5923)
 * Require superuser status for adding triggers (CASSANDRA-5963)
 * Make standalone scrubber handle old and new style leveled manifest
   (CASSANDRA-6005)
 * Fix paxos bugs (CASSANDRA-6012, 6013, 6023)
 * Fix paged ranges with multiple replicas (CASSANDRA-6004)
 * Fix potential AssertionError during tracing (CASSANDRA-6041)
 * Fix NPE in sstablesplit (CASSANDRA-6027)
 * Migrate pre-2.0 key/value/column aliases to system.schema_columns
   (CASSANDRA-6009)
 * Paging filter empty rows too agressively (CASSANDRA-6040)
 * Support variadic parameters for IN clauses (CASSANDRA-4210)
 * cqlsh: return the result of CAS writes (CASSANDRA-5796)
 * Fix validation of IN clauses with 2ndary indexes (CASSANDRA-6050)
 * Support named bind variables in CQL (CASSANDRA-6033)
Merged from 1.2:
 * Allow cache-keys-to-save to be set at runtime (CASSANDRA-5980)
 * Avoid second-guessing out-of-space state (CASSANDRA-5605)
 * Tuning knobs for dealing with large blobs and many CFs (CASSANDRA-5982)
 * (Hadoop) Fix CQLRW for thrift tables (CASSANDRA-6002)
 * Fix possible divide-by-zero in HHOM (CASSANDRA-5990)
 * Allow local batchlog writes for CL.ANY (CASSANDRA-5967)
 * Upgrade metrics-core to version 2.2.0 (CASSANDRA-5947)
 * Add snitch, schema version, cluster, partitioner to JMX (CASSANDRA-5881)
 * Fix CqlRecordWriter with composite keys (CASSANDRA-5949)
 * Add snitch, schema version, cluster, partitioner to JMX (CASSANDRA-5881)
 * Allow disabling SlabAllocator (CASSANDRA-5935)
 * Make user-defined compaction JMX blocking (CASSANDRA-4952)
 * Fix streaming does not transfer wrapped range (CASSANDRA-5948)
 * Fix loading index summary containing empty key (CASSANDRA-5965)
 * Correctly handle limits in CompositesSearcher (CASSANDRA-5975)
 * Pig: handle CQL collections (CASSANDRA-5867)
 * Pass the updated cf to the PRSI index() method (CASSANDRA-5999)
 * Allow empty CQL3 batches (as no-op) (CASSANDRA-5994)
 * Support null in CQL3 functions (CASSANDRA-5910)
 * Replace the deprecated MapMaker with CacheLoader (CASSANDRA-6007)
 * Add SSTableDeletingNotification to DataTracker (CASSANDRA-6010)
 * Fix snapshots in use get deleted during snapshot repair (CASSANDRA-6011)
 * Move hints and exception count to o.a.c.metrics (CASSANDRA-6017)
 * Fix memory leak in snapshot repair (CASSANDRA-6047)
 * Fix sstable2sjon for CQL3 tables (CASSANDRA-5852)


2.0.0
 * Fix thrift validation when inserting into CQL3 tables (CASSANDRA-5138)
 * Fix periodic memtable flushing behavior with clean memtables (CASSANDRA-5931)
 * Fix dateOf() function for pre-2.0 timestamp columns (CASSANDRA-5928)
 * Fix SSTable unintentionally loads BF when opened for batch (CASSANDRA-5938)
 * Add stream session progress to JMX (CASSANDRA-4757)
 * Fix NPE during CAS operation (CASSANDRA-5925)
Merged from 1.2:
 * Fix getBloomFilterDiskSpaceUsed for AlwaysPresentFilter (CASSANDRA-5900)
 * Don't announce schema version until we've loaded the changes locally
   (CASSANDRA-5904)
 * Fix to support off heap bloom filters size greater than 2 GB (CASSANDRA-5903)
 * Properly handle parsing huge map and set literals (CASSANDRA-5893)


2.0.0-rc2
 * enable vnodes by default (CASSANDRA-5869)
 * fix CAS contention timeout (CASSANDRA-5830)
 * fix HsHa to respect max frame size (CASSANDRA-4573)
 * Fix (some) 2i on composite components omissions (CASSANDRA-5851)
 * cqlsh: add DESCRIBE FULL SCHEMA variant (CASSANDRA-5880)
Merged from 1.2:
 * Correctly validate sparse composite cells in scrub (CASSANDRA-5855)
 * Add KeyCacheHitRate metric to CF metrics (CASSANDRA-5868)
 * cqlsh: add support for multiline comments (CASSANDRA-5798)
 * Handle CQL3 SELECT duplicate IN restrictions on clustering columns
   (CASSANDRA-5856)


2.0.0-rc1
 * improve DecimalSerializer performance (CASSANDRA-5837)
 * fix potential spurious wakeup in AsyncOneResponse (CASSANDRA-5690)
 * fix schema-related trigger issues (CASSANDRA-5774)
 * Better validation when accessing CQL3 table from thrift (CASSANDRA-5138)
 * Fix assertion error during repair (CASSANDRA-5801)
 * Fix range tombstone bug (CASSANDRA-5805)
 * DC-local CAS (CASSANDRA-5797)
 * Add a native_protocol_version column to the system.local table (CASSANRDA-5819)
 * Use index_interval from cassandra.yaml when upgraded (CASSANDRA-5822)
 * Fix buffer underflow on socket close (CASSANDRA-5792)
Merged from 1.2:
 * Fix reading DeletionTime from 1.1-format sstables (CASSANDRA-5814)
 * cqlsh: add collections support to COPY (CASSANDRA-5698)
 * retry important messages for any IOException (CASSANDRA-5804)
 * Allow empty IN relations in SELECT/UPDATE/DELETE statements (CASSANDRA-5626)
 * cqlsh: fix crashing on Windows due to libedit detection (CASSANDRA-5812)
 * fix bulk-loading compressed sstables (CASSANDRA-5820)
 * (Hadoop) fix quoting in CqlPagingRecordReader and CqlRecordWriter 
   (CASSANDRA-5824)
 * update default LCS sstable size to 160MB (CASSANDRA-5727)
 * Allow compacting 2Is via nodetool (CASSANDRA-5670)
 * Hex-encode non-String keys in OPP (CASSANDRA-5793)
 * nodetool history logging (CASSANDRA-5823)
 * (Hadoop) fix support for Thrift tables in CqlPagingRecordReader 
   (CASSANDRA-5752)
 * add "all time blocked" to StatusLogger output (CASSANDRA-5825)
 * Future-proof inter-major-version schema migrations (CASSANDRA-5845)
 * (Hadoop) add CqlPagingRecordReader support for ReversedType in Thrift table
   (CASSANDRA-5718)
 * Add -no-snapshot option to scrub (CASSANDRA-5891)
 * Fix to support off heap bloom filters size greater than 2 GB (CASSANDRA-5903)
 * Properly handle parsing huge map and set literals (CASSANDRA-5893)
 * Fix LCS L0 compaction may overlap in L1 (CASSANDRA-5907)
 * New sstablesplit tool to split large sstables offline (CASSANDRA-4766)
 * Fix potential deadlock in native protocol server (CASSANDRA-5926)
 * Disallow incompatible type change in CQL3 (CASSANDRA-5882)
Merged from 1.1:
 * Correctly validate sparse composite cells in scrub (CASSANDRA-5855)


2.0.0-beta2
 * Replace countPendingHints with Hints Created metric (CASSANDRA-5746)
 * Allow nodetool with no args, and with help to run without a server (CASSANDRA-5734)
 * Cleanup AbstractType/TypeSerializer classes (CASSANDRA-5744)
 * Remove unimplemented cli option schema-mwt (CASSANDRA-5754)
 * Support range tombstones in thrift (CASSANDRA-5435)
 * Normalize table-manipulating CQL3 statements' class names (CASSANDRA-5759)
 * cqlsh: add missing table options to DESCRIBE output (CASSANDRA-5749)
 * Fix assertion error during repair (CASSANDRA-5757)
 * Fix bulkloader (CASSANDRA-5542)
 * Add LZ4 compression to the native protocol (CASSANDRA-5765)
 * Fix bugs in the native protocol v2 (CASSANDRA-5770)
 * CAS on 'primary key only' table (CASSANDRA-5715)
 * Support streaming SSTables of old versions (CASSANDRA-5772)
 * Always respect protocol version in native protocol (CASSANDRA-5778)
 * Fix ConcurrentModificationException during streaming (CASSANDRA-5782)
 * Update deletion timestamp in Commit#updatesWithPaxosTime (CASSANDRA-5787)
 * Thrift cas() method crashes if input columns are not sorted (CASSANDRA-5786)
 * Order columns names correctly when querying for CAS (CASSANDRA-5788)
 * Fix streaming retry (CASSANDRA-5775)
Merged from 1.2:
 * if no seeds can be a reached a node won't start in a ring by itself (CASSANDRA-5768)
 * add cassandra.unsafesystem property (CASSANDRA-5704)
 * (Hadoop) quote identifiers in CqlPagingRecordReader (CASSANDRA-5763)
 * Add replace_node functionality for vnodes (CASSANDRA-5337)
 * Add timeout events to query traces (CASSANDRA-5520)
 * Fix serialization of the LEFT gossip value (CASSANDRA-5696)
 * Expose native protocol server status in nodetool info (CASSANDRA-5735)
 * Fix pathetic performance of range tombstones (CASSANDRA-5677)
 * Fix querying with an empty (impossible) range (CASSANDRA-5573)
 * cqlsh: handle CUSTOM 2i in DESCRIBE output (CASSANDRA-5760)
 * Fix minor bug in Range.intersects(Bound) (CASSANDRA-5771)
 * cqlsh: handle disabled compression in DESCRIBE output (CASSANDRA-5766)
 * Ensure all UP events are notified on the native protocol (CASSANDRA-5769)
 * Fix formatting of sstable2json with multiple -k arguments (CASSANDRA-5781)
 * Don't rely on row marker for queries in general to hide lost markers
   after TTL expires (CASSANDRA-5762)
 * Sort nodetool help output (CASSANDRA-5776)
 * Fix column expiring during 2 phases compaction (CASSANDRA-5799)
 * now() is being rejected in INSERTs when inside collections (CASSANDRA-5795)


2.0.0-beta1
 * Removed on-heap row cache (CASSANDRA-5348)
 * use nanotime consistently for node-local timeouts (CASSANDRA-5581)
 * Avoid unnecessary second pass on name-based queries (CASSANDRA-5577)
 * Experimental triggers (CASSANDRA-1311)
 * JEMalloc support for off-heap allocation (CASSANDRA-3997)
 * Single-pass compaction (CASSANDRA-4180)
 * Removed token range bisection (CASSANDRA-5518)
 * Removed compatibility with pre-1.2.5 sstables and network messages
   (CASSANDRA-5511)
 * removed PBSPredictor (CASSANDRA-5455)
 * CAS support (CASSANDRA-5062, 5441, 5442, 5443, 5619, 5667)
 * Leveled compaction performs size-tiered compactions in L0 
   (CASSANDRA-5371, 5439)
 * Add yaml network topology snitch for mixed ec2/other envs (CASSANDRA-5339)
 * Log when a node is down longer than the hint window (CASSANDRA-4554)
 * Optimize tombstone creation for ExpiringColumns (CASSANDRA-4917)
 * Improve LeveledScanner work estimation (CASSANDRA-5250, 5407)
 * Replace compaction lock with runWithCompactionsDisabled (CASSANDRA-3430)
 * Change Message IDs to ints (CASSANDRA-5307)
 * Move sstable level information into the Stats component, removing the
   need for a separate Manifest file (CASSANDRA-4872)
 * avoid serializing to byte[] on commitlog append (CASSANDRA-5199)
 * make index_interval configurable per columnfamily (CASSANDRA-3961, CASSANDRA-5650)
 * add default_time_to_live (CASSANDRA-3974)
 * add memtable_flush_period_in_ms (CASSANDRA-4237)
 * replace supercolumns internally by composites (CASSANDRA-3237, 5123)
 * upgrade thrift to 0.9.0 (CASSANDRA-3719)
 * drop unnecessary keyspace parameter from user-defined compaction API 
   (CASSANDRA-5139)
 * more robust solution to incomplete compactions + counters (CASSANDRA-5151)
 * Change order of directory searching for c*.in.sh (CASSANDRA-3983)
 * Add tool to reset SSTable compaction level for LCS (CASSANDRA-5271)
 * Allow custom configuration loader (CASSANDRA-5045)
 * Remove memory emergency pressure valve logic (CASSANDRA-3534)
 * Reduce request latency with eager retry (CASSANDRA-4705)
 * cqlsh: Remove ASSUME command (CASSANDRA-5331)
 * Rebuild BF when loading sstables if bloom_filter_fp_chance
   has changed since compaction (CASSANDRA-5015)
 * remove row-level bloom filters (CASSANDRA-4885)
 * Change Kernel Page Cache skipping into row preheating (disabled by default)
   (CASSANDRA-4937)
 * Improve repair by deciding on a gcBefore before sending
   out TreeRequests (CASSANDRA-4932)
 * Add an official way to disable compactions (CASSANDRA-5074)
 * Reenable ALTER TABLE DROP with new semantics (CASSANDRA-3919)
 * Add binary protocol versioning (CASSANDRA-5436)
 * Swap THshaServer for TThreadedSelectorServer (CASSANDRA-5530)
 * Add alias support to SELECT statement (CASSANDRA-5075)
 * Don't create empty RowMutations in CommitLogReplayer (CASSANDRA-5541)
 * Use range tombstones when dropping cfs/columns from schema (CASSANDRA-5579)
 * cqlsh: drop CQL2/CQL3-beta support (CASSANDRA-5585)
 * Track max/min column names in sstables to be able to optimize slice
   queries (CASSANDRA-5514, CASSANDRA-5595, CASSANDRA-5600)
 * Binary protocol: allow batching already prepared statements (CASSANDRA-4693)
 * Allow preparing timestamp, ttl and limit in CQL3 queries (CASSANDRA-4450)
 * Support native link w/o JNA in Java7 (CASSANDRA-3734)
 * Use SASL authentication in binary protocol v2 (CASSANDRA-5545)
 * Replace Thrift HsHa with LMAX Disruptor based implementation (CASSANDRA-5582)
 * cqlsh: Add row count to SELECT output (CASSANDRA-5636)
 * Include a timestamp with all read commands to determine column expiration
   (CASSANDRA-5149)
 * Streaming 2.0 (CASSANDRA-5286, 5699)
 * Conditional create/drop ks/table/index statements in CQL3 (CASSANDRA-2737)
 * more pre-table creation property validation (CASSANDRA-5693)
 * Redesign repair messages (CASSANDRA-5426)
 * Fix ALTER RENAME post-5125 (CASSANDRA-5702)
 * Disallow renaming a 2ndary indexed column (CASSANDRA-5705)
 * Rename Table to Keyspace (CASSANDRA-5613)
 * Ensure changing column_index_size_in_kb on different nodes don't corrupt the
   sstable (CASSANDRA-5454)
 * Move resultset type information into prepare, not execute (CASSANDRA-5649)
 * Auto paging in binary protocol (CASSANDRA-4415, 5714)
 * Don't tie client side use of AbstractType to JDBC (CASSANDRA-4495)
 * Adds new TimestampType to replace DateType (CASSANDRA-5723, CASSANDRA-5729)
Merged from 1.2:
 * make starting native protocol server idempotent (CASSANDRA-5728)
 * Fix loading key cache when a saved entry is no longer valid (CASSANDRA-5706)
 * Fix serialization of the LEFT gossip value (CASSANDRA-5696)
 * cqlsh: Don't show 'null' in place of empty values (CASSANDRA-5675)
 * Race condition in detecting version on a mixed 1.1/1.2 cluster
   (CASSANDRA-5692)
 * Fix skipping range tombstones with reverse queries (CASSANDRA-5712)
 * Expire entries out of ThriftSessionManager (CASSANRDA-5719)
 * Don't keep ancestor information in memory (CASSANDRA-5342)
 * cqlsh: fix handling of semicolons inside BATCH queries (CASSANDRA-5697)


1.2.6
 * Fix tracing when operation completes before all responses arrive 
   (CASSANDRA-5668)
 * Fix cross-DC mutation forwarding (CASSANDRA-5632)
 * Reduce SSTableLoader memory usage (CASSANDRA-5555)
 * Scale hinted_handoff_throttle_in_kb to cluster size (CASSANDRA-5272)
 * (Hadoop) Add CQL3 input/output formats (CASSANDRA-4421, 5622)
 * (Hadoop) Fix InputKeyRange in CFIF (CASSANDRA-5536)
 * Fix dealing with ridiculously large max sstable sizes in LCS (CASSANDRA-5589)
 * Ignore pre-truncate hints (CASSANDRA-4655)
 * Move System.exit on OOM into a separate thread (CASSANDRA-5273)
 * Write row markers when serializing schema (CASSANDRA-5572)
 * Check only SSTables for the requested range when streaming (CASSANDRA-5569)
 * Improve batchlog replay behavior and hint ttl handling (CASSANDRA-5314)
 * Exclude localTimestamp from validation for tombstones (CASSANDRA-5398)
 * cqlsh: add custom prompt support (CASSANDRA-5539)
 * Reuse prepared statements in hot auth queries (CASSANDRA-5594)
 * cqlsh: add vertical output option (see EXPAND) (CASSANDRA-5597)
 * Add a rate limit option to stress (CASSANDRA-5004)
 * have BulkLoader ignore snapshots directories (CASSANDRA-5587) 
 * fix SnitchProperties logging context (CASSANDRA-5602)
 * Expose whether jna is enabled and memory is locked via JMX (CASSANDRA-5508)
 * cqlsh: fix COPY FROM with ReversedType (CASSANDRA-5610)
 * Allow creating CUSTOM indexes on collections (CASSANDRA-5615)
 * Evaluate now() function at execution time (CASSANDRA-5616)
 * Expose detailed read repair metrics (CASSANDRA-5618)
 * Correct blob literal + ReversedType parsing (CASSANDRA-5629)
 * Allow GPFS to prefer the internal IP like EC2MRS (CASSANDRA-5630)
 * fix help text for -tspw cassandra-cli (CASSANDRA-5643)
 * don't throw away initial causes exceptions for internode encryption issues 
   (CASSANDRA-5644)
 * Fix message spelling errors for cql select statements (CASSANDRA-5647)
 * Suppress custom exceptions thru jmx (CASSANDRA-5652)
 * Update CREATE CUSTOM INDEX syntax (CASSANDRA-5639)
 * Fix PermissionDetails.equals() method (CASSANDRA-5655)
 * Never allow partition key ranges in CQL3 without token() (CASSANDRA-5666)
 * Gossiper incorrectly drops AppState for an upgrading node (CASSANDRA-5660)
 * Connection thrashing during multi-region ec2 during upgrade, due to 
   messaging version (CASSANDRA-5669)
 * Avoid over reconnecting in EC2MRS (CASSANDRA-5678)
 * Fix ReadResponseSerializer.serializedSize() for digest reads (CASSANDRA-5476)
 * allow sstable2json on 2i CFs (CASSANDRA-5694)
Merged from 1.1:
 * Remove buggy thrift max message length option (CASSANDRA-5529)
 * Fix NPE in Pig's widerow mode (CASSANDRA-5488)
 * Add split size parameter to Pig and disable split combination (CASSANDRA-5544)


1.2.5
 * make BytesToken.toString only return hex bytes (CASSANDRA-5566)
 * Ensure that submitBackground enqueues at least one task (CASSANDRA-5554)
 * fix 2i updates with identical values and timestamps (CASSANDRA-5540)
 * fix compaction throttling bursty-ness (CASSANDRA-4316)
 * reduce memory consumption of IndexSummary (CASSANDRA-5506)
 * remove per-row column name bloom filters (CASSANDRA-5492)
 * Include fatal errors in trace events (CASSANDRA-5447)
 * Ensure that PerRowSecondaryIndex is notified of row-level deletes
   (CASSANDRA-5445)
 * Allow empty blob literals in CQL3 (CASSANDRA-5452)
 * Fix streaming RangeTombstones at column index boundary (CASSANDRA-5418)
 * Fix preparing statements when current keyspace is not set (CASSANDRA-5468)
 * Fix SemanticVersion.isSupportedBy minor/patch handling (CASSANDRA-5496)
 * Don't provide oldCfId for post-1.1 system cfs (CASSANDRA-5490)
 * Fix primary range ignores replication strategy (CASSANDRA-5424)
 * Fix shutdown of binary protocol server (CASSANDRA-5507)
 * Fix repair -snapshot not working (CASSANDRA-5512)
 * Set isRunning flag later in binary protocol server (CASSANDRA-5467)
 * Fix use of CQL3 functions with descending clustering order (CASSANDRA-5472)
 * Disallow renaming columns one at a time for thrift table in CQL3
   (CASSANDRA-5531)
 * cqlsh: add CLUSTERING ORDER BY support to DESCRIBE (CASSANDRA-5528)
 * Add custom secondary index support to CQL3 (CASSANDRA-5484)
 * Fix repair hanging silently on unexpected error (CASSANDRA-5229)
 * Fix Ec2Snitch regression introduced by CASSANDRA-5171 (CASSANDRA-5432)
 * Add nodetool enablebackup/disablebackup (CASSANDRA-5556)
 * cqlsh: fix DESCRIBE after case insensitive USE (CASSANDRA-5567)
Merged from 1.1
 * Remove buggy thrift max message length option (CASSANDRA-5529)
 * Add retry mechanism to OTC for non-droppable_verbs (CASSANDRA-5393)
 * Use allocator information to improve memtable memory usage estimate
   (CASSANDRA-5497)
 * Fix trying to load deleted row into row cache on startup (CASSANDRA-4463)
 * fsync leveled manifest to avoid corruption (CASSANDRA-5535)
 * Fix Bound intersection computation (CASSANDRA-5551)
 * sstablescrub now respects max memory size in cassandra.in.sh (CASSANDRA-5562)


1.2.4
 * Ensure that PerRowSecondaryIndex updates see the most recent values
   (CASSANDRA-5397)
 * avoid duplicate index entries ind PrecompactedRow and 
   ParallelCompactionIterable (CASSANDRA-5395)
 * remove the index entry on oldColumn when new column is a tombstone 
   (CASSANDRA-5395)
 * Change default stream throughput from 400 to 200 mbps (CASSANDRA-5036)
 * Gossiper logs DOWN for symmetry with UP (CASSANDRA-5187)
 * Fix mixing prepared statements between keyspaces (CASSANDRA-5352)
 * Fix consistency level during bootstrap - strike 3 (CASSANDRA-5354)
 * Fix transposed arguments in AlreadyExistsException (CASSANDRA-5362)
 * Improve asynchronous hint delivery (CASSANDRA-5179)
 * Fix Guava dependency version (12.0 -> 13.0.1) for Maven (CASSANDRA-5364)
 * Validate that provided CQL3 collection value are < 64K (CASSANDRA-5355)
 * Make upgradeSSTable skip current version sstables by default (CASSANDRA-5366)
 * Optimize min/max timestamp collection (CASSANDRA-5373)
 * Invalid streamId in cql binary protocol when using invalid CL 
   (CASSANDRA-5164)
 * Fix validation for IN where clauses with collections (CASSANDRA-5376)
 * Copy resultSet on count query to avoid ConcurrentModificationException 
   (CASSANDRA-5382)
 * Correctly typecheck in CQL3 even with ReversedType (CASSANDRA-5386)
 * Fix streaming compressed files when using encryption (CASSANDRA-5391)
 * cassandra-all 1.2.0 pom missing netty dependency (CASSANDRA-5392)
 * Fix writetime/ttl functions on null values (CASSANDRA-5341)
 * Fix NPE during cql3 select with token() (CASSANDRA-5404)
 * IndexHelper.skipBloomFilters won't skip non-SHA filters (CASSANDRA-5385)
 * cqlsh: Print maps ordered by key, sort sets (CASSANDRA-5413)
 * Add null syntax support in CQL3 for inserts (CASSANDRA-3783)
 * Allow unauthenticated set_keyspace() calls (CASSANDRA-5423)
 * Fix potential incremental backups race (CASSANDRA-5410)
 * Fix prepared BATCH statements with batch-level timestamps (CASSANDRA-5415)
 * Allow overriding superuser setup delay (CASSANDRA-5430)
 * cassandra-shuffle with JMX usernames and passwords (CASSANDRA-5431)
Merged from 1.1:
 * cli: Quote ks and cf names in schema output when needed (CASSANDRA-5052)
 * Fix bad default for min/max timestamp in SSTableMetadata (CASSANDRA-5372)
 * Fix cf name extraction from manifest in Directories.migrateFile() 
   (CASSANDRA-5242)
 * Support pluggable internode authentication (CASSANDRA-5401)


1.2.3
 * add check for sstable overlap within a level on startup (CASSANDRA-5327)
 * replace ipv6 colons in jmx object names (CASSANDRA-5298, 5328)
 * Avoid allocating SSTableBoundedScanner during repair when the range does 
   not intersect the sstable (CASSANDRA-5249)
 * Don't lowercase property map keys (this breaks NTS) (CASSANDRA-5292)
 * Fix composite comparator with super columns (CASSANDRA-5287)
 * Fix insufficient validation of UPDATE queries against counter cfs
   (CASSANDRA-5300)
 * Fix PropertyFileSnitch default DC/Rack behavior (CASSANDRA-5285)
 * Handle null values when executing prepared statement (CASSANDRA-5081)
 * Add netty to pom dependencies (CASSANDRA-5181)
 * Include type arguments in Thrift CQLPreparedResult (CASSANDRA-5311)
 * Fix compaction not removing columns when bf_fp_ratio is 1 (CASSANDRA-5182)
 * cli: Warn about missing CQL3 tables in schema descriptions (CASSANDRA-5309)
 * Re-enable unknown option in replication/compaction strategies option for
   backward compatibility (CASSANDRA-4795)
 * Add binary protocol support to stress (CASSANDRA-4993)
 * cqlsh: Fix COPY FROM value quoting and null handling (CASSANDRA-5305)
 * Fix repair -pr for vnodes (CASSANDRA-5329)
 * Relax CL for auth queries for non-default users (CASSANDRA-5310)
 * Fix AssertionError during repair (CASSANDRA-5245)
 * Don't announce migrations to pre-1.2 nodes (CASSANDRA-5334)
Merged from 1.1:
 * Fix trying to load deleted row into row cache on startup (CASSANDRA-4463)
 * Update offline scrub for 1.0 -> 1.1 directory structure (CASSANDRA-5195)
 * add tmp flag to Descriptor hashcode (CASSANDRA-4021)
 * fix logging of "Found table data in data directories" when only system tables
   are present (CASSANDRA-5289)
 * cli: Add JMX authentication support (CASSANDRA-5080)
 * nodetool: ability to repair specific range (CASSANDRA-5280)
 * Fix possible assertion triggered in SliceFromReadCommand (CASSANDRA-5284)
 * cqlsh: Add inet type support on Windows (ipv4-only) (CASSANDRA-4801)
 * Fix race when initializing ColumnFamilyStore (CASSANDRA-5350)
 * Add UseTLAB JVM flag (CASSANDRA-5361)


1.2.2
 * fix potential for multiple concurrent compactions of the same sstables
   (CASSANDRA-5256)
 * avoid no-op caching of byte[] on commitlog append (CASSANDRA-5199)
 * fix symlinks under data dir not working (CASSANDRA-5185)
 * fix bug in compact storage metadata handling (CASSANDRA-5189)
 * Validate login for USE queries (CASSANDRA-5207)
 * cli: remove default username and password (CASSANDRA-5208)
 * configure populate_io_cache_on_flush per-CF (CASSANDRA-4694)
 * allow configuration of internode socket buffer (CASSANDRA-3378)
 * Make sstable directory picking blacklist-aware again (CASSANDRA-5193)
 * Correctly expire gossip states for edge cases (CASSANDRA-5216)
 * Improve handling of directory creation failures (CASSANDRA-5196)
 * Expose secondary indicies to the rest of nodetool (CASSANDRA-4464)
 * Binary protocol: avoid sending notification for 0.0.0.0 (CASSANDRA-5227)
 * add UseCondCardMark XX jvm settings on jdk 1.7 (CASSANDRA-4366)
 * CQL3 refactor to allow conversion function (CASSANDRA-5226)
 * Fix drop of sstables in some circumstance (CASSANDRA-5232)
 * Implement caching of authorization results (CASSANDRA-4295)
 * Add support for LZ4 compression (CASSANDRA-5038)
 * Fix missing columns in wide rows queries (CASSANDRA-5225)
 * Simplify auth setup and make system_auth ks alterable (CASSANDRA-5112)
 * Stop compactions from hanging during bootstrap (CASSANDRA-5244)
 * fix compressed streaming sending extra chunk (CASSANDRA-5105)
 * Add CQL3-based implementations of IAuthenticator and IAuthorizer
   (CASSANDRA-4898)
 * Fix timestamp-based tomstone removal logic (CASSANDRA-5248)
 * cli: Add JMX authentication support (CASSANDRA-5080)
 * Fix forceFlush behavior (CASSANDRA-5241)
 * cqlsh: Add username autocompletion (CASSANDRA-5231)
 * Fix CQL3 composite partition key error (CASSANDRA-5240)
 * Allow IN clause on last clustering key (CASSANDRA-5230)
Merged from 1.1:
 * fix start key/end token validation for wide row iteration (CASSANDRA-5168)
 * add ConfigHelper support for Thrift frame and max message sizes (CASSANDRA-5188)
 * fix nodetool repair not fail on node down (CASSANDRA-5203)
 * always collect tombstone hints (CASSANDRA-5068)
 * Fix error when sourcing file in cqlsh (CASSANDRA-5235)


1.2.1
 * stream undelivered hints on decommission (CASSANDRA-5128)
 * GossipingPropertyFileSnitch loads saved dc/rack info if needed (CASSANDRA-5133)
 * drain should flush system CFs too (CASSANDRA-4446)
 * add inter_dc_tcp_nodelay setting (CASSANDRA-5148)
 * re-allow wrapping ranges for start_token/end_token range pairitspwng (CASSANDRA-5106)
 * fix validation compaction of empty rows (CASSADRA-5136)
 * nodetool methods to enable/disable hint storage/delivery (CASSANDRA-4750)
 * disallow bloom filter false positive chance of 0 (CASSANDRA-5013)
 * add threadpool size adjustment methods to JMXEnabledThreadPoolExecutor and 
   CompactionManagerMBean (CASSANDRA-5044)
 * fix hinting for dropped local writes (CASSANDRA-4753)
 * off-heap cache doesn't need mutable column container (CASSANDRA-5057)
 * apply disk_failure_policy to bad disks on initial directory creation 
   (CASSANDRA-4847)
 * Optimize name-based queries to use ArrayBackedSortedColumns (CASSANDRA-5043)
 * Fall back to old manifest if most recent is unparseable (CASSANDRA-5041)
 * pool [Compressed]RandomAccessReader objects on the partitioned read path
   (CASSANDRA-4942)
 * Add debug logging to list filenames processed by Directories.migrateFile 
   method (CASSANDRA-4939)
 * Expose black-listed directories via JMX (CASSANDRA-4848)
 * Log compaction merge counts (CASSANDRA-4894)
 * Minimize byte array allocation by AbstractData{Input,Output} (CASSANDRA-5090)
 * Add SSL support for the binary protocol (CASSANDRA-5031)
 * Allow non-schema system ks modification for shuffle to work (CASSANDRA-5097)
 * cqlsh: Add default limit to SELECT statements (CASSANDRA-4972)
 * cqlsh: fix DESCRIBE for 1.1 cfs in CQL3 (CASSANDRA-5101)
 * Correctly gossip with nodes >= 1.1.7 (CASSANDRA-5102)
 * Ensure CL guarantees on digest mismatch (CASSANDRA-5113)
 * Validate correctly selects on composite partition key (CASSANDRA-5122)
 * Fix exception when adding collection (CASSANDRA-5117)
 * Handle states for non-vnode clusters correctly (CASSANDRA-5127)
 * Refuse unrecognized replication and compaction strategy options (CASSANDRA-4795)
 * Pick the correct value validator in sstable2json for cql3 tables (CASSANDRA-5134)
 * Validate login for describe_keyspace, describe_keyspaces and set_keyspace
   (CASSANDRA-5144)
 * Fix inserting empty maps (CASSANDRA-5141)
 * Don't remove tokens from System table for node we know (CASSANDRA-5121)
 * fix streaming progress report for compresed files (CASSANDRA-5130)
 * Coverage analysis for low-CL queries (CASSANDRA-4858)
 * Stop interpreting dates as valid timeUUID value (CASSANDRA-4936)
 * Adds E notation for floating point numbers (CASSANDRA-4927)
 * Detect (and warn) unintentional use of the cql2 thrift methods when cql3 was
   intended (CASSANDRA-5172)
 * cli: Quote ks and cf names in schema output when needed (CASSANDRA-5052)
 * Fix bad default for min/max timestamp in SSTableMetadata (CASSANDRA-5372)
 * Fix cf name extraction from manifest in Directories.migrateFile() (CASSANDRA-5242)
 * Support pluggable internode authentication (CASSANDRA-5401)
 * Replace mistaken usage of commons-logging with slf4j (CASSANDRA-5464)
 * Ensure Jackson dependency matches lib (CASSANDRA-5126)
 * Expose droppable tombstone ratio stats over JMX (CASSANDRA-5159)
Merged from 1.1:
 * Simplify CompressedRandomAccessReader to work around JDK FD bug (CASSANDRA-5088)
 * Improve handling a changing target throttle rate mid-compaction (CASSANDRA-5087)
 * Pig: correctly decode row keys in widerow mode (CASSANDRA-5098)
 * nodetool repair command now prints progress (CASSANDRA-4767)
 * fix user defined compaction to run against 1.1 data directory (CASSANDRA-5118)
 * Fix CQL3 BATCH authorization caching (CASSANDRA-5145)
 * fix get_count returns incorrect value with TTL (CASSANDRA-5099)
 * better handling for mid-compaction failure (CASSANDRA-5137)
 * convert default marshallers list to map for better readability (CASSANDRA-5109)
 * fix ConcurrentModificationException in getBootstrapSource (CASSANDRA-5170)
 * fix sstable maxtimestamp for row deletes and pre-1.1.1 sstables (CASSANDRA-5153)
 * Fix thread growth on node removal (CASSANDRA-5175)
 * Make Ec2Region's datacenter name configurable (CASSANDRA-5155)


1.2.0
 * Disallow counters in collections (CASSANDRA-5082)
 * cqlsh: add unit tests (CASSANDRA-3920)
 * fix default bloom_filter_fp_chance for LeveledCompactionStrategy (CASSANDRA-5093)
Merged from 1.1:
 * add validation for get_range_slices with start_key and end_token (CASSANDRA-5089)


1.2.0-rc2
 * fix nodetool ownership display with vnodes (CASSANDRA-5065)
 * cqlsh: add DESCRIBE KEYSPACES command (CASSANDRA-5060)
 * Fix potential infinite loop when reloading CFS (CASSANDRA-5064)
 * Fix SimpleAuthorizer example (CASSANDRA-5072)
 * cqlsh: force CL.ONE for tracing and system.schema* queries (CASSANDRA-5070)
 * Includes cassandra-shuffle in the debian package (CASSANDRA-5058)
Merged from 1.1:
 * fix multithreaded compaction deadlock (CASSANDRA-4492)
 * fix temporarily missing schema after upgrade from pre-1.1.5 (CASSANDRA-5061)
 * Fix ALTER TABLE overriding compression options with defaults
   (CASSANDRA-4996, 5066)
 * fix specifying and altering crc_check_chance (CASSANDRA-5053)
 * fix Murmur3Partitioner ownership% calculation (CASSANDRA-5076)
 * Don't expire columns sooner than they should in 2ndary indexes (CASSANDRA-5079)


1.2-rc1
 * rename rpc_timeout settings to request_timeout (CASSANDRA-5027)
 * add BF with 0.1 FP to LCS by default (CASSANDRA-5029)
 * Fix preparing insert queries (CASSANDRA-5016)
 * Fix preparing queries with counter increment (CASSANDRA-5022)
 * Fix preparing updates with collections (CASSANDRA-5017)
 * Don't generate UUID based on other node address (CASSANDRA-5002)
 * Fix message when trying to alter a clustering key type (CASSANDRA-5012)
 * Update IAuthenticator to match the new IAuthorizer (CASSANDRA-5003)
 * Fix inserting only a key in CQL3 (CASSANDRA-5040)
 * Fix CQL3 token() function when used with strings (CASSANDRA-5050)
Merged from 1.1:
 * reduce log spam from invalid counter shards (CASSANDRA-5026)
 * Improve schema propagation performance (CASSANDRA-5025)
 * Fix for IndexHelper.IndexFor throws OOB Exception (CASSANDRA-5030)
 * cqlsh: make it possible to describe thrift CFs (CASSANDRA-4827)
 * cqlsh: fix timestamp formatting on some platforms (CASSANDRA-5046)


1.2-beta3
 * make consistency level configurable in cqlsh (CASSANDRA-4829)
 * fix cqlsh rendering of blob fields (CASSANDRA-4970)
 * fix cqlsh DESCRIBE command (CASSANDRA-4913)
 * save truncation position in system table (CASSANDRA-4906)
 * Move CompressionMetadata off-heap (CASSANDRA-4937)
 * allow CLI to GET cql3 columnfamily data (CASSANDRA-4924)
 * Fix rare race condition in getExpireTimeForEndpoint (CASSANDRA-4402)
 * acquire references to overlapping sstables during compaction so bloom filter
   doesn't get free'd prematurely (CASSANDRA-4934)
 * Don't share slice query filter in CQL3 SelectStatement (CASSANDRA-4928)
 * Separate tracing from Log4J (CASSANDRA-4861)
 * Exclude gcable tombstones from merkle-tree computation (CASSANDRA-4905)
 * Better printing of AbstractBounds for tracing (CASSANDRA-4931)
 * Optimize mostRecentTombstone check in CC.collectAllData (CASSANDRA-4883)
 * Change stream session ID to UUID to avoid collision from same node (CASSANDRA-4813)
 * Use Stats.db when bulk loading if present (CASSANDRA-4957)
 * Skip repair on system_trace and keyspaces with RF=1 (CASSANDRA-4956)
 * (cql3) Remove arbitrary SELECT limit (CASSANDRA-4918)
 * Correctly handle prepared operation on collections (CASSANDRA-4945)
 * Fix CQL3 LIMIT (CASSANDRA-4877)
 * Fix Stress for CQL3 (CASSANDRA-4979)
 * Remove cassandra specific exceptions from JMX interface (CASSANDRA-4893)
 * (CQL3) Force using ALLOW FILTERING on potentially inefficient queries (CASSANDRA-4915)
 * (cql3) Fix adding column when the table has collections (CASSANDRA-4982)
 * (cql3) Fix allowing collections with compact storage (CASSANDRA-4990)
 * (cql3) Refuse ttl/writetime function on collections (CASSANDRA-4992)
 * Replace IAuthority with new IAuthorizer (CASSANDRA-4874)
 * clqsh: fix KEY pseudocolumn escaping when describing Thrift tables
   in CQL3 mode (CASSANDRA-4955)
 * add basic authentication support for Pig CassandraStorage (CASSANDRA-3042)
 * fix CQL2 ALTER TABLE compaction_strategy_class altering (CASSANDRA-4965)
Merged from 1.1:
 * Fall back to old describe_splits if d_s_ex is not available (CASSANDRA-4803)
 * Improve error reporting when streaming ranges fail (CASSANDRA-5009)
 * Fix cqlsh timestamp formatting of timezone info (CASSANDRA-4746)
 * Fix assertion failure with leveled compaction (CASSANDRA-4799)
 * Check for null end_token in get_range_slice (CASSANDRA-4804)
 * Remove all remnants of removed nodes (CASSANDRA-4840)
 * Add aut-reloading of the log4j file in debian package (CASSANDRA-4855)
 * Fix estimated row cache entry size (CASSANDRA-4860)
 * reset getRangeSlice filter after finishing a row for get_paged_slice
   (CASSANDRA-4919)
 * expunge row cache post-truncate (CASSANDRA-4940)
 * Allow static CF definition with compact storage (CASSANDRA-4910)
 * Fix endless loop/compaction of schema_* CFs due to broken timestamps (CASSANDRA-4880)
 * Fix 'wrong class type' assertion in CounterColumn (CASSANDRA-4976)


1.2-beta2
 * fp rate of 1.0 disables BF entirely; LCS defaults to 1.0 (CASSANDRA-4876)
 * off-heap bloom filters for row keys (CASSANDRA_4865)
 * add extension point for sstable components (CASSANDRA-4049)
 * improve tracing output (CASSANDRA-4852, 4862)
 * make TRACE verb droppable (CASSANDRA-4672)
 * fix BulkLoader recognition of CQL3 columnfamilies (CASSANDRA-4755)
 * Sort commitlog segments for replay by id instead of mtime (CASSANDRA-4793)
 * Make hint delivery asynchronous (CASSANDRA-4761)
 * Pluggable Thrift transport factories for CLI and cqlsh (CASSANDRA-4609, 4610)
 * cassandra-cli: allow Double value type to be inserted to a column (CASSANDRA-4661)
 * Add ability to use custom TServerFactory implementations (CASSANDRA-4608)
 * optimize batchlog flushing to skip successful batches (CASSANDRA-4667)
 * include metadata for system keyspace itself in schema tables (CASSANDRA-4416)
 * add check to PropertyFileSnitch to verify presence of location for
   local node (CASSANDRA-4728)
 * add PBSPredictor consistency modeler (CASSANDRA-4261)
 * remove vestiges of Thrift unframed mode (CASSANDRA-4729)
 * optimize single-row PK lookups (CASSANDRA-4710)
 * adjust blockFor calculation to account for pending ranges due to node 
   movement (CASSANDRA-833)
 * Change CQL version to 3.0.0 and stop accepting 3.0.0-beta1 (CASSANDRA-4649)
 * (CQL3) Make prepared statement global instead of per connection 
   (CASSANDRA-4449)
 * Fix scrubbing of CQL3 created tables (CASSANDRA-4685)
 * (CQL3) Fix validation when using counter and regular columns in the same 
   table (CASSANDRA-4706)
 * Fix bug starting Cassandra with simple authentication (CASSANDRA-4648)
 * Add support for batchlog in CQL3 (CASSANDRA-4545, 4738)
 * Add support for multiple column family outputs in CFOF (CASSANDRA-4208)
 * Support repairing only the local DC nodes (CASSANDRA-4747)
 * Use rpc_address for binary protocol and change default port (CASSANRA-4751)
 * Fix use of collections in prepared statements (CASSANDRA-4739)
 * Store more information into peers table (CASSANDRA-4351, 4814)
 * Configurable bucket size for size tiered compaction (CASSANDRA-4704)
 * Run leveled compaction in parallel (CASSANDRA-4310)
 * Fix potential NPE during CFS reload (CASSANDRA-4786)
 * Composite indexes may miss results (CASSANDRA-4796)
 * Move consistency level to the protocol level (CASSANDRA-4734, 4824)
 * Fix Subcolumn slice ends not respected (CASSANDRA-4826)
 * Fix Assertion error in cql3 select (CASSANDRA-4783)
 * Fix list prepend logic (CQL3) (CASSANDRA-4835)
 * Add booleans as literals in CQL3 (CASSANDRA-4776)
 * Allow renaming PK columns in CQL3 (CASSANDRA-4822)
 * Fix binary protocol NEW_NODE event (CASSANDRA-4679)
 * Fix potential infinite loop in tombstone compaction (CASSANDRA-4781)
 * Remove system tables accounting from schema (CASSANDRA-4850)
 * (cql3) Force provided columns in clustering key order in 
   'CLUSTERING ORDER BY' (CASSANDRA-4881)
 * Fix composite index bug (CASSANDRA-4884)
 * Fix short read protection for CQL3 (CASSANDRA-4882)
 * Add tracing support to the binary protocol (CASSANDRA-4699)
 * (cql3) Don't allow prepared marker inside collections (CASSANDRA-4890)
 * Re-allow order by on non-selected columns (CASSANDRA-4645)
 * Bug when composite index is created in a table having collections (CASSANDRA-4909)
 * log index scan subject in CompositesSearcher (CASSANDRA-4904)
Merged from 1.1:
 * add get[Row|Key]CacheEntries to CacheServiceMBean (CASSANDRA-4859)
 * fix get_paged_slice to wrap to next row correctly (CASSANDRA-4816)
 * fix indexing empty column values (CASSANDRA-4832)
 * allow JdbcDate to compose null Date objects (CASSANDRA-4830)
 * fix possible stackoverflow when compacting 1000s of sstables
   (CASSANDRA-4765)
 * fix wrong leveled compaction progress calculation (CASSANDRA-4807)
 * add a close() method to CRAR to prevent leaking file descriptors (CASSANDRA-4820)
 * fix potential infinite loop in get_count (CASSANDRA-4833)
 * fix compositeType.{get/from}String methods (CASSANDRA-4842)
 * (CQL) fix CREATE COLUMNFAMILY permissions check (CASSANDRA-4864)
 * Fix DynamicCompositeType same type comparison (CASSANDRA-4711)
 * Fix duplicate SSTable reference when stream session failed (CASSANDRA-3306)
 * Allow static CF definition with compact storage (CASSANDRA-4910)
 * Fix endless loop/compaction of schema_* CFs due to broken timestamps (CASSANDRA-4880)
 * Fix 'wrong class type' assertion in CounterColumn (CASSANDRA-4976)


1.2-beta1
 * add atomic_batch_mutate (CASSANDRA-4542, -4635)
 * increase default max_hint_window_in_ms to 3h (CASSANDRA-4632)
 * include message initiation time to replicas so they can more
   accurately drop timed-out requests (CASSANDRA-2858)
 * fix clientutil.jar dependencies (CASSANDRA-4566)
 * optimize WriteResponse (CASSANDRA-4548)
 * new metrics (CASSANDRA-4009)
 * redesign KEYS indexes to avoid read-before-write (CASSANDRA-2897)
 * debug tracing (CASSANDRA-1123)
 * parallelize row cache loading (CASSANDRA-4282)
 * Make compaction, flush JBOD-aware (CASSANDRA-4292)
 * run local range scans on the read stage (CASSANDRA-3687)
 * clean up ioexceptions (CASSANDRA-2116)
 * add disk_failure_policy (CASSANDRA-2118)
 * Introduce new json format with row level deletion (CASSANDRA-4054)
 * remove redundant "name" column from schema_keyspaces (CASSANDRA-4433)
 * improve "nodetool ring" handling of multi-dc clusters (CASSANDRA-3047)
 * update NTS calculateNaturalEndpoints to be O(N log N) (CASSANDRA-3881)
 * split up rpc timeout by operation type (CASSANDRA-2819)
 * rewrite key cache save/load to use only sequential i/o (CASSANDRA-3762)
 * update MS protocol with a version handshake + broadcast address id
   (CASSANDRA-4311)
 * multithreaded hint replay (CASSANDRA-4189)
 * add inter-node message compression (CASSANDRA-3127)
 * remove COPP (CASSANDRA-2479)
 * Track tombstone expiration and compact when tombstone content is
   higher than a configurable threshold, default 20% (CASSANDRA-3442, 4234)
 * update MurmurHash to version 3 (CASSANDRA-2975)
 * (CLI) track elapsed time for `delete' operation (CASSANDRA-4060)
 * (CLI) jline version is bumped to 1.0 to properly  support
   'delete' key function (CASSANDRA-4132)
 * Save IndexSummary into new SSTable 'Summary' component (CASSANDRA-2392, 4289)
 * Add support for range tombstones (CASSANDRA-3708)
 * Improve MessagingService efficiency (CASSANDRA-3617)
 * Avoid ID conflicts from concurrent schema changes (CASSANDRA-3794)
 * Set thrift HSHA server thread limit to unlimited by default (CASSANDRA-4277)
 * Avoids double serialization of CF id in RowMutation messages
   (CASSANDRA-4293)
 * stream compressed sstables directly with java nio (CASSANDRA-4297)
 * Support multiple ranges in SliceQueryFilter (CASSANDRA-3885)
 * Add column metadata to system column families (CASSANDRA-4018)
 * (cql3) Always use composite types by default (CASSANDRA-4329)
 * (cql3) Add support for set, map and list (CASSANDRA-3647)
 * Validate date type correctly (CASSANDRA-4441)
 * (cql3) Allow definitions with only a PK (CASSANDRA-4361)
 * (cql3) Add support for row key composites (CASSANDRA-4179)
 * improve DynamicEndpointSnitch by using reservoir sampling (CASSANDRA-4038)
 * (cql3) Add support for 2ndary indexes (CASSANDRA-3680)
 * (cql3) fix defining more than one PK to be invalid (CASSANDRA-4477)
 * remove schema agreement checking from all external APIs (Thrift, CQL and CQL3) (CASSANDRA-4487)
 * add Murmur3Partitioner and make it default for new installations (CASSANDRA-3772, 4621)
 * (cql3) update pseudo-map syntax to use map syntax (CASSANDRA-4497)
 * Finer grained exceptions hierarchy and provides error code with exceptions (CASSANDRA-3979)
 * Adds events push to binary protocol (CASSANDRA-4480)
 * Rewrite nodetool help (CASSANDRA-2293)
 * Make CQL3 the default for CQL (CASSANDRA-4640)
 * update stress tool to be able to use CQL3 (CASSANDRA-4406)
 * Accept all thrift update on CQL3 cf but don't expose their metadata (CASSANDRA-4377)
 * Replace Throttle with Guava's RateLimiter for HintedHandOff (CASSANDRA-4541)
 * fix counter add/get using CQL2 and CQL3 in stress tool (CASSANDRA-4633)
 * Add sstable count per level to cfstats (CASSANDRA-4537)
 * (cql3) Add ALTER KEYSPACE statement (CASSANDRA-4611)
 * (cql3) Allow defining default consistency levels (CASSANDRA-4448)
 * (cql3) Fix queries using LIMIT missing results (CASSANDRA-4579)
 * fix cross-version gossip messaging (CASSANDRA-4576)
 * added inet data type (CASSANDRA-4627)


1.1.6
 * Wait for writes on synchronous read digest mismatch (CASSANDRA-4792)
 * fix commitlog replay for nanotime-infected sstables (CASSANDRA-4782)
 * preflight check ttl for maximum of 20 years (CASSANDRA-4771)
 * (Pig) fix widerow input with single column rows (CASSANDRA-4789)
 * Fix HH to compact with correct gcBefore, which avoids wiping out
   undelivered hints (CASSANDRA-4772)
 * LCS will merge up to 32 L0 sstables as intended (CASSANDRA-4778)
 * NTS will default unconfigured DC replicas to zero (CASSANDRA-4675)
 * use default consistency level in counter validation if none is
   explicitly provide (CASSANDRA-4700)
 * Improve IAuthority interface by introducing fine-grained
   access permissions and grant/revoke commands (CASSANDRA-4490, 4644)
 * fix assumption error in CLI when updating/describing keyspace 
   (CASSANDRA-4322)
 * Adds offline sstablescrub to debian packaging (CASSANDRA-4642)
 * Automatic fixing of overlapping leveled sstables (CASSANDRA-4644)
 * fix error when using ORDER BY with extended selections (CASSANDRA-4689)
 * (CQL3) Fix validation for IN queries for non-PK cols (CASSANDRA-4709)
 * fix re-created keyspace disappering after 1.1.5 upgrade 
   (CASSANDRA-4698, 4752)
 * (CLI) display elapsed time in 2 fraction digits (CASSANDRA-3460)
 * add authentication support to sstableloader (CASSANDRA-4712)
 * Fix CQL3 'is reversed' logic (CASSANDRA-4716, 4759)
 * (CQL3) Don't return ReversedType in result set metadata (CASSANDRA-4717)
 * Backport adding AlterKeyspace statement (CASSANDRA-4611)
 * (CQL3) Correcty accept upper-case data types (CASSANDRA-4770)
 * Add binary protocol events for schema changes (CASSANDRA-4684)
Merged from 1.0:
 * Switch from NBHM to CHM in MessagingService's callback map, which
   prevents OOM in long-running instances (CASSANDRA-4708)


1.1.5
 * add SecondaryIndex.reload API (CASSANDRA-4581)
 * use millis + atomicint for commitlog segment creation instead of
   nanotime, which has issues under some hypervisors (CASSANDRA-4601)
 * fix FD leak in slice queries (CASSANDRA-4571)
 * avoid recursion in leveled compaction (CASSANDRA-4587)
 * increase stack size under Java7 to 180K
 * Log(info) schema changes (CASSANDRA-4547)
 * Change nodetool setcachecapcity to manipulate global caches (CASSANDRA-4563)
 * (cql3) fix setting compaction strategy (CASSANDRA-4597)
 * fix broken system.schema_* timestamps on system startup (CASSANDRA-4561)
 * fix wrong skip of cache saving (CASSANDRA-4533)
 * Avoid NPE when lost+found is in data dir (CASSANDRA-4572)
 * Respect five-minute flush moratorium after initial CL replay (CASSANDRA-4474)
 * Adds ntp as recommended in debian packaging (CASSANDRA-4606)
 * Configurable transport in CF Record{Reader|Writer} (CASSANDRA-4558)
 * (cql3) fix potential NPE with both equal and unequal restriction (CASSANDRA-4532)
 * (cql3) improves ORDER BY validation (CASSANDRA-4624)
 * Fix potential deadlock during counter writes (CASSANDRA-4578)
 * Fix cql error with ORDER BY when using IN (CASSANDRA-4612)
Merged from 1.0:
 * increase Xss to 160k to accomodate latest 1.6 JVMs (CASSANDRA-4602)
 * fix toString of hint destination tokens (CASSANDRA-4568)
 * Fix multiple values for CurrentLocal NodeID (CASSANDRA-4626)


1.1.4
 * fix offline scrub to catch >= out of order rows (CASSANDRA-4411)
 * fix cassandra-env.sh on RHEL and other non-dash-based systems 
   (CASSANDRA-4494)
Merged from 1.0:
 * (Hadoop) fix setting key length for old-style mapred api (CASSANDRA-4534)
 * (Hadoop) fix iterating through a resultset consisting entirely
   of tombstoned rows (CASSANDRA-4466)
 * Fix multiple values for CurrentLocal NodeID (CASSANDRA-4626)


1.1.3
 * (cqlsh) add COPY TO (CASSANDRA-4434)
 * munmap commitlog segments before rename (CASSANDRA-4337)
 * (JMX) rename getRangeKeySample to sampleKeyRange to avoid returning
   multi-MB results as an attribute (CASSANDRA-4452)
 * flush based on data size, not throughput; overwritten columns no 
   longer artificially inflate liveRatio (CASSANDRA-4399)
 * update default commitlog segment size to 32MB and total commitlog
   size to 32/1024 MB for 32/64 bit JVMs, respectively (CASSANDRA-4422)
 * avoid using global partitioner to estimate ranges in index sstables
   (CASSANDRA-4403)
 * restore pre-CASSANDRA-3862 approach to removing expired tombstones
   from row cache during compaction (CASSANDRA-4364)
 * (stress) support for CQL prepared statements (CASSANDRA-3633)
 * Correctly catch exception when Snappy cannot be loaded (CASSANDRA-4400)
 * (cql3) Support ORDER BY when IN condition is given in WHERE clause (CASSANDRA-4327)
 * (cql3) delete "component_index" column on DROP TABLE call (CASSANDRA-4420)
 * change nanoTime() to currentTimeInMillis() in schema related code (CASSANDRA-4432)
 * add a token generation tool (CASSANDRA-3709)
 * Fix LCS bug with sstable containing only 1 row (CASSANDRA-4411)
 * fix "Can't Modify Index Name" problem on CF update (CASSANDRA-4439)
 * Fix assertion error in getOverlappingSSTables during repair (CASSANDRA-4456)
 * fix nodetool's setcompactionthreshold command (CASSANDRA-4455)
 * Ensure compacted files are never used, to avoid counter overcount (CASSANDRA-4436)
Merged from 1.0:
 * Push the validation of secondary index values to the SecondaryIndexManager (CASSANDRA-4240)
 * (Hadoop) fix iterating through a resultset consisting entirely
   of tombstoned rows (CASSANDRA-4466)
 * allow dropping columns shadowed by not-yet-expired supercolumn or row
   tombstones in PrecompactedRow (CASSANDRA-4396)


1.1.2
 * Fix cleanup not deleting index entries (CASSANDRA-4379)
 * Use correct partitioner when saving + loading caches (CASSANDRA-4331)
 * Check schema before trying to export sstable (CASSANDRA-2760)
 * Raise a meaningful exception instead of NPE when PFS encounters
   an unconfigured node + no default (CASSANDRA-4349)
 * fix bug in sstable blacklisting with LCS (CASSANDRA-4343)
 * LCS no longer promotes tiny sstables out of L0 (CASSANDRA-4341)
 * skip tombstones during hint replay (CASSANDRA-4320)
 * fix NPE in compactionstats (CASSANDRA-4318)
 * enforce 1m min keycache for auto (CASSANDRA-4306)
 * Have DeletedColumn.isMFD always return true (CASSANDRA-4307)
 * (cql3) exeption message for ORDER BY constraints said primary filter can be
    an IN clause, which is misleading (CASSANDRA-4319)
 * (cql3) Reject (not yet supported) creation of 2ndardy indexes on tables with
   composite primary keys (CASSANDRA-4328)
 * Set JVM stack size to 160k for java 7 (CASSANDRA-4275)
 * cqlsh: add COPY command to load data from CSV flat files (CASSANDRA-4012)
 * CFMetaData.fromThrift to throw ConfigurationException upon error (CASSANDRA-4353)
 * Use CF comparator to sort indexed columns in SecondaryIndexManager
   (CASSANDRA-4365)
 * add strategy_options to the KSMetaData.toString() output (CASSANDRA-4248)
 * (cql3) fix range queries containing unqueried results (CASSANDRA-4372)
 * (cql3) allow updating column_alias types (CASSANDRA-4041)
 * (cql3) Fix deletion bug (CASSANDRA-4193)
 * Fix computation of overlapping sstable for leveled compaction (CASSANDRA-4321)
 * Improve scrub and allow to run it offline (CASSANDRA-4321)
 * Fix assertionError in StorageService.bulkLoad (CASSANDRA-4368)
 * (cqlsh) add option to authenticate to a keyspace at startup (CASSANDRA-4108)
 * (cqlsh) fix ASSUME functionality (CASSANDRA-4352)
 * Fix ColumnFamilyRecordReader to not return progress > 100% (CASSANDRA-3942)
Merged from 1.0:
 * Set gc_grace on index CF to 0 (CASSANDRA-4314)


1.1.1
 * allow larger cache capacities than 2GB (CASSANDRA-4150)
 * add getsstables command to nodetool (CASSANDRA-4199)
 * apply parent CF compaction settings to secondary index CFs (CASSANDRA-4280)
 * preserve commitlog size cap when recycling segments at startup
   (CASSANDRA-4201)
 * (Hadoop) fix split generation regression (CASSANDRA-4259)
 * ignore min/max compactions settings in LCS, while preserving
   behavior that min=max=0 disables autocompaction (CASSANDRA-4233)
 * log number of rows read from saved cache (CASSANDRA-4249)
 * calculate exact size required for cleanup operations (CASSANDRA-1404)
 * avoid blocking additional writes during flush when the commitlog
   gets behind temporarily (CASSANDRA-1991)
 * enable caching on index CFs based on data CF cache setting (CASSANDRA-4197)
 * warn on invalid replication strategy creation options (CASSANDRA-4046)
 * remove [Freeable]Memory finalizers (CASSANDRA-4222)
 * include tombstone size in ColumnFamily.size, which can prevent OOM
   during sudden mass delete operations by yielding a nonzero liveRatio
   (CASSANDRA-3741)
 * Open 1 sstableScanner per level for leveled compaction (CASSANDRA-4142)
 * Optimize reads when row deletion timestamps allow us to restrict
   the set of sstables we check (CASSANDRA-4116)
 * add support for commitlog archiving and point-in-time recovery
   (CASSANDRA-3690)
 * avoid generating redundant compaction tasks during streaming
   (CASSANDRA-4174)
 * add -cf option to nodetool snapshot, and takeColumnFamilySnapshot to
   StorageService mbean (CASSANDRA-556)
 * optimize cleanup to drop entire sstables where possible (CASSANDRA-4079)
 * optimize truncate when autosnapshot is disabled (CASSANDRA-4153)
 * update caches to use byte[] keys to reduce memory overhead (CASSANDRA-3966)
 * add column limit to cli (CASSANDRA-3012, 4098)
 * clean up and optimize DataOutputBuffer, used by CQL compression and
   CompositeType (CASSANDRA-4072)
 * optimize commitlog checksumming (CASSANDRA-3610)
 * identify and blacklist corrupted SSTables from future compactions 
   (CASSANDRA-2261)
 * Move CfDef and KsDef validation out of thrift (CASSANDRA-4037)
 * Expose API to repair a user provided range (CASSANDRA-3912)
 * Add way to force the cassandra-cli to refresh its schema (CASSANDRA-4052)
 * Avoid having replicate on write tasks stacking up at CL.ONE (CASSANDRA-2889)
 * (cql3) Backwards compatibility for composite comparators in non-cql3-aware
   clients (CASSANDRA-4093)
 * (cql3) Fix order by for reversed queries (CASSANDRA-4160)
 * (cql3) Add ReversedType support (CASSANDRA-4004)
 * (cql3) Add timeuuid type (CASSANDRA-4194)
 * (cql3) Minor fixes (CASSANDRA-4185)
 * (cql3) Fix prepared statement in BATCH (CASSANDRA-4202)
 * (cql3) Reduce the list of reserved keywords (CASSANDRA-4186)
 * (cql3) Move max/min compaction thresholds to compaction strategy options
   (CASSANDRA-4187)
 * Fix exception during move when localhost is the only source (CASSANDRA-4200)
 * (cql3) Allow paging through non-ordered partitioner results (CASSANDRA-3771)
 * (cql3) Fix drop index (CASSANDRA-4192)
 * (cql3) Don't return range ghosts anymore (CASSANDRA-3982)
 * fix re-creating Keyspaces/ColumnFamilies with the same name as dropped
   ones (CASSANDRA-4219)
 * fix SecondaryIndex LeveledManifest save upon snapshot (CASSANDRA-4230)
 * fix missing arrayOffset in FBUtilities.hash (CASSANDRA-4250)
 * (cql3) Add name of parameters in CqlResultSet (CASSANDRA-4242)
 * (cql3) Correctly validate order by queries (CASSANDRA-4246)
 * rename stress to cassandra-stress for saner packaging (CASSANDRA-4256)
 * Fix exception on colum metadata with non-string comparator (CASSANDRA-4269)
 * Check for unknown/invalid compression options (CASSANDRA-4266)
 * (cql3) Adds simple access to column timestamp and ttl (CASSANDRA-4217)
 * (cql3) Fix range queries with secondary indexes (CASSANDRA-4257)
 * Better error messages from improper input in cli (CASSANDRA-3865)
 * Try to stop all compaction upon Keyspace or ColumnFamily drop (CASSANDRA-4221)
 * (cql3) Allow keyspace properties to contain hyphens (CASSANDRA-4278)
 * (cql3) Correctly validate keyspace access in create table (CASSANDRA-4296)
 * Avoid deadlock in migration stage (CASSANDRA-3882)
 * Take supercolumn names and deletion info into account in memtable throughput
   (CASSANDRA-4264)
 * Add back backward compatibility for old style replication factor (CASSANDRA-4294)
 * Preserve compatibility with pre-1.1 index queries (CASSANDRA-4262)
Merged from 1.0:
 * Fix super columns bug where cache is not updated (CASSANDRA-4190)
 * fix maxTimestamp to include row tombstones (CASSANDRA-4116)
 * (CLI) properly handle quotes in create/update keyspace commands (CASSANDRA-4129)
 * Avoids possible deadlock during bootstrap (CASSANDRA-4159)
 * fix stress tool that hangs forever on timeout or error (CASSANDRA-4128)
 * stress tool to return appropriate exit code on failure (CASSANDRA-4188)
 * fix compaction NPE when out of disk space and assertions disabled
   (CASSANDRA-3985)
 * synchronize LCS getEstimatedTasks to avoid CME (CASSANDRA-4255)
 * ensure unique streaming session id's (CASSANDRA-4223)
 * kick off background compaction when min/max thresholds change 
   (CASSANDRA-4279)
 * improve ability of STCS.getBuckets to deal with 100s of 1000s of
   sstables, such as when convertinb back from LCS (CASSANDRA-4287)
 * Oversize integer in CQL throws NumberFormatException (CASSANDRA-4291)
 * fix 1.0.x node join to mixed version cluster, other nodes >= 1.1 (CASSANDRA-4195)
 * Fix LCS splitting sstable base on uncompressed size (CASSANDRA-4419)
 * Push the validation of secondary index values to the SecondaryIndexManager (CASSANDRA-4240)
 * Don't purge columns during upgradesstables (CASSANDRA-4462)
 * Make cqlsh work with piping (CASSANDRA-4113)
 * Validate arguments for nodetool decommission (CASSANDRA-4061)
 * Report thrift status in nodetool info (CASSANDRA-4010)


1.1.0-final
 * average a reduced liveRatio estimate with the previous one (CASSANDRA-4065)
 * Allow KS and CF names up to 48 characters (CASSANDRA-4157)
 * fix stress build (CASSANDRA-4140)
 * add time remaining estimate to nodetool compactionstats (CASSANDRA-4167)
 * (cql) fix NPE in cql3 ALTER TABLE (CASSANDRA-4163)
 * (cql) Add support for CL.TWO and CL.THREE in CQL (CASSANDRA-4156)
 * (cql) Fix type in CQL3 ALTER TABLE preventing update (CASSANDRA-4170)
 * (cql) Throw invalid exception from CQL3 on obsolete options (CASSANDRA-4171)
 * (cqlsh) fix recognizing uppercase SELECT keyword (CASSANDRA-4161)
 * Pig: wide row support (CASSANDRA-3909)
Merged from 1.0:
 * avoid streaming empty files with bulk loader if sstablewriter errors out
   (CASSANDRA-3946)


1.1-rc1
 * Include stress tool in binary builds (CASSANDRA-4103)
 * (Hadoop) fix wide row iteration when last row read was deleted
   (CASSANDRA-4154)
 * fix read_repair_chance to really default to 0.1 in the cli (CASSANDRA-4114)
 * Adds caching and bloomFilterFpChange to CQL options (CASSANDRA-4042)
 * Adds posibility to autoconfigure size of the KeyCache (CASSANDRA-4087)
 * fix KEYS index from skipping results (CASSANDRA-3996)
 * Remove sliced_buffer_size_in_kb dead option (CASSANDRA-4076)
 * make loadNewSStable preserve sstable version (CASSANDRA-4077)
 * Respect 1.0 cache settings as much as possible when upgrading 
   (CASSANDRA-4088)
 * relax path length requirement for sstable files when upgrading on 
   non-Windows platforms (CASSANDRA-4110)
 * fix terminination of the stress.java when errors were encountered
   (CASSANDRA-4128)
 * Move CfDef and KsDef validation out of thrift (CASSANDRA-4037)
 * Fix get_paged_slice (CASSANDRA-4136)
 * CQL3: Support slice with exclusive start and stop (CASSANDRA-3785)
Merged from 1.0:
 * support PropertyFileSnitch in bulk loader (CASSANDRA-4145)
 * add auto_snapshot option allowing disabling snapshot before drop/truncate
   (CASSANDRA-3710)
 * allow short snitch names (CASSANDRA-4130)


1.1-beta2
 * rename loaded sstables to avoid conflicts with local snapshots
   (CASSANDRA-3967)
 * start hint replay as soon as FD notifies that the target is back up
   (CASSANDRA-3958)
 * avoid unproductive deserializing of cached rows during compaction
   (CASSANDRA-3921)
 * fix concurrency issues with CQL keyspace creation (CASSANDRA-3903)
 * Show Effective Owership via Nodetool ring <keyspace> (CASSANDRA-3412)
 * Update ORDER BY syntax for CQL3 (CASSANDRA-3925)
 * Fix BulkRecordWriter to not throw NPE if reducer gets no map data from Hadoop (CASSANDRA-3944)
 * Fix bug with counters in super columns (CASSANDRA-3821)
 * Remove deprecated merge_shard_chance (CASSANDRA-3940)
 * add a convenient way to reset a node's schema (CASSANDRA-2963)
 * fix for intermittent SchemaDisagreementException (CASSANDRA-3884)
 * CLI `list <CF>` to limit number of columns and their order (CASSANDRA-3012)
 * ignore deprecated KsDef/CfDef/ColumnDef fields in native schema (CASSANDRA-3963)
 * CLI to report when unsupported column_metadata pair was given (CASSANDRA-3959)
 * reincarnate removed and deprecated KsDef/CfDef attributes (CASSANDRA-3953)
 * Fix race between writes and read for cache (CASSANDRA-3862)
 * perform static initialization of StorageProxy on start-up (CASSANDRA-3797)
 * support trickling fsync() on writes (CASSANDRA-3950)
 * expose counters for unavailable/timeout exceptions given to thrift clients (CASSANDRA-3671)
 * avoid quadratic startup time in LeveledManifest (CASSANDRA-3952)
 * Add type information to new schema_ columnfamilies and remove thrift
   serialization for schema (CASSANDRA-3792)
 * add missing column validator options to the CLI help (CASSANDRA-3926)
 * skip reading saved key cache if CF's caching strategy is NONE or ROWS_ONLY (CASSANDRA-3954)
 * Unify migration code (CASSANDRA-4017)
Merged from 1.0:
 * cqlsh: guess correct version of Python for Arch Linux (CASSANDRA-4090)
 * (CLI) properly handle quotes in create/update keyspace commands (CASSANDRA-4129)
 * Avoids possible deadlock during bootstrap (CASSANDRA-4159)
 * fix stress tool that hangs forever on timeout or error (CASSANDRA-4128)
 * Fix super columns bug where cache is not updated (CASSANDRA-4190)
 * stress tool to return appropriate exit code on failure (CASSANDRA-4188)


1.0.9
 * improve index sampling performance (CASSANDRA-4023)
 * always compact away deleted hints immediately after handoff (CASSANDRA-3955)
 * delete hints from dropped ColumnFamilies on handoff instead of
   erroring out (CASSANDRA-3975)
 * add CompositeType ref to the CLI doc for create/update column family (CASSANDRA-3980)
 * Pig: support Counter ColumnFamilies (CASSANDRA-3973)
 * Pig: Composite column support (CASSANDRA-3684)
 * Avoid NPE during repair when a keyspace has no CFs (CASSANDRA-3988)
 * Fix division-by-zero error on get_slice (CASSANDRA-4000)
 * don't change manifest level for cleanup, scrub, and upgradesstables
   operations under LeveledCompactionStrategy (CASSANDRA-3989, 4112)
 * fix race leading to super columns assertion failure (CASSANDRA-3957)
 * fix NPE on invalid CQL delete command (CASSANDRA-3755)
 * allow custom types in CLI's assume command (CASSANDRA-4081)
 * fix totalBytes count for parallel compactions (CASSANDRA-3758)
 * fix intermittent NPE in get_slice (CASSANDRA-4095)
 * remove unnecessary asserts in native code interfaces (CASSANDRA-4096)
 * Validate blank keys in CQL to avoid assertion errors (CASSANDRA-3612)
 * cqlsh: fix bad decoding of some column names (CASSANDRA-4003)
 * cqlsh: fix incorrect padding with unicode chars (CASSANDRA-4033)
 * Fix EC2 snitch incorrectly reporting region (CASSANDRA-4026)
 * Shut down thrift during decommission (CASSANDRA-4086)
 * Expose nodetool cfhistograms for 2ndary indexes (CASSANDRA-4063)
Merged from 0.8:
 * Fix ConcurrentModificationException in gossiper (CASSANDRA-4019)


1.1-beta1
 * (cqlsh)
   + add SOURCE and CAPTURE commands, and --file option (CASSANDRA-3479)
   + add ALTER COLUMNFAMILY WITH (CASSANDRA-3523)
   + bundle Python dependencies with Cassandra (CASSANDRA-3507)
   + added to Debian package (CASSANDRA-3458)
   + display byte data instead of erroring out on decode failure 
     (CASSANDRA-3874)
 * add nodetool rebuild_index (CASSANDRA-3583)
 * add nodetool rangekeysample (CASSANDRA-2917)
 * Fix streaming too much data during move operations (CASSANDRA-3639)
 * Nodetool and CLI connect to localhost by default (CASSANDRA-3568)
 * Reduce memory used by primary index sample (CASSANDRA-3743)
 * (Hadoop) separate input/output configurations (CASSANDRA-3197, 3765)
 * avoid returning internal Cassandra classes over JMX (CASSANDRA-2805)
 * add row-level isolation via SnapTree (CASSANDRA-2893)
 * Optimize key count estimation when opening sstable on startup
   (CASSANDRA-2988)
 * multi-dc replication optimization supporting CL > ONE (CASSANDRA-3577)
 * add command to stop compactions (CASSANDRA-1740, 3566, 3582)
 * multithreaded streaming (CASSANDRA-3494)
 * removed in-tree redhat spec (CASSANDRA-3567)
 * "defragment" rows for name-based queries under STCS, again (CASSANDRA-2503)
 * Recycle commitlog segments for improved performance 
   (CASSANDRA-3411, 3543, 3557, 3615)
 * update size-tiered compaction to prioritize small tiers (CASSANDRA-2407)
 * add message expiration logic to OutboundTcpConnection (CASSANDRA-3005)
 * off-heap cache to use sun.misc.Unsafe instead of JNA (CASSANDRA-3271)
 * EACH_QUORUM is only supported for writes (CASSANDRA-3272)
 * replace compactionlock use in schema migration by checking CFS.isValid
   (CASSANDRA-3116)
 * recognize that "SELECT first ... *" isn't really "SELECT *" (CASSANDRA-3445)
 * Use faster bytes comparison (CASSANDRA-3434)
 * Bulk loader is no longer a fat client, (HADOOP) bulk load output format
   (CASSANDRA-3045)
 * (Hadoop) add support for KeyRange.filter
 * remove assumption that keys and token are in bijection
   (CASSANDRA-1034, 3574, 3604)
 * always remove endpoints from delevery queue in HH (CASSANDRA-3546)
 * fix race between cf flush and its 2ndary indexes flush (CASSANDRA-3547)
 * fix potential race in AES when a repair fails (CASSANDRA-3548)
 * Remove columns shadowed by a deleted container even when we cannot purge
   (CASSANDRA-3538)
 * Improve memtable slice iteration performance (CASSANDRA-3545)
 * more efficient allocation of small bloom filters (CASSANDRA-3618)
 * Use separate writer thread in SSTableSimpleUnsortedWriter (CASSANDRA-3619)
 * fsync the directory after new sstable or commitlog segment are created (CASSANDRA-3250)
 * fix minor issues reported by FindBugs (CASSANDRA-3658)
 * global key/row caches (CASSANDRA-3143, 3849)
 * optimize memtable iteration during range scan (CASSANDRA-3638)
 * introduce 'crc_check_chance' in CompressionParameters to support
   a checksum percentage checking chance similarly to read-repair (CASSANDRA-3611)
 * a way to deactivate global key/row cache on per-CF basis (CASSANDRA-3667)
 * fix LeveledCompactionStrategy broken because of generation pre-allocation
   in LeveledManifest (CASSANDRA-3691)
 * finer-grained control over data directories (CASSANDRA-2749)
 * Fix ClassCastException during hinted handoff (CASSANDRA-3694)
 * Upgrade Thrift to 0.7 (CASSANDRA-3213)
 * Make stress.java insert operation to use microseconds (CASSANDRA-3725)
 * Allows (internally) doing a range query with a limit of columns instead of
   rows (CASSANDRA-3742)
 * Allow rangeSlice queries to be start/end inclusive/exclusive (CASSANDRA-3749)
 * Fix BulkLoader to support new SSTable layout and add stream
   throttling to prevent an NPE when there is no yaml config (CASSANDRA-3752)
 * Allow concurrent schema migrations (CASSANDRA-1391, 3832)
 * Add SnapshotCommand to trigger snapshot on remote node (CASSANDRA-3721)
 * Make CFMetaData conversions to/from thrift/native schema inverses
   (CASSANDRA_3559)
 * Add initial code for CQL 3.0-beta (CASSANDRA-2474, 3781, 3753)
 * Add wide row support for ColumnFamilyInputFormat (CASSANDRA-3264)
 * Allow extending CompositeType comparator (CASSANDRA-3657)
 * Avoids over-paging during get_count (CASSANDRA-3798)
 * Add new command to rebuild a node without (repair) merkle tree calculations
   (CASSANDRA-3483, 3922)
 * respect not only row cache capacity but caching mode when
   trying to read data (CASSANDRA-3812)
 * fix system tests (CASSANDRA-3827)
 * CQL support for altering row key type in ALTER TABLE (CASSANDRA-3781)
 * turn compression on by default (CASSANDRA-3871)
 * make hexToBytes refuse invalid input (CASSANDRA-2851)
 * Make secondary indexes CF inherit compression and compaction from their
   parent CF (CASSANDRA-3877)
 * Finish cleanup up tombstone purge code (CASSANDRA-3872)
 * Avoid NPE on aboarted stream-out sessions (CASSANDRA-3904)
 * BulkRecordWriter throws NPE for counter columns (CASSANDRA-3906)
 * Support compression using BulkWriter (CASSANDRA-3907)


1.0.8
 * fix race between cleanup and flush on secondary index CFSes (CASSANDRA-3712)
 * avoid including non-queried nodes in rangeslice read repair
   (CASSANDRA-3843)
 * Only snapshot CF being compacted for snapshot_before_compaction 
   (CASSANDRA-3803)
 * Log active compactions in StatusLogger (CASSANDRA-3703)
 * Compute more accurate compaction score per level (CASSANDRA-3790)
 * Return InvalidRequest when using a keyspace that doesn't exist
   (CASSANDRA-3764)
 * disallow user modification of System keyspace (CASSANDRA-3738)
 * allow using sstable2json on secondary index data (CASSANDRA-3738)
 * (cqlsh) add DESCRIBE COLUMNFAMILIES (CASSANDRA-3586)
 * (cqlsh) format blobs correctly and use colors to improve output
   readability (CASSANDRA-3726)
 * synchronize BiMap of bootstrapping tokens (CASSANDRA-3417)
 * show index options in CLI (CASSANDRA-3809)
 * add optional socket timeout for streaming (CASSANDRA-3838)
 * fix truncate not to leave behind non-CFS backed secondary indexes
   (CASSANDRA-3844)
 * make CLI `show schema` to use output stream directly instead
   of StringBuilder (CASSANDRA-3842)
 * remove the wait on hint future during write (CASSANDRA-3870)
 * (cqlsh) ignore missing CfDef opts (CASSANDRA-3933)
 * (cqlsh) look for cqlshlib relative to realpath (CASSANDRA-3767)
 * Fix short read protection (CASSANDRA-3934)
 * Make sure infered and actual schema match (CASSANDRA-3371)
 * Fix NPE during HH delivery (CASSANDRA-3677)
 * Don't put boostrapping node in 'hibernate' status (CASSANDRA-3737)
 * Fix double quotes in windows bat files (CASSANDRA-3744)
 * Fix bad validator lookup (CASSANDRA-3789)
 * Fix soft reset in EC2MultiRegionSnitch (CASSANDRA-3835)
 * Don't leave zombie connections with THSHA thrift server (CASSANDRA-3867)
 * (cqlsh) fix deserialization of data (CASSANDRA-3874)
 * Fix removetoken force causing an inconsistent state (CASSANDRA-3876)
 * Fix ahndling of some types with Pig (CASSANDRA-3886)
 * Don't allow to drop the system keyspace (CASSANDRA-3759)
 * Make Pig deletes disabled by default and configurable (CASSANDRA-3628)
Merged from 0.8:
 * (Pig) fix CassandraStorage to use correct comparator in Super ColumnFamily
   case (CASSANDRA-3251)
 * fix thread safety issues in commitlog replay, primarily affecting
   systems with many (100s) of CF definitions (CASSANDRA-3751)
 * Fix relevant tombstone ignored with super columns (CASSANDRA-3875)


1.0.7
 * fix regression in HH page size calculation (CASSANDRA-3624)
 * retry failed stream on IOException (CASSANDRA-3686)
 * allow configuring bloom_filter_fp_chance (CASSANDRA-3497)
 * attempt hint delivery every ten minutes, or when failure detector
   notifies us that a node is back up, whichever comes first.  hint
   handoff throttle delay default changed to 1ms, from 50 (CASSANDRA-3554)
 * add nodetool setstreamthroughput (CASSANDRA-3571)
 * fix assertion when dropping a columnfamily with no sstables (CASSANDRA-3614)
 * more efficient allocation of small bloom filters (CASSANDRA-3618)
 * CLibrary.createHardLinkWithExec() to check for errors (CASSANDRA-3101)
 * Avoid creating empty and non cleaned writer during compaction (CASSANDRA-3616)
 * stop thrift service in shutdown hook so we can quiesce MessagingService
   (CASSANDRA-3335)
 * (CQL) compaction_strategy_options and compression_parameters for
   CREATE COLUMNFAMILY statement (CASSANDRA-3374)
 * Reset min/max compaction threshold when creating size tiered compaction
   strategy (CASSANDRA-3666)
 * Don't ignore IOException during compaction (CASSANDRA-3655)
 * Fix assertion error for CF with gc_grace=0 (CASSANDRA-3579)
 * Shutdown ParallelCompaction reducer executor after use (CASSANDRA-3711)
 * Avoid < 0 value for pending tasks in leveled compaction (CASSANDRA-3693)
 * (Hadoop) Support TimeUUID in Pig CassandraStorage (CASSANDRA-3327)
 * Check schema is ready before continuing boostrapping (CASSANDRA-3629)
 * Catch overflows during parsing of chunk_length_kb (CASSANDRA-3644)
 * Improve stream protocol mismatch errors (CASSANDRA-3652)
 * Avoid multiple thread doing HH to the same target (CASSANDRA-3681)
 * Add JMX property for rp_timeout_in_ms (CASSANDRA-2940)
 * Allow DynamicCompositeType to compare component of different types
   (CASSANDRA-3625)
 * Flush non-cfs backed secondary indexes (CASSANDRA-3659)
 * Secondary Indexes should report memory consumption (CASSANDRA-3155)
 * fix for SelectStatement start/end key are not set correctly
   when a key alias is involved (CASSANDRA-3700)
 * fix CLI `show schema` command insert of an extra comma in
   column_metadata (CASSANDRA-3714)
Merged from 0.8:
 * avoid logging (harmless) exception when GC takes < 1ms (CASSANDRA-3656)
 * prevent new nodes from thinking down nodes are up forever (CASSANDRA-3626)
 * use correct list of replicas for LOCAL_QUORUM reads when read repair
   is disabled (CASSANDRA-3696)
 * block on flush before compacting hints (may prevent OOM) (CASSANDRA-3733)


1.0.6
 * (CQL) fix cqlsh support for replicate_on_write (CASSANDRA-3596)
 * fix adding to leveled manifest after streaming (CASSANDRA-3536)
 * filter out unavailable cipher suites when using encryption (CASSANDRA-3178)
 * (HADOOP) add old-style api support for CFIF and CFRR (CASSANDRA-2799)
 * Support TimeUUIDType column names in Stress.java tool (CASSANDRA-3541)
 * (CQL) INSERT/UPDATE/DELETE/TRUNCATE commands should allow CF names to
   be qualified by keyspace (CASSANDRA-3419)
 * always remove endpoints from delevery queue in HH (CASSANDRA-3546)
 * fix race between cf flush and its 2ndary indexes flush (CASSANDRA-3547)
 * fix potential race in AES when a repair fails (CASSANDRA-3548)
 * fix default value validation usage in CLI SET command (CASSANDRA-3553)
 * Optimize componentsFor method for compaction and startup time
   (CASSANDRA-3532)
 * (CQL) Proper ColumnFamily metadata validation on CREATE COLUMNFAMILY 
   (CASSANDRA-3565)
 * fix compression "chunk_length_kb" option to set correct kb value for 
   thrift/avro (CASSANDRA-3558)
 * fix missing response during range slice repair (CASSANDRA-3551)
 * 'describe ring' moved from CLI to nodetool and available through JMX (CASSANDRA-3220)
 * add back partitioner to sstable metadata (CASSANDRA-3540)
 * fix NPE in get_count for counters (CASSANDRA-3601)
Merged from 0.8:
 * remove invalid assertion that table was opened before dropping it
   (CASSANDRA-3580)
 * range and index scans now only send requests to enough replicas to
   satisfy requested CL + RR (CASSANDRA-3598)
 * use cannonical host for local node in nodetool info (CASSANDRA-3556)
 * remove nonlocal DC write optimization since it only worked with
   CL.ONE or CL.LOCAL_QUORUM (CASSANDRA-3577, 3585)
 * detect misuses of CounterColumnType (CASSANDRA-3422)
 * turn off string interning in json2sstable, take 2 (CASSANDRA-2189)
 * validate compression parameters on add/update of the ColumnFamily 
   (CASSANDRA-3573)
 * Check for 0.0.0.0 is incorrect in CFIF (CASSANDRA-3584)
 * Increase vm.max_map_count in debian packaging (CASSANDRA-3563)
 * gossiper will never add itself to saved endpoints (CASSANDRA-3485)


1.0.5
 * revert CASSANDRA-3407 (see CASSANDRA-3540)
 * fix assertion error while forwarding writes to local nodes (CASSANDRA-3539)


1.0.4
 * fix self-hinting of timed out read repair updates and make hinted handoff
   less prone to OOMing a coordinator (CASSANDRA-3440)
 * expose bloom filter sizes via JMX (CASSANDRA-3495)
 * enforce RP tokens 0..2**127 (CASSANDRA-3501)
 * canonicalize paths exposed through JMX (CASSANDRA-3504)
 * fix "liveSize" stat when sstables are removed (CASSANDRA-3496)
 * add bloom filter FP rates to nodetool cfstats (CASSANDRA-3347)
 * record partitioner in sstable metadata component (CASSANDRA-3407)
 * add new upgradesstables nodetool command (CASSANDRA-3406)
 * skip --debug requirement to see common exceptions in CLI (CASSANDRA-3508)
 * fix incorrect query results due to invalid max timestamp (CASSANDRA-3510)
 * make sstableloader recognize compressed sstables (CASSANDRA-3521)
 * avoids race in OutboundTcpConnection in multi-DC setups (CASSANDRA-3530)
 * use SETLOCAL in cassandra.bat (CASANDRA-3506)
 * fix ConcurrentModificationException in Table.all() (CASSANDRA-3529)
Merged from 0.8:
 * fix concurrence issue in the FailureDetector (CASSANDRA-3519)
 * fix array out of bounds error in counter shard removal (CASSANDRA-3514)
 * avoid dropping tombstones when they might still be needed to shadow
   data in a different sstable (CASSANDRA-2786)


1.0.3
 * revert name-based query defragmentation aka CASSANDRA-2503 (CASSANDRA-3491)
 * fix invalidate-related test failures (CASSANDRA-3437)
 * add next-gen cqlsh to bin/ (CASSANDRA-3188, 3131, 3493)
 * (CQL) fix handling of rows with no columns (CASSANDRA-3424, 3473)
 * fix querying supercolumns by name returning only a subset of
   subcolumns or old subcolumn versions (CASSANDRA-3446)
 * automatically compute sha1 sum for uncompressed data files (CASSANDRA-3456)
 * fix reading metadata/statistics component for version < h (CASSANDRA-3474)
 * add sstable forward-compatibility (CASSANDRA-3478)
 * report compression ratio in CFSMBean (CASSANDRA-3393)
 * fix incorrect size exception during streaming of counters (CASSANDRA-3481)
 * (CQL) fix for counter decrement syntax (CASSANDRA-3418)
 * Fix race introduced by CASSANDRA-2503 (CASSANDRA-3482)
 * Fix incomplete deletion of delivered hints (CASSANDRA-3466)
 * Avoid rescheduling compactions when no compaction was executed 
   (CASSANDRA-3484)
 * fix handling of the chunk_length_kb compression options (CASSANDRA-3492)
Merged from 0.8:
 * fix updating CF row_cache_provider (CASSANDRA-3414)
 * CFMetaData.convertToThrift method to set RowCacheProvider (CASSANDRA-3405)
 * acquire compactionlock during truncate (CASSANDRA-3399)
 * fix displaying cfdef entries for super columnfamilies (CASSANDRA-3415)
 * Make counter shard merging thread safe (CASSANDRA-3178)
 * Revert CASSANDRA-2855
 * Fix bug preventing the use of efficient cross-DC writes (CASSANDRA-3472)
 * `describe ring` command for CLI (CASSANDRA-3220)
 * (Hadoop) skip empty rows when entire row is requested, redux (CASSANDRA-2855)


1.0.2
 * "defragment" rows for name-based queries under STCS (CASSANDRA-2503)
 * Add timing information to cassandra-cli GET/SET/LIST queries (CASSANDRA-3326)
 * Only create one CompressionMetadata object per sstable (CASSANDRA-3427)
 * cleanup usage of StorageService.setMode() (CASANDRA-3388)
 * Avoid large array allocation for compressed chunk offsets (CASSANDRA-3432)
 * fix DecimalType bytebuffer marshalling (CASSANDRA-3421)
 * fix bug that caused first column in per row indexes to be ignored 
   (CASSANDRA-3441)
 * add JMX call to clean (failed) repair sessions (CASSANDRA-3316)
 * fix sstableloader reference acquisition bug (CASSANDRA-3438)
 * fix estimated row size regression (CASSANDRA-3451)
 * make sure we don't return more columns than asked (CASSANDRA-3303, 3395)
Merged from 0.8:
 * acquire compactionlock during truncate (CASSANDRA-3399)
 * fix displaying cfdef entries for super columnfamilies (CASSANDRA-3415)


1.0.1
 * acquire references during index build to prevent delete problems
   on Windows (CASSANDRA-3314)
 * describe_ring should include datacenter/topology information (CASSANDRA-2882)
 * Thrift sockets are not properly buffered (CASSANDRA-3261)
 * performance improvement for bytebufferutil compare function (CASSANDRA-3286)
 * add system.versions ColumnFamily (CASSANDRA-3140)
 * reduce network copies (CASSANDRA-3333, 3373)
 * limit nodetool to 32MB of heap (CASSANDRA-3124)
 * (CQL) update parser to accept "timestamp" instead of "date" (CASSANDRA-3149)
 * Fix CLI `show schema` to include "compression_options" (CASSANDRA-3368)
 * Snapshot to include manifest under LeveledCompactionStrategy (CASSANDRA-3359)
 * (CQL) SELECT query should allow CF name to be qualified by keyspace (CASSANDRA-3130)
 * (CQL) Fix internal application error specifying 'using consistency ...'
   in lower case (CASSANDRA-3366)
 * fix Deflate compression when compression actually makes the data bigger
   (CASSANDRA-3370)
 * optimize UUIDGen to avoid lock contention on InetAddress.getLocalHost 
   (CASSANDRA-3387)
 * tolerate index being dropped mid-mutation (CASSANDRA-3334, 3313)
 * CompactionManager is now responsible for checking for new candidates
   post-task execution, enabling more consistent leveled compaction 
   (CASSANDRA-3391)
 * Cache HSHA threads (CASSANDRA-3372)
 * use CF/KS names as snapshot prefix for drop + truncate operations
   (CASSANDRA-2997)
 * Break bloom filters up to avoid heap fragmentation (CASSANDRA-2466)
 * fix cassandra hanging on jsvc stop (CASSANDRA-3302)
 * Avoid leveled compaction getting blocked on errors (CASSANDRA-3408)
 * Make reloading the compaction strategy safe (CASSANDRA-3409)
 * ignore 0.8 hints even if compaction begins before we try to purge
   them (CASSANDRA-3385)
 * remove procrun (bin\daemon) from Cassandra source tree and 
   artifacts (CASSANDRA-3331)
 * make cassandra compile under JDK7 (CASSANDRA-3275)
 * remove dependency of clientutil.jar to FBUtilities (CASSANDRA-3299)
 * avoid truncation errors by using long math on long values (CASSANDRA-3364)
 * avoid clock drift on some Windows machine (CASSANDRA-3375)
 * display cache provider in cli 'describe keyspace' command (CASSANDRA-3384)
 * fix incomplete topology information in describe_ring (CASSANDRA-3403)
 * expire dead gossip states based on time (CASSANDRA-2961)
 * improve CompactionTask extensibility (CASSANDRA-3330)
 * Allow one leveled compaction task to kick off another (CASSANDRA-3363)
 * allow encryption only between datacenters (CASSANDRA-2802)
Merged from 0.8:
 * fix truncate allowing data to be replayed post-restart (CASSANDRA-3297)
 * make iwriter final in IndexWriter to avoid NPE (CASSANDRA-2863)
 * (CQL) update grammar to require key clause in DELETE statement
   (CASSANDRA-3349)
 * (CQL) allow numeric keyspace names in USE statement (CASSANDRA-3350)
 * (Hadoop) skip empty rows when slicing the entire row (CASSANDRA-2855)
 * Fix handling of tombstone by SSTableExport/Import (CASSANDRA-3357)
 * fix ColumnIndexer to use long offsets (CASSANDRA-3358)
 * Improved CLI exceptions (CASSANDRA-3312)
 * Fix handling of tombstone by SSTableExport/Import (CASSANDRA-3357)
 * Only count compaction as active (for throttling) when they have
   successfully acquired the compaction lock (CASSANDRA-3344)
 * Display CLI version string on startup (CASSANDRA-3196)
 * (Hadoop) make CFIF try rpc_address or fallback to listen_address
   (CASSANDRA-3214)
 * (Hadoop) accept comma delimited lists of initial thrift connections
   (CASSANDRA-3185)
 * ColumnFamily min_compaction_threshold should be >= 2 (CASSANDRA-3342)
 * (Pig) add 0.8+ types and key validation type in schema (CASSANDRA-3280)
 * Fix completely removing column metadata using CLI (CASSANDRA-3126)
 * CLI `describe cluster;` output should be on separate lines for separate versions
   (CASSANDRA-3170)
 * fix changing durable_writes keyspace option during CF creation
   (CASSANDRA-3292)
 * avoid locking on update when no indexes are involved (CASSANDRA-3386)
 * fix assertionError during repair with ordered partitioners (CASSANDRA-3369)
 * correctly serialize key_validation_class for avro (CASSANDRA-3391)
 * don't expire counter tombstone after streaming (CASSANDRA-3394)
 * prevent nodes that failed to join from hanging around forever 
   (CASSANDRA-3351)
 * remove incorrect optimization from slice read path (CASSANDRA-3390)
 * Fix race in AntiEntropyService (CASSANDRA-3400)


1.0.0-final
 * close scrubbed sstable fd before deleting it (CASSANDRA-3318)
 * fix bug preventing obsolete commitlog segments from being removed
   (CASSANDRA-3269)
 * tolerate whitespace in seed CDL (CASSANDRA-3263)
 * Change default heap thresholds to max(min(1/2 ram, 1G), min(1/4 ram, 8GB))
   (CASSANDRA-3295)
 * Fix broken CompressedRandomAccessReaderTest (CASSANDRA-3298)
 * (CQL) fix type information returned for wildcard queries (CASSANDRA-3311)
 * add estimated tasks to LeveledCompactionStrategy (CASSANDRA-3322)
 * avoid including compaction cache-warming in keycache stats (CASSANDRA-3325)
 * run compaction and hinted handoff threads at MIN_PRIORITY (CASSANDRA-3308)
 * default hsha thrift server to cpu core count in rpc pool (CASSANDRA-3329)
 * add bin\daemon to binary tarball for Windows service (CASSANDRA-3331)
 * Fix places where uncompressed size of sstables was use in place of the
   compressed one (CASSANDRA-3338)
 * Fix hsha thrift server (CASSANDRA-3346)
 * Make sure repair only stream needed sstables (CASSANDRA-3345)


1.0.0-rc2
 * Log a meaningful warning when a node receives a message for a repair session
   that doesn't exist anymore (CASSANDRA-3256)
 * test for NUMA policy support as well as numactl presence (CASSANDRA-3245)
 * Fix FD leak when internode encryption is enabled (CASSANDRA-3257)
 * Remove incorrect assertion in mergeIterator (CASSANDRA-3260)
 * FBUtilities.hexToBytes(String) to throw NumberFormatException when string
   contains non-hex characters (CASSANDRA-3231)
 * Keep SimpleSnitch proximity ordering unchanged from what the Strategy
   generates, as intended (CASSANDRA-3262)
 * remove Scrub from compactionstats when finished (CASSANDRA-3255)
 * fix counter entry in jdbc TypesMap (CASSANDRA-3268)
 * fix full queue scenario for ParallelCompactionIterator (CASSANDRA-3270)
 * fix bootstrap process (CASSANDRA-3285)
 * don't try delivering hints if when there isn't any (CASSANDRA-3176)
 * CLI documentation change for ColumnFamily `compression_options` (CASSANDRA-3282)
 * ignore any CF ids sent by client for adding CF/KS (CASSANDRA-3288)
 * remove obsolete hints on first startup (CASSANDRA-3291)
 * use correct ISortedColumns for time-optimized reads (CASSANDRA-3289)
 * Evict gossip state immediately when a token is taken over by a new IP 
   (CASSANDRA-3259)


1.0.0-rc1
 * Update CQL to generate microsecond timestamps by default (CASSANDRA-3227)
 * Fix counting CFMetadata towards Memtable liveRatio (CASSANDRA-3023)
 * Kill server on wrapped OOME such as from FileChannel.map (CASSANDRA-3201)
 * remove unnecessary copy when adding to row cache (CASSANDRA-3223)
 * Log message when a full repair operation completes (CASSANDRA-3207)
 * Fix streamOutSession keeping sstables references forever if the remote end
   dies (CASSANDRA-3216)
 * Remove dynamic_snitch boolean from example configuration (defaulting to 
   true) and set default badness threshold to 0.1 (CASSANDRA-3229)
 * Base choice of random or "balanced" token on bootstrap on whether
   schema definitions were found (CASSANDRA-3219)
 * Fixes for LeveledCompactionStrategy score computation, prioritization,
   scheduling, and performance (CASSANDRA-3224, 3234)
 * parallelize sstable open at server startup (CASSANDRA-2988)
 * fix handling of exceptions writing to OutboundTcpConnection (CASSANDRA-3235)
 * Allow using quotes in "USE <keyspace>;" CLI command (CASSANDRA-3208)
 * Don't allow any cache loading exceptions to halt startup (CASSANDRA-3218)
 * Fix sstableloader --ignores option (CASSANDRA-3247)
 * File descriptor limit increased in packaging (CASSANDRA-3206)
 * Fix deadlock in commit log during flush (CASSANDRA-3253) 


1.0.0-beta1
 * removed binarymemtable (CASSANDRA-2692)
 * add commitlog_total_space_in_mb to prevent fragmented logs (CASSANDRA-2427)
 * removed commitlog_rotation_threshold_in_mb configuration (CASSANDRA-2771)
 * make AbstractBounds.normalize de-overlapp overlapping ranges (CASSANDRA-2641)
 * replace CollatingIterator, ReducingIterator with MergeIterator 
   (CASSANDRA-2062)
 * Fixed the ability to set compaction strategy in cli using create column 
   family command (CASSANDRA-2778)
 * clean up tmp files after failed compaction (CASSANDRA-2468)
 * restrict repair streaming to specific columnfamilies (CASSANDRA-2280)
 * don't bother persisting columns shadowed by a row tombstone (CASSANDRA-2589)
 * reset CF and SC deletion times after gc_grace (CASSANDRA-2317)
 * optimize away seek when compacting wide rows (CASSANDRA-2879)
 * single-pass streaming (CASSANDRA-2677, 2906, 2916, 3003)
 * use reference counting for deleting sstables instead of relying on GC
   (CASSANDRA-2521, 3179)
 * store hints as serialized mutations instead of pointers to data row
   (CASSANDRA-2045)
 * store hints in the coordinator node instead of in the closest replica 
   (CASSANDRA-2914)
 * add row_cache_keys_to_save CF option (CASSANDRA-1966)
 * check column family validity in nodetool repair (CASSANDRA-2933)
 * use lazy initialization instead of class initialization in NodeId
   (CASSANDRA-2953)
 * add paging to get_count (CASSANDRA-2894)
 * fix "short reads" in [multi]get (CASSANDRA-2643, 3157, 3192)
 * add optional compression for sstables (CASSANDRA-47, 2994, 3001, 3128)
 * add scheduler JMX metrics (CASSANDRA-2962)
 * add block level checksum for compressed data (CASSANDRA-1717)
 * make column family backed column map pluggable and introduce unsynchronized
   ArrayList backed one to speedup reads (CASSANDRA-2843, 3165, 3205)
 * refactoring of the secondary index api (CASSANDRA-2982)
 * make CL > ONE reads wait for digest reconciliation before returning
   (CASSANDRA-2494)
 * fix missing logging for some exceptions (CASSANDRA-2061)
 * refactor and optimize ColumnFamilyStore.files(...) and Descriptor.fromFilename(String)
   and few other places responsible for work with SSTable files (CASSANDRA-3040)
 * Stop reading from sstables once we know we have the most recent columns,
   for query-by-name requests (CASSANDRA-2498)
 * Add query-by-column mode to stress.java (CASSANDRA-3064)
 * Add "install" command to cassandra.bat (CASSANDRA-292)
 * clean up KSMetadata, CFMetadata from unnecessary
   Thrift<->Avro conversion methods (CASSANDRA-3032)
 * Add timeouts to client request schedulers (CASSANDRA-3079, 3096)
 * Cli to use hashes rather than array of hashes for strategy options (CASSANDRA-3081)
 * LeveledCompactionStrategy (CASSANDRA-1608, 3085, 3110, 3087, 3145, 3154, 3182)
 * Improvements of the CLI `describe` command (CASSANDRA-2630)
 * reduce window where dropped CF sstables may not be deleted (CASSANDRA-2942)
 * Expose gossip/FD info to JMX (CASSANDRA-2806)
 * Fix streaming over SSL when compressed SSTable involved (CASSANDRA-3051)
 * Add support for pluggable secondary index implementations (CASSANDRA-3078)
 * remove compaction_thread_priority setting (CASSANDRA-3104)
 * generate hints for replicas that timeout, not just replicas that are known
   to be down before starting (CASSANDRA-2034)
 * Add throttling for internode streaming (CASSANDRA-3080)
 * make the repair of a range repair all replica (CASSANDRA-2610, 3194)
 * expose the ability to repair the first range (as returned by the
   partitioner) of a node (CASSANDRA-2606)
 * Streams Compression (CASSANDRA-3015)
 * add ability to use multiple threads during a single compaction
   (CASSANDRA-2901)
 * make AbstractBounds.normalize support overlapping ranges (CASSANDRA-2641)
 * fix of the CQL count() behavior (CASSANDRA-3068)
 * use TreeMap backed column families for the SSTable simple writers
   (CASSANDRA-3148)
 * fix inconsistency of the CLI syntax when {} should be used instead of [{}]
   (CASSANDRA-3119)
 * rename CQL type names to match expected SQL behavior (CASSANDRA-3149, 3031)
 * Arena-based allocation for memtables (CASSANDRA-2252, 3162, 3163, 3168)
 * Default RR chance to 0.1 (CASSANDRA-3169)
 * Add RowLevel support to secondary index API (CASSANDRA-3147)
 * Make SerializingCacheProvider the default if JNA is available (CASSANDRA-3183)
 * Fix backwards compatibilty for CQL memtable properties (CASSANDRA-3190)
 * Add five-minute delay before starting compactions on a restarted server
   (CASSANDRA-3181)
 * Reduce copies done for intra-host messages (CASSANDRA-1788, 3144)
 * support of compaction strategy option for stress.java (CASSANDRA-3204)
 * make memtable throughput and column count thresholds no-ops (CASSANDRA-2449)
 * Return schema information along with the resultSet in CQL (CASSANDRA-2734)
 * Add new DecimalType (CASSANDRA-2883)
 * Fix assertion error in RowRepairResolver (CASSANDRA-3156)
 * Reduce unnecessary high buffer sizes (CASSANDRA-3171)
 * Pluggable compaction strategy (CASSANDRA-1610)
 * Add new broadcast_address config option (CASSANDRA-2491)


0.8.7
 * Kill server on wrapped OOME such as from FileChannel.map (CASSANDRA-3201)
 * Allow using quotes in "USE <keyspace>;" CLI command (CASSANDRA-3208)
 * Log message when a full repair operation completes (CASSANDRA-3207)
 * Don't allow any cache loading exceptions to halt startup (CASSANDRA-3218)
 * Fix sstableloader --ignores option (CASSANDRA-3247)
 * File descriptor limit increased in packaging (CASSANDRA-3206)
 * Log a meaningfull warning when a node receive a message for a repair session
   that doesn't exist anymore (CASSANDRA-3256)
 * Fix FD leak when internode encryption is enabled (CASSANDRA-3257)
 * FBUtilities.hexToBytes(String) to throw NumberFormatException when string
   contains non-hex characters (CASSANDRA-3231)
 * Keep SimpleSnitch proximity ordering unchanged from what the Strategy
   generates, as intended (CASSANDRA-3262)
 * remove Scrub from compactionstats when finished (CASSANDRA-3255)
 * Fix tool .bat files when CASSANDRA_HOME contains spaces (CASSANDRA-3258)
 * Force flush of status table when removing/updating token (CASSANDRA-3243)
 * Evict gossip state immediately when a token is taken over by a new IP (CASSANDRA-3259)
 * Fix bug where the failure detector can take too long to mark a host
   down (CASSANDRA-3273)
 * (Hadoop) allow wrapping ranges in queries (CASSANDRA-3137)
 * (Hadoop) check all interfaces for a match with split location
   before falling back to random replica (CASSANDRA-3211)
 * (Hadoop) Make Pig storage handle implements LoadMetadata (CASSANDRA-2777)
 * (Hadoop) Fix exception during PIG 'dump' (CASSANDRA-2810)
 * Fix stress COUNTER_GET option (CASSANDRA-3301)
 * Fix missing fields in CLI `show schema` output (CASSANDRA-3304)
 * Nodetool no longer leaks threads and closes JMX connections (CASSANDRA-3309)
 * fix truncate allowing data to be replayed post-restart (CASSANDRA-3297)
 * Move SimpleAuthority and SimpleAuthenticator to examples (CASSANDRA-2922)
 * Fix handling of tombstone by SSTableExport/Import (CASSANDRA-3357)
 * Fix transposition in cfHistograms (CASSANDRA-3222)
 * Allow using number as DC name when creating keyspace in CQL (CASSANDRA-3239)
 * Force flush of system table after updating/removing a token (CASSANDRA-3243)


0.8.6
 * revert CASSANDRA-2388
 * change TokenRange.endpoints back to listen/broadcast address to match
   pre-1777 behavior, and add TokenRange.rpc_endpoints instead (CASSANDRA-3187)
 * avoid trying to watch cassandra-topology.properties when loaded from jar
   (CASSANDRA-3138)
 * prevent users from creating keyspaces with LocalStrategy replication
   (CASSANDRA-3139)
 * fix CLI `show schema;` to output correct keyspace definition statement
   (CASSANDRA-3129)
 * CustomTThreadPoolServer to log TTransportException at DEBUG level
   (CASSANDRA-3142)
 * allow topology sort to work with non-unique rack names between 
   datacenters (CASSANDRA-3152)
 * Improve caching of same-version Messages on digest and repair paths
   (CASSANDRA-3158)
 * Randomize choice of first replica for counter increment (CASSANDRA-2890)
 * Fix using read_repair_chance instead of merge_shard_change (CASSANDRA-3202)
 * Avoid streaming data to nodes that already have it, on move as well as
   decommission (CASSANDRA-3041)
 * Fix divide by zero error in GCInspector (CASSANDRA-3164)
 * allow quoting of the ColumnFamily name in CLI `create column family`
   statement (CASSANDRA-3195)
 * Fix rolling upgrade from 0.7 to 0.8 problem (CASANDRA-3166)
 * Accomodate missing encryption_options in IncomingTcpConnection.stream
   (CASSANDRA-3212)


0.8.5
 * fix NPE when encryption_options is unspecified (CASSANDRA-3007)
 * include column name in validation failure exceptions (CASSANDRA-2849)
 * make sure truncate clears out the commitlog so replay won't re-
   populate with truncated data (CASSANDRA-2950)
 * fix NPE when debug logging is enabled and dropped CF is present
   in a commitlog segment (CASSANDRA-3021)
 * fix cassandra.bat when CASSANDRA_HOME contains spaces (CASSANDRA-2952)
 * fix to SSTableSimpleUnsortedWriter bufferSize calculation (CASSANDRA-3027)
 * make cleanup and normal compaction able to skip empty rows
   (rows containing nothing but expired tombstones) (CASSANDRA-3039)
 * work around native memory leak in com.sun.management.GarbageCollectorMXBean
   (CASSANDRA-2868)
 * validate that column names in column_metadata are not equal to key_alias
   on create/update of the ColumnFamily and CQL 'ALTER' statement (CASSANDRA-3036)
 * return an InvalidRequestException if an indexed column is assigned
   a value larger than 64KB (CASSANDRA-3057)
 * fix of numeric-only and string column names handling in CLI "drop index" 
   (CASSANDRA-3054)
 * prune index scan resultset back to original request for lazy
   resultset expansion case (CASSANDRA-2964)
 * (Hadoop) fail jobs when Cassandra node has failed but TaskTracker
   has not (CASSANDRA-2388)
 * fix dynamic snitch ignoring nodes when read_repair_chance is zero
   (CASSANDRA-2662)
 * avoid retaining references to dropped CFS objects in 
   CompactionManager.estimatedCompactions (CASSANDRA-2708)
 * expose rpc timeouts per host in MessagingServiceMBean (CASSANDRA-2941)
 * avoid including cwd in classpath for deb and rpm packages (CASSANDRA-2881)
 * remove gossip state when a new IP takes over a token (CASSANDRA-3071)
 * allow sstable2json to work on index sstable files (CASSANDRA-3059)
 * always hint counters (CASSANDRA-3099)
 * fix log4j initialization in EmbeddedCassandraService (CASSANDRA-2857)
 * remove gossip state when a new IP takes over a token (CASSANDRA-3071)
 * work around native memory leak in com.sun.management.GarbageCollectorMXBean
    (CASSANDRA-2868)
 * fix UnavailableException with writes at CL.EACH_QUORM (CASSANDRA-3084)
 * fix parsing of the Keyspace and ColumnFamily names in numeric
   and string representations in CLI (CASSANDRA-3075)
 * fix corner cases in Range.differenceToFetch (CASSANDRA-3084)
 * fix ip address String representation in the ring cache (CASSANDRA-3044)
 * fix ring cache compatibility when mixing pre-0.8.4 nodes with post-
   in the same cluster (CASSANDRA-3023)
 * make repair report failure when a node participating dies (instead of
   hanging forever) (CASSANDRA-2433)
 * fix handling of the empty byte buffer by ReversedType (CASSANDRA-3111)
 * Add validation that Keyspace names are case-insensitively unique (CASSANDRA-3066)
 * catch invalid key_validation_class before instantiating UpdateColumnFamily (CASSANDRA-3102)
 * make Range and Bounds objects client-safe (CASSANDRA-3108)
 * optionally skip log4j configuration (CASSANDRA-3061)
 * bundle sstableloader with the debian package (CASSANDRA-3113)
 * don't try to build secondary indexes when there is none (CASSANDRA-3123)
 * improve SSTableSimpleUnsortedWriter speed for large rows (CASSANDRA-3122)
 * handle keyspace arguments correctly in nodetool snapshot (CASSANDRA-3038)
 * Fix SSTableImportTest on windows (CASSANDRA-3043)
 * expose compactionThroughputMbPerSec through JMX (CASSANDRA-3117)
 * log keyspace and CF of large rows being compacted


0.8.4
 * change TokenRing.endpoints to be a list of rpc addresses instead of 
   listen/broadcast addresses (CASSANDRA-1777)
 * include files-to-be-streamed in StreamInSession.getSources (CASSANDRA-2972)
 * use JAVA env var in cassandra-env.sh (CASSANDRA-2785, 2992)
 * avoid doing read for no-op replicate-on-write at CL=1 (CASSANDRA-2892)
 * refuse counter write for CL.ANY (CASSANDRA-2990)
 * switch back to only logging recent dropped messages (CASSANDRA-3004)
 * always deserialize RowMutation for counters (CASSANDRA-3006)
 * ignore saved replication_factor strategy_option for NTS (CASSANDRA-3011)
 * make sure pre-truncate CL segments are discarded (CASSANDRA-2950)


0.8.3
 * add ability to drop local reads/writes that are going to timeout
   (CASSANDRA-2943)
 * revamp token removal process, keep gossip states for 3 days (CASSANDRA-2496)
 * don't accept extra args for 0-arg nodetool commands (CASSANDRA-2740)
 * log unavailableexception details at debug level (CASSANDRA-2856)
 * expose data_dir though jmx (CASSANDRA-2770)
 * don't include tmp files as sstable when create cfs (CASSANDRA-2929)
 * log Java classpath on startup (CASSANDRA-2895)
 * keep gossipped version in sync with actual on migration coordinator 
   (CASSANDRA-2946)
 * use lazy initialization instead of class initialization in NodeId
   (CASSANDRA-2953)
 * check column family validity in nodetool repair (CASSANDRA-2933)
 * speedup bytes to hex conversions dramatically (CASSANDRA-2850)
 * Flush memtables on shutdown when durable writes are disabled 
   (CASSANDRA-2958)
 * improved POSIX compatibility of start scripts (CASsANDRA-2965)
 * add counter support to Hadoop InputFormat (CASSANDRA-2981)
 * fix bug where dirty commitlog segments were removed (and avoid keeping 
   segments with no post-flush activity permanently dirty) (CASSANDRA-2829)
 * fix throwing exception with batch mutation of counter super columns
   (CASSANDRA-2949)
 * ignore system tables during repair (CASSANDRA-2979)
 * throw exception when NTS is given replication_factor as an option
   (CASSANDRA-2960)
 * fix assertion error during compaction of counter CFs (CASSANDRA-2968)
 * avoid trying to create index names, when no index exists (CASSANDRA-2867)
 * don't sample the system table when choosing a bootstrap token
   (CASSANDRA-2825)
 * gossiper notifies of local state changes (CASSANDRA-2948)
 * add asynchronous and half-sync/half-async (hsha) thrift servers 
   (CASSANDRA-1405)
 * fix potential use of free'd native memory in SerializingCache 
   (CASSANDRA-2951)
 * prune index scan resultset back to original request for lazy
   resultset expansion case (CASSANDRA-2964)
 * (Hadoop) fail jobs when Cassandra node has failed but TaskTracker
    has not (CASSANDRA-2388)


0.8.2
 * CQL: 
   - include only one row per unique key for IN queries (CASSANDRA-2717)
   - respect client timestamp on full row deletions (CASSANDRA-2912)
 * improve thread-safety in StreamOutSession (CASSANDRA-2792)
 * allow deleting a row and updating indexed columns in it in the
   same mutation (CASSANDRA-2773)
 * Expose number of threads blocked on submitting memtable to flush
   in JMX (CASSANDRA-2817)
 * add ability to return "endpoints" to nodetool (CASSANDRA-2776)
 * Add support for multiple (comma-delimited) coordinator addresses
   to ColumnFamilyInputFormat (CASSANDRA-2807)
 * fix potential NPE while scheduling read repair for range slice
   (CASSANDRA-2823)
 * Fix race in SystemTable.getCurrentLocalNodeId (CASSANDRA-2824)
 * Correctly set default for replicate_on_write (CASSANDRA-2835)
 * improve nodetool compactionstats formatting (CASSANDRA-2844)
 * fix index-building status display (CASSANDRA-2853)
 * fix CLI perpetuating obsolete KsDef.replication_factor (CASSANDRA-2846)
 * improve cli treatment of multiline comments (CASSANDRA-2852)
 * handle row tombstones correctly in EchoedRow (CASSANDRA-2786)
 * add MessagingService.get[Recently]DroppedMessages and
   StorageService.getExceptionCount (CASSANDRA-2804)
 * fix possibility of spurious UnavailableException for LOCAL_QUORUM
   reads with dynamic snitch + read repair disabled (CASSANDRA-2870)
 * add ant-optional as dependence for the debian package (CASSANDRA-2164)
 * add option to specify limit for get_slice in the CLI (CASSANDRA-2646)
 * decrease HH page size (CASSANDRA-2832)
 * reset cli keyspace after dropping the current one (CASSANDRA-2763)
 * add KeyRange option to Hadoop inputformat (CASSANDRA-1125)
 * fix protocol versioning (CASSANDRA-2818, 2860)
 * support spaces in path to log4j configuration (CASSANDRA-2383)
 * avoid including inferred types in CF update (CASSANDRA-2809)
 * fix JMX bulkload call (CASSANDRA-2908)
 * fix updating KS with durable_writes=false (CASSANDRA-2907)
 * add simplified facade to SSTableWriter for bulk loading use
   (CASSANDRA-2911)
 * fix re-using index CF sstable names after drop/recreate (CASSANDRA-2872)
 * prepend CF to default index names (CASSANDRA-2903)
 * fix hint replay (CASSANDRA-2928)
 * Properly synchronize repair's merkle tree computation (CASSANDRA-2816)


0.8.1
 * CQL:
   - support for insert, delete in BATCH (CASSANDRA-2537)
   - support for IN to SELECT, UPDATE (CASSANDRA-2553)
   - timestamp support for INSERT, UPDATE, and BATCH (CASSANDRA-2555)
   - TTL support (CASSANDRA-2476)
   - counter support (CASSANDRA-2473)
   - ALTER COLUMNFAMILY (CASSANDRA-1709)
   - DROP INDEX (CASSANDRA-2617)
   - add SCHEMA/TABLE as aliases for KS/CF (CASSANDRA-2743)
   - server handles wait-for-schema-agreement (CASSANDRA-2756)
   - key alias support (CASSANDRA-2480)
 * add support for comparator parameters and a generic ReverseType
   (CASSANDRA-2355)
 * add CompositeType and DynamicCompositeType (CASSANDRA-2231)
 * optimize batches containing multiple updates to the same row
   (CASSANDRA-2583)
 * adjust hinted handoff page size to avoid OOM with large columns 
   (CASSANDRA-2652)
 * mark BRAF buffer invalid post-flush so we don't re-flush partial
   buffers again, especially on CL writes (CASSANDRA-2660)
 * add DROP INDEX support to CLI (CASSANDRA-2616)
 * don't perform HH to client-mode [storageproxy] nodes (CASSANDRA-2668)
 * Improve forceDeserialize/getCompactedRow encapsulation (CASSANDRA-2659)
 * Don't write CounterUpdateColumn to disk in tests (CASSANDRA-2650)
 * Add sstable bulk loading utility (CASSANDRA-1278)
 * avoid replaying hints to dropped columnfamilies (CASSANDRA-2685)
 * add placeholders for missing rows in range query pseudo-RR (CASSANDRA-2680)
 * remove no-op HHOM.renameHints (CASSANDRA-2693)
 * clone super columns to avoid modifying them during flush (CASSANDRA-2675)
 * allow writes to bypass the commitlog for certain keyspaces (CASSANDRA-2683)
 * avoid NPE when bypassing commitlog during memtable flush (CASSANDRA-2781)
 * Added support for making bootstrap retry if nodes flap (CASSANDRA-2644)
 * Added statusthrift to nodetool to report if thrift server is running (CASSANDRA-2722)
 * Fixed rows being cached if they do not exist (CASSANDRA-2723)
 * Support passing tableName and cfName to RowCacheProviders (CASSANDRA-2702)
 * close scrub file handles (CASSANDRA-2669)
 * throttle migration replay (CASSANDRA-2714)
 * optimize column serializer creation (CASSANDRA-2716)
 * Added support for making bootstrap retry if nodes flap (CASSANDRA-2644)
 * Added statusthrift to nodetool to report if thrift server is running
   (CASSANDRA-2722)
 * Fixed rows being cached if they do not exist (CASSANDRA-2723)
 * fix truncate/compaction race (CASSANDRA-2673)
 * workaround large resultsets causing large allocation retention
   by nio sockets (CASSANDRA-2654)
 * fix nodetool ring use with Ec2Snitch (CASSANDRA-2733)
 * fix removing columns and subcolumns that are supressed by a row or
   supercolumn tombstone during replica resolution (CASSANDRA-2590)
 * support sstable2json against snapshot sstables (CASSANDRA-2386)
 * remove active-pull schema requests (CASSANDRA-2715)
 * avoid marking entire list of sstables as actively being compacted
   in multithreaded compaction (CASSANDRA-2765)
 * seek back after deserializing a row to update cache with (CASSANDRA-2752)
 * avoid skipping rows in scrub for counter column family (CASSANDRA-2759)
 * fix ConcurrentModificationException in repair when dealing with 0.7 node
   (CASSANDRA-2767)
 * use threadsafe collections for StreamInSession (CASSANDRA-2766)
 * avoid infinite loop when creating merkle tree (CASSANDRA-2758)
 * avoids unmarking compacting sstable prematurely in cleanup (CASSANDRA-2769)
 * fix NPE when the commit log is bypassed (CASSANDRA-2718)
 * don't throw an exception in SS.isRPCServerRunning (CASSANDRA-2721)
 * make stress.jar executable (CASSANDRA-2744)
 * add daemon mode to java stress (CASSANDRA-2267)
 * expose the DC and rack of a node through JMX and nodetool ring (CASSANDRA-2531)
 * fix cache mbean getSize (CASSANDRA-2781)
 * Add Date, Float, Double, and Boolean types (CASSANDRA-2530)
 * Add startup flag to renew counter node id (CASSANDRA-2788)
 * add jamm agent to cassandra.bat (CASSANDRA-2787)
 * fix repair hanging if a neighbor has nothing to send (CASSANDRA-2797)
 * purge tombstone even if row is in only one sstable (CASSANDRA-2801)
 * Fix wrong purge of deleted cf during compaction (CASSANDRA-2786)
 * fix race that could result in Hadoop writer failing to throw an
   exception encountered after close() (CASSANDRA-2755)
 * fix scan wrongly throwing assertion error (CASSANDRA-2653)
 * Always use even distribution for merkle tree with RandomPartitionner
   (CASSANDRA-2841)
 * fix describeOwnership for OPP (CASSANDRA-2800)
 * ensure that string tokens do not contain commas (CASSANDRA-2762)


0.8.0-final
 * fix CQL grammar warning and cqlsh regression from CASSANDRA-2622
 * add ant generate-cql-html target (CASSANDRA-2526)
 * update CQL consistency levels (CASSANDRA-2566)
 * debian packaging fixes (CASSANDRA-2481, 2647)
 * fix UUIDType, IntegerType for direct buffers (CASSANDRA-2682, 2684)
 * switch to native Thrift for Hadoop map/reduce (CASSANDRA-2667)
 * fix StackOverflowError when building from eclipse (CASSANDRA-2687)
 * only provide replication_factor to strategy_options "help" for
   SimpleStrategy, OldNetworkTopologyStrategy (CASSANDRA-2678, 2713)
 * fix exception adding validators to non-string columns (CASSANDRA-2696)
 * avoid instantiating DatabaseDescriptor in JDBC (CASSANDRA-2694)
 * fix potential stack overflow during compaction (CASSANDRA-2626)
 * clone super columns to avoid modifying them during flush (CASSANDRA-2675)
 * reset underlying iterator in EchoedRow constructor (CASSANDRA-2653)


0.8.0-rc1
 * faster flushes and compaction from fixing excessively pessimistic 
   rebuffering in BRAF (CASSANDRA-2581)
 * fix returning null column values in the python cql driver (CASSANDRA-2593)
 * fix merkle tree splitting exiting early (CASSANDRA-2605)
 * snapshot_before_compaction directory name fix (CASSANDRA-2598)
 * Disable compaction throttling during bootstrap (CASSANDRA-2612) 
 * fix CQL treatment of > and < operators in range slices (CASSANDRA-2592)
 * fix potential double-application of counter updates on commitlog replay
   by moving replay position from header to sstable metadata (CASSANDRA-2419)
 * JDBC CQL driver exposes getColumn for access to timestamp
 * JDBC ResultSetMetadata properties added to AbstractType
 * r/m clustertool (CASSANDRA-2607)
 * add support for presenting row key as a column in CQL result sets 
   (CASSANDRA-2622)
 * Don't allow {LOCAL|EACH}_QUORUM unless strategy is NTS (CASSANDRA-2627)
 * validate keyspace strategy_options during CQL create (CASSANDRA-2624)
 * fix empty Result with secondary index when limit=1 (CASSANDRA-2628)
 * Fix regression where bootstrapping a node with no schema fails
   (CASSANDRA-2625)
 * Allow removing LocationInfo sstables (CASSANDRA-2632)
 * avoid attempting to replay mutations from dropped keyspaces (CASSANDRA-2631)
 * avoid using cached position of a key when GT is requested (CASSANDRA-2633)
 * fix counting bloom filter true positives (CASSANDRA-2637)
 * initialize local ep state prior to gossip startup if needed (CASSANDRA-2638)
 * fix counter increment lost after restart (CASSANDRA-2642)
 * add quote-escaping via backslash to CLI (CASSANDRA-2623)
 * fix pig example script (CASSANDRA-2487)
 * fix dynamic snitch race in adding latencies (CASSANDRA-2618)
 * Start/stop cassandra after more important services such as mdadm in
   debian packaging (CASSANDRA-2481)


0.8.0-beta2
 * fix NPE compacting index CFs (CASSANDRA-2528)
 * Remove checking all column families on startup for compaction candidates 
   (CASSANDRA-2444)
 * validate CQL create keyspace options (CASSANDRA-2525)
 * fix nodetool setcompactionthroughput (CASSANDRA-2550)
 * move	gossip heartbeat back to its own thread (CASSANDRA-2554)
 * validate cql TRUNCATE columnfamily before truncating (CASSANDRA-2570)
 * fix batch_mutate for mixed standard-counter mutations (CASSANDRA-2457)
 * disallow making schema changes to system keyspace (CASSANDRA-2563)
 * fix sending mutation messages multiple times (CASSANDRA-2557)
 * fix incorrect use of NBHM.size in ReadCallback that could cause
   reads to time out even when responses were received (CASSAMDRA-2552)
 * trigger read repair correctly for LOCAL_QUORUM reads (CASSANDRA-2556)
 * Allow configuring the number of compaction thread (CASSANDRA-2558)
 * forceUserDefinedCompaction will attempt to compact what it is given
   even if the pessimistic estimate is that there is not enough disk space;
   automatic compactions will only compact 2 or more sstables (CASSANDRA-2575)
 * refuse to apply migrations with older timestamps than the current 
   schema (CASSANDRA-2536)
 * remove unframed Thrift transport option
 * include indexes in snapshots (CASSANDRA-2596)
 * improve ignoring of obsolete mutations in index maintenance (CASSANDRA-2401)
 * recognize attempt to drop just the index while leaving the column
   definition alone (CASSANDRA-2619)
  

0.8.0-beta1
 * remove Avro RPC support (CASSANDRA-926)
 * support for columns that act as incr/decr counters 
   (CASSANDRA-1072, 1937, 1944, 1936, 2101, 2093, 2288, 2105, 2384, 2236, 2342,
   2454)
 * CQL (CASSANDRA-1703, 1704, 1705, 1706, 1707, 1708, 1710, 1711, 1940, 
   2124, 2302, 2277, 2493)
 * avoid double RowMutation serialization on write path (CASSANDRA-1800)
 * make NetworkTopologyStrategy the default (CASSANDRA-1960)
 * configurable internode encryption (CASSANDRA-1567, 2152)
 * human readable column names in sstable2json output (CASSANDRA-1933)
 * change default JMX port to 7199 (CASSANDRA-2027)
 * backwards compatible internal messaging (CASSANDRA-1015)
 * atomic switch of memtables and sstables (CASSANDRA-2284)
 * add pluggable SeedProvider (CASSANDRA-1669)
 * Fix clustertool to not throw exception when calling get_endpoints (CASSANDRA-2437)
 * upgrade to thrift 0.6 (CASSANDRA-2412) 
 * repair works on a token range instead of full ring (CASSANDRA-2324)
 * purge tombstones from row cache (CASSANDRA-2305)
 * push replication_factor into strategy_options (CASSANDRA-1263)
 * give snapshots the same name on each node (CASSANDRA-1791)
 * remove "nodetool loadbalance" (CASSANDRA-2448)
 * multithreaded compaction (CASSANDRA-2191)
 * compaction throttling (CASSANDRA-2156)
 * add key type information and alias (CASSANDRA-2311, 2396)
 * cli no longer divides read_repair_chance by 100 (CASSANDRA-2458)
 * made CompactionInfo.getTaskType return an enum (CASSANDRA-2482)
 * add a server-wide cap on measured memtable memory usage and aggressively
   flush to keep under that threshold (CASSANDRA-2006)
 * add unified UUIDType (CASSANDRA-2233)
 * add off-heap row cache support (CASSANDRA-1969)


0.7.5
 * improvements/fixes to PIG driver (CASSANDRA-1618, CASSANDRA-2387,
   CASSANDRA-2465, CASSANDRA-2484)
 * validate index names (CASSANDRA-1761)
 * reduce contention on Table.flusherLock (CASSANDRA-1954)
 * try harder to detect failures during streaming, cleaning up temporary
   files more reliably (CASSANDRA-2088)
 * shut down server for OOM on a Thrift thread (CASSANDRA-2269)
 * fix tombstone handling in repair and sstable2json (CASSANDRA-2279)
 * preserve version when streaming data from old sstables (CASSANDRA-2283)
 * don't start repair if a neighboring node is marked as dead (CASSANDRA-2290)
 * purge tombstones from row cache (CASSANDRA-2305)
 * Avoid seeking when sstable2json exports the entire file (CASSANDRA-2318)
 * clear Built flag in system table when dropping an index (CASSANDRA-2320)
 * don't allow arbitrary argument for stress.java (CASSANDRA-2323)
 * validate values for index predicates in get_indexed_slice (CASSANDRA-2328)
 * queue secondary indexes for flush before the parent (CASSANDRA-2330)
 * allow job configuration to set the CL used in Hadoop jobs (CASSANDRA-2331)
 * add memtable_flush_queue_size defaulting to 4 (CASSANDRA-2333)
 * Allow overriding of initial_token, storage_port and rpc_port from system
   properties (CASSANDRA-2343)
 * fix comparator used for non-indexed secondary expressions in index scan
   (CASSANDRA-2347)
 * ensure size calculation and write phase of large-row compaction use
   the same threshold for TTL expiration (CASSANDRA-2349)
 * fix race when iterating CFs during add/drop (CASSANDRA-2350)
 * add ConsistencyLevel command to CLI (CASSANDRA-2354)
 * allow negative numbers in the cli (CASSANDRA-2358)
 * hard code serialVersionUID for tokens class (CASSANDRA-2361)
 * fix potential infinite loop in ByteBufferUtil.inputStream (CASSANDRA-2365)
 * fix encoding bugs in HintedHandoffManager, SystemTable when default
   charset is not UTF8 (CASSANDRA-2367)
 * avoids having removed node reappearing in Gossip (CASSANDRA-2371)
 * fix incorrect truncation of long to int when reading columns via block
   index (CASSANDRA-2376)
 * fix NPE during stream session (CASSANDRA-2377)
 * fix race condition that could leave orphaned data files when dropping CF or
   KS (CASSANDRA-2381)
 * fsync statistics component on write (CASSANDRA-2382)
 * fix duplicate results from CFS.scan (CASSANDRA-2406)
 * add IntegerType to CLI help (CASSANDRA-2414)
 * avoid caching token-only decoratedkeys (CASSANDRA-2416)
 * convert mmap assertion to if/throw so scrub can catch it (CASSANDRA-2417)
 * don't overwrite gc log (CASSANDR-2418)
 * invalidate row cache for streamed row to avoid inconsitencies
   (CASSANDRA-2420)
 * avoid copies in range/index scans (CASSANDRA-2425)
 * make sure we don't wipe data during cleanup if the node has not join
   the ring (CASSANDRA-2428)
 * Try harder to close files after compaction (CASSANDRA-2431)
 * re-set bootstrapped flag after move finishes (CASSANDRA-2435)
 * display validation_class in CLI 'describe keyspace' (CASSANDRA-2442)
 * make cleanup compactions cleanup the row cache (CASSANDRA-2451)
 * add column fields validation to scrub (CASSANDRA-2460)
 * use 64KB flush buffer instead of in_memory_compaction_limit (CASSANDRA-2463)
 * fix backslash substitutions in CLI (CASSANDRA-2492)
 * disable cache saving for system CFS (CASSANDRA-2502)
 * fixes for verifying destination availability under hinted conditions
   so UE can be thrown intead of timing out (CASSANDRA-2514)
 * fix update of validation class in column metadata (CASSANDRA-2512)
 * support LOCAL_QUORUM, EACH_QUORUM CLs outside of NTS (CASSANDRA-2516)
 * preserve version when streaming data from old sstables (CASSANDRA-2283)
 * fix backslash substitutions in CLI (CASSANDRA-2492)
 * count a row deletion as one operation towards memtable threshold 
   (CASSANDRA-2519)
 * support LOCAL_QUORUM, EACH_QUORUM CLs outside of NTS (CASSANDRA-2516)


0.7.4
 * add nodetool join command (CASSANDRA-2160)
 * fix secondary indexes on pre-existing or streamed data (CASSANDRA-2244)
 * initialize endpoint in gossiper earlier (CASSANDRA-2228)
 * add ability to write to Cassandra from Pig (CASSANDRA-1828)
 * add rpc_[min|max]_threads (CASSANDRA-2176)
 * add CL.TWO, CL.THREE (CASSANDRA-2013)
 * avoid exporting an un-requested row in sstable2json, when exporting 
   a key that does not exist (CASSANDRA-2168)
 * add incremental_backups option (CASSANDRA-1872)
 * add configurable row limit to Pig loadfunc (CASSANDRA-2276)
 * validate column values in batches as well as single-Column inserts
   (CASSANDRA-2259)
 * move sample schema from cassandra.yaml to schema-sample.txt,
   a cli scripts (CASSANDRA-2007)
 * avoid writing empty rows when scrubbing tombstoned rows (CASSANDRA-2296)
 * fix assertion error in range and index scans for CL < ALL
   (CASSANDRA-2282)
 * fix commitlog replay when flush position refers to data that didn't
   get synced before server died (CASSANDRA-2285)
 * fix fd leak in sstable2json with non-mmap'd i/o (CASSANDRA-2304)
 * reduce memory use during streaming of multiple sstables (CASSANDRA-2301)
 * purge tombstoned rows from cache after GCGraceSeconds (CASSANDRA-2305)
 * allow zero replicas in a NTS datacenter (CASSANDRA-1924)
 * make range queries respect snitch for local replicas (CASSANDRA-2286)
 * fix HH delivery when column index is larger than 2GB (CASSANDRA-2297)
 * make 2ary indexes use parent CF flush thresholds during initial build
   (CASSANDRA-2294)
 * update memtable_throughput to be a long (CASSANDRA-2158)


0.7.3
 * Keep endpoint state until aVeryLongTime (CASSANDRA-2115)
 * lower-latency read repair (CASSANDRA-2069)
 * add hinted_handoff_throttle_delay_in_ms option (CASSANDRA-2161)
 * fixes for cache save/load (CASSANDRA-2172, -2174)
 * Handle whole-row deletions in CFOutputFormat (CASSANDRA-2014)
 * Make memtable_flush_writers flush in parallel (CASSANDRA-2178)
 * Add compaction_preheat_key_cache option (CASSANDRA-2175)
 * refactor stress.py to have only one copy of the format string 
   used for creating row keys (CASSANDRA-2108)
 * validate index names for \w+ (CASSANDRA-2196)
 * Fix Cassandra cli to respect timeout if schema does not settle 
   (CASSANDRA-2187)
 * fix for compaction and cleanup writing old-format data into new-version 
   sstable (CASSANDRA-2211, -2216)
 * add nodetool scrub (CASSANDRA-2217, -2240)
 * fix sstable2json large-row pagination (CASSANDRA-2188)
 * fix EOFing on requests for the last bytes in a file (CASSANDRA-2213)
 * fix BufferedRandomAccessFile bugs (CASSANDRA-2218, -2241)
 * check for memtable flush_after_mins exceeded every 10s (CASSANDRA-2183)
 * fix cache saving on Windows (CASSANDRA-2207)
 * add validateSchemaAgreement call + synchronization to schema
   modification operations (CASSANDRA-2222)
 * fix for reversed slice queries on large rows (CASSANDRA-2212)
 * fat clients were writing local data (CASSANDRA-2223)
 * set DEFAULT_MEMTABLE_LIFETIME_IN_MINS to 24h
 * improve detection and cleanup of partially-written sstables 
   (CASSANDRA-2206)
 * fix supercolumn de/serialization when subcolumn comparator is different
   from supercolumn's (CASSANDRA-2104)
 * fix starting up on Windows when CASSANDRA_HOME contains whitespace
   (CASSANDRA-2237)
 * add [get|set][row|key]cacheSavePeriod to JMX (CASSANDRA-2100)
 * fix Hadoop ColumnFamilyOutputFormat dropping of mutations
   when batch fills up (CASSANDRA-2255)
 * move file deletions off of scheduledtasks executor (CASSANDRA-2253)


0.7.2
 * copy DecoratedKey.key when inserting into caches to avoid retaining
   a reference to the underlying buffer (CASSANDRA-2102)
 * format subcolumn names with subcomparator (CASSANDRA-2136)
 * fix column bloom filter deserialization (CASSANDRA-2165)


0.7.1
 * refactor MessageDigest creation code. (CASSANDRA-2107)
 * buffer network stack to avoid inefficient small TCP messages while avoiding
   the nagle/delayed ack problem (CASSANDRA-1896)
 * check log4j configuration for changes every 10s (CASSANDRA-1525, 1907)
 * more-efficient cross-DC replication (CASSANDRA-1530, -2051, -2138)
 * avoid polluting page cache with commitlog or sstable writes
   and seq scan operations (CASSANDRA-1470)
 * add RMI authentication options to nodetool (CASSANDRA-1921)
 * make snitches configurable at runtime (CASSANDRA-1374)
 * retry hadoop split requests on connection failure (CASSANDRA-1927)
 * implement describeOwnership for BOP, COPP (CASSANDRA-1928)
 * make read repair behave as expected for ConsistencyLevel > ONE
   (CASSANDRA-982, 2038)
 * distributed test harness (CASSANDRA-1859, 1964)
 * reduce flush lock contention (CASSANDRA-1930)
 * optimize supercolumn deserialization (CASSANDRA-1891)
 * fix CFMetaData.apply to only compare objects of the same class 
   (CASSANDRA-1962)
 * allow specifying specific SSTables to compact from JMX (CASSANDRA-1963)
 * fix race condition in MessagingService.targets (CASSANDRA-1959, 2094, 2081)
 * refuse to open sstables from a future version (CASSANDRA-1935)
 * zero-copy reads (CASSANDRA-1714)
 * fix copy bounds for word Text in wordcount demo (CASSANDRA-1993)
 * fixes for contrib/javautils (CASSANDRA-1979)
 * check more frequently for memtable expiration (CASSANDRA-2000)
 * fix writing SSTable column count statistics (CASSANDRA-1976)
 * fix streaming of multiple CFs during bootstrap (CASSANDRA-1992)
 * explicitly set JVM GC new generation size with -Xmn (CASSANDRA-1968)
 * add short options for CLI flags (CASSANDRA-1565)
 * make keyspace argument to "describe keyspace" in CLI optional
   when authenticated to keyspace already (CASSANDRA-2029)
 * added option to specify -Dcassandra.join_ring=false on startup
   to allow "warm spare" nodes or performing JMX maintenance before
   joining the ring (CASSANDRA-526)
 * log migrations at INFO (CASSANDRA-2028)
 * add CLI verbose option in file mode (CASSANDRA-2030)
 * add single-line "--" comments to CLI (CASSANDRA-2032)
 * message serialization tests (CASSANDRA-1923)
 * switch from ivy to maven-ant-tasks (CASSANDRA-2017)
 * CLI attempts to block for new schema to propagate (CASSANDRA-2044)
 * fix potential overflow in nodetool cfstats (CASSANDRA-2057)
 * add JVM shutdownhook to sync commitlog (CASSANDRA-1919)
 * allow nodes to be up without being part of  normal traffic (CASSANDRA-1951)
 * fix CLI "show keyspaces" with null options on NTS (CASSANDRA-2049)
 * fix possible ByteBuffer race conditions (CASSANDRA-2066)
 * reduce garbage generated by MessagingService to prevent load spikes
   (CASSANDRA-2058)
 * fix math in RandomPartitioner.describeOwnership (CASSANDRA-2071)
 * fix deletion of sstable non-data components (CASSANDRA-2059)
 * avoid blocking gossip while deleting handoff hints (CASSANDRA-2073)
 * ignore messages from newer versions, keep track of nodes in gossip 
   regardless of version (CASSANDRA-1970)
 * cache writing moved to CompactionManager to reduce i/o contention and
   updated to use non-cache-polluting writes (CASSANDRA-2053)
 * page through large rows when exporting to JSON (CASSANDRA-2041)
 * add flush_largest_memtables_at and reduce_cache_sizes_at options
   (CASSANDRA-2142)
 * add cli 'describe cluster' command (CASSANDRA-2127)
 * add cli support for setting username/password at 'connect' command 
   (CASSANDRA-2111)
 * add -D option to Stress.java to allow reading hosts from a file 
   (CASSANDRA-2149)
 * bound hints CF throughput between 32M and 256M (CASSANDRA-2148)
 * continue starting when invalid saved cache entries are encountered
   (CASSANDRA-2076)
 * add max_hint_window_in_ms option (CASSANDRA-1459)


0.7.0-final
 * fix offsets to ByteBuffer.get (CASSANDRA-1939)


0.7.0-rc4
 * fix cli crash after backgrounding (CASSANDRA-1875)
 * count timeouts in storageproxy latencies, and include latency 
   histograms in StorageProxyMBean (CASSANDRA-1893)
 * fix CLI get recognition of supercolumns (CASSANDRA-1899)
 * enable keepalive on intra-cluster sockets (CASSANDRA-1766)
 * count timeouts towards dynamicsnitch latencies (CASSANDRA-1905)
 * Expose index-building status in JMX + cli schema description
   (CASSANDRA-1871)
 * allow [LOCAL|EACH]_QUORUM to be used with non-NetworkTopology 
   replication Strategies
 * increased amount of index locks for faster commitlog replay
 * collect secondary index tombstones immediately (CASSANDRA-1914)
 * revert commitlog changes from #1780 (CASSANDRA-1917)
 * change RandomPartitioner min token to -1 to avoid collision w/
   tokens on actual nodes (CASSANDRA-1901)
 * examine the right nibble when validating TimeUUID (CASSANDRA-1910)
 * include secondary indexes in cleanup (CASSANDRA-1916)
 * CFS.scrubDataDirectories should also cleanup invalid secondary indexes
   (CASSANDRA-1904)
 * ability to disable/enable gossip on nodes to force them down
   (CASSANDRA-1108)


0.7.0-rc3
 * expose getNaturalEndpoints in StorageServiceMBean taking byte[]
   key; RMI cannot serialize ByteBuffer (CASSANDRA-1833)
 * infer org.apache.cassandra.locator for replication strategy classes
   when not otherwise specified
 * validation that generates less garbage (CASSANDRA-1814)
 * add TTL support to CLI (CASSANDRA-1838)
 * cli defaults to bytestype for subcomparator when creating
   column families (CASSANDRA-1835)
 * unregister index MBeans when index is dropped (CASSANDRA-1843)
 * make ByteBufferUtil.clone thread-safe (CASSANDRA-1847)
 * change exception for read requests during bootstrap from 
   InvalidRequest to Unavailable (CASSANDRA-1862)
 * respect row-level tombstones post-flush in range scans
   (CASSANDRA-1837)
 * ReadResponseResolver check digests against each other (CASSANDRA-1830)
 * return InvalidRequest when remove of subcolumn without supercolumn
   is requested (CASSANDRA-1866)
 * flush before repair (CASSANDRA-1748)
 * SSTableExport validates key order (CASSANDRA-1884)
 * large row support for SSTableExport (CASSANDRA-1867)
 * Re-cache hot keys post-compaction without hitting disk (CASSANDRA-1878)
 * manage read repair in coordinator instead of data source, to
   provide latency information to dynamic snitch (CASSANDRA-1873)


0.7.0-rc2
 * fix live-column-count of slice ranges including tombstoned supercolumn 
   with live subcolumn (CASSANDRA-1591)
 * rename o.a.c.internal.AntientropyStage -> AntiEntropyStage,
   o.a.c.request.Request_responseStage -> RequestResponseStage,
   o.a.c.internal.Internal_responseStage -> InternalResponseStage
 * add AbstractType.fromString (CASSANDRA-1767)
 * require index_type to be present when specifying index_name
   on ColumnDef (CASSANDRA-1759)
 * fix add/remove index bugs in CFMetadata (CASSANDRA-1768)
 * rebuild Strategy during system_update_keyspace (CASSANDRA-1762)
 * cli updates prompt to ... in continuation lines (CASSANDRA-1770)
 * support multiple Mutations per key in hadoop ColumnFamilyOutputFormat
   (CASSANDRA-1774)
 * improvements to Debian init script (CASSANDRA-1772)
 * use local classloader to check for version.properties (CASSANDRA-1778)
 * Validate that column names in column_metadata are valid for the
   defined comparator, and decode properly in cli (CASSANDRA-1773)
 * use cross-platform newlines in cli (CASSANDRA-1786)
 * add ExpiringColumn support to sstable import/export (CASSANDRA-1754)
 * add flush for each append to periodic commitlog mode; added
   periodic_without_flush option to disable this (CASSANDRA-1780)
 * close file handle used for post-flush truncate (CASSANDRA-1790)
 * various code cleanup (CASSANDRA-1793, -1794, -1795)
 * fix range queries against wrapped range (CASSANDRA-1781)
 * fix consistencylevel calculations for NetworkTopologyStrategy
   (CASSANDRA-1804)
 * cli support index type enum names (CASSANDRA-1810)
 * improved validation of column_metadata (CASSANDRA-1813)
 * reads at ConsistencyLevel > 1 throw UnavailableException
   immediately if insufficient live nodes exist (CASSANDRA-1803)
 * copy bytebuffers for local writes to avoid retaining the entire
   Thrift frame (CASSANDRA-1801)
 * fix NPE adding index to column w/o prior metadata (CASSANDRA-1764)
 * reduce fat client timeout (CASSANDRA-1730)
 * fix botched merge of CASSANDRA-1316


0.7.0-rc1
 * fix compaction and flush races with schema updates (CASSANDRA-1715)
 * add clustertool, config-converter, sstablekeys, and schematool 
   Windows .bat files (CASSANDRA-1723)
 * reject range queries received during bootstrap (CASSANDRA-1739)
 * fix wrapping-range queries on non-minimum token (CASSANDRA-1700)
 * add nodetool cfhistogram (CASSANDRA-1698)
 * limit repaired ranges to what the nodes have in common (CASSANDRA-1674)
 * index scan treats missing columns as not matching secondary
   expressions (CASSANDRA-1745)
 * Fix misuse of DataOutputBuffer.getData in AntiEntropyService
   (CASSANDRA-1729)
 * detect and warn when obsolete version of JNA is present (CASSANDRA-1760)
 * reduce fat client timeout (CASSANDRA-1730)
 * cleanup smallest CFs first to increase free temp space for larger ones
   (CASSANDRA-1811)
 * Update windows .bat files to work outside of main Cassandra
   directory (CASSANDRA-1713)
 * fix read repair regression from 0.6.7 (CASSANDRA-1727)
 * more-efficient read repair (CASSANDRA-1719)
 * fix hinted handoff replay (CASSANDRA-1656)
 * log type of dropped messages (CASSANDRA-1677)
 * upgrade to SLF4J 1.6.1
 * fix ByteBuffer bug in ExpiringColumn.updateDigest (CASSANDRA-1679)
 * fix IntegerType.getString (CASSANDRA-1681)
 * make -Djava.net.preferIPv4Stack=true the default (CASSANDRA-628)
 * add INTERNAL_RESPONSE verb to differentiate from responses related
   to client requests (CASSANDRA-1685)
 * log tpstats when dropping messages (CASSANDRA-1660)
 * include unreachable nodes in describeSchemaVersions (CASSANDRA-1678)
 * Avoid dropping messages off the client request path (CASSANDRA-1676)
 * fix jna errno reporting (CASSANDRA-1694)
 * add friendlier error for UnknownHostException on startup (CASSANDRA-1697)
 * include jna dependency in RPM package (CASSANDRA-1690)
 * add --skip-keys option to stress.py (CASSANDRA-1696)
 * improve cli handling of non-string keys and column names 
   (CASSANDRA-1701, -1693)
 * r/m extra subcomparator line in cli keyspaces output (CASSANDRA-1712)
 * add read repair chance to cli "show keyspaces"
 * upgrade to ConcurrentLinkedHashMap 1.1 (CASSANDRA-975)
 * fix index scan routing (CASSANDRA-1722)
 * fix tombstoning of supercolumns in range queries (CASSANDRA-1734)
 * clear endpoint cache after updating keyspace metadata (CASSANDRA-1741)
 * fix wrapping-range queries on non-minimum token (CASSANDRA-1700)
 * truncate includes secondary indexes (CASSANDRA-1747)
 * retain reference to PendingFile sstables (CASSANDRA-1749)
 * fix sstableimport regression (CASSANDRA-1753)
 * fix for bootstrap when no non-system tables are defined (CASSANDRA-1732)
 * handle replica unavailability in index scan (CASSANDRA-1755)
 * fix service initialization order deadlock (CASSANDRA-1756)
 * multi-line cli commands (CASSANDRA-1742)
 * fix race between snapshot and compaction (CASSANDRA-1736)
 * add listEndpointsPendingHints, deleteHintsForEndpoint JMX methods 
   (CASSANDRA-1551)


0.7.0-beta3
 * add strategy options to describe_keyspace output (CASSANDRA-1560)
 * log warning when using randomly generated token (CASSANDRA-1552)
 * re-organize JMX into .db, .net, .internal, .request (CASSANDRA-1217)
 * allow nodes to change IPs between restarts (CASSANDRA-1518)
 * remember ring state between restarts by default (CASSANDRA-1518)
 * flush index built flag so we can read it before log replay (CASSANDRA-1541)
 * lock row cache updates to prevent race condition (CASSANDRA-1293)
 * remove assertion causing rare (and harmless) error messages in
   commitlog (CASSANDRA-1330)
 * fix moving nodes with no keyspaces defined (CASSANDRA-1574)
 * fix unbootstrap when no data is present in a transfer range (CASSANDRA-1573)
 * take advantage of AVRO-495 to simplify our avro IDL (CASSANDRA-1436)
 * extend authorization hierarchy to column family (CASSANDRA-1554)
 * deletion support in secondary indexes (CASSANDRA-1571)
 * meaningful error message for invalid replication strategy class 
   (CASSANDRA-1566)
 * allow keyspace creation with RF > N (CASSANDRA-1428)
 * improve cli error handling (CASSANDRA-1580)
 * add cache save/load ability (CASSANDRA-1417, 1606, 1647)
 * add StorageService.getDrainProgress (CASSANDRA-1588)
 * Disallow bootstrap to an in-use token (CASSANDRA-1561)
 * Allow dynamic secondary index creation and destruction (CASSANDRA-1532)
 * log auto-guessed memtable thresholds (CASSANDRA-1595)
 * add ColumnDef support to cli (CASSANDRA-1583)
 * reduce index sample time by 75% (CASSANDRA-1572)
 * add cli support for column, strategy metadata (CASSANDRA-1578, 1612)
 * add cli support for schema modification (CASSANDRA-1584)
 * delete temp files on failed compactions (CASSANDRA-1596)
 * avoid blocking for dead nodes during removetoken (CASSANDRA-1605)
 * remove ConsistencyLevel.ZERO (CASSANDRA-1607)
 * expose in-progress compaction type in jmx (CASSANDRA-1586)
 * removed IClock & related classes from internals (CASSANDRA-1502)
 * fix removing tokens from SystemTable on decommission and removetoken
   (CASSANDRA-1609)
 * include CF metadata in cli 'show keyspaces' (CASSANDRA-1613)
 * switch from Properties to HashMap in PropertyFileSnitch to
   avoid synchronization bottleneck (CASSANDRA-1481)
 * PropertyFileSnitch configuration file renamed to 
   cassandra-topology.properties
 * add cli support for get_range_slices (CASSANDRA-1088, CASSANDRA-1619)
 * Make memtable flush thresholds per-CF instead of global 
   (CASSANDRA-1007, 1637)
 * add cli support for binary data without CfDef hints (CASSANDRA-1603)
 * fix building SSTable statistics post-stream (CASSANDRA-1620)
 * fix potential infinite loop in 2ary index queries (CASSANDRA-1623)
 * allow creating NTS keyspaces with no replicas configured (CASSANDRA-1626)
 * add jmx histogram of sstables accessed per read (CASSANDRA-1624)
 * remove system_rename_column_family and system_rename_keyspace from the
   client API until races can be fixed (CASSANDRA-1630, CASSANDRA-1585)
 * add cli sanity tests (CASSANDRA-1582)
 * update GC settings in cassandra.bat (CASSANDRA-1636)
 * cli support for index queries (CASSANDRA-1635)
 * cli support for updating schema memtable settings (CASSANDRA-1634)
 * cli --file option (CASSANDRA-1616)
 * reduce automatically chosen memtable sizes by 50% (CASSANDRA-1641)
 * move endpoint cache from snitch to strategy (CASSANDRA-1643)
 * fix commitlog recovery deleting the newly-created segment as well as
   the old ones (CASSANDRA-1644)
 * upgrade to Thrift 0.5 (CASSANDRA-1367)
 * renamed CL.DCQUORUM to LOCAL_QUORUM and DCQUORUMSYNC to EACH_QUORUM
 * cli truncate support (CASSANDRA-1653)
 * update GC settings in cassandra.bat (CASSANDRA-1636)
 * avoid logging when a node's ip/token is gossipped back to it (CASSANDRA-1666)


0.7-beta2
 * always use UTF-8 for hint keys (CASSANDRA-1439)
 * remove cassandra.yaml dependency from Hadoop and Pig (CASSADRA-1322)
 * expose CfDef metadata in describe_keyspaces (CASSANDRA-1363)
 * restore use of mmap_index_only option (CASSANDRA-1241)
 * dropping a keyspace with no column families generated an error 
   (CASSANDRA-1378)
 * rename RackAwareStrategy to OldNetworkTopologyStrategy, RackUnawareStrategy 
   to SimpleStrategy, DatacenterShardStrategy to NetworkTopologyStrategy,
   AbstractRackAwareSnitch to AbstractNetworkTopologySnitch (CASSANDRA-1392)
 * merge StorageProxy.mutate, mutateBlocking (CASSANDRA-1396)
 * faster UUIDType, LongType comparisons (CASSANDRA-1386, 1393)
 * fix setting read_repair_chance from CLI addColumnFamily (CASSANDRA-1399)
 * fix updates to indexed columns (CASSANDRA-1373)
 * fix race condition leaving to FileNotFoundException (CASSANDRA-1382)
 * fix sharded lock hash on index write path (CASSANDRA-1402)
 * add support for GT/E, LT/E in subordinate index clauses (CASSANDRA-1401)
 * cfId counter got out of sync when CFs were added (CASSANDRA-1403)
 * less chatty schema updates (CASSANDRA-1389)
 * rename column family mbeans. 'type' will now include either 
   'IndexColumnFamilies' or 'ColumnFamilies' depending on the CFS type.
   (CASSANDRA-1385)
 * disallow invalid keyspace and column family names. This includes name that
   matches a '^\w+' regex. (CASSANDRA-1377)
 * use JNA, if present, to take snapshots (CASSANDRA-1371)
 * truncate hints if starting 0.7 for the first time (CASSANDRA-1414)
 * fix FD leak in single-row slicepredicate queries (CASSANDRA-1416)
 * allow index expressions against columns that are not part of the 
   SlicePredicate (CASSANDRA-1410)
 * config-converter properly handles snitches and framed support 
   (CASSANDRA-1420)
 * remove keyspace argument from multiget_count (CASSANDRA-1422)
 * allow specifying cassandra.yaml location as (local or remote) URL
   (CASSANDRA-1126)
 * fix using DynamicEndpointSnitch with NetworkTopologyStrategy
   (CASSANDRA-1429)
 * Add CfDef.default_validation_class (CASSANDRA-891)
 * fix EstimatedHistogram.max (CASSANDRA-1413)
 * quorum read optimization (CASSANDRA-1622)
 * handle zero-length (or missing) rows during HH paging (CASSANDRA-1432)
 * include secondary indexes during schema migrations (CASSANDRA-1406)
 * fix commitlog header race during schema change (CASSANDRA-1435)
 * fix ColumnFamilyStoreMBeanIterator to use new type name (CASSANDRA-1433)
 * correct filename generated by xml->yaml converter (CASSANDRA-1419)
 * add CMSInitiatingOccupancyFraction=75 and UseCMSInitiatingOccupancyOnly
   to default JVM options
 * decrease jvm heap for cassandra-cli (CASSANDRA-1446)
 * ability to modify keyspaces and column family definitions on a live cluster
   (CASSANDRA-1285)
 * support for Hadoop Streaming [non-jvm map/reduce via stdin/out]
   (CASSANDRA-1368)
 * Move persistent sstable stats from the system table to an sstable component
   (CASSANDRA-1430)
 * remove failed bootstrap attempt from pending ranges when gossip times
   it out after 1h (CASSANDRA-1463)
 * eager-create tcp connections to other cluster members (CASSANDRA-1465)
 * enumerate stages and derive stage from message type instead of 
   transmitting separately (CASSANDRA-1465)
 * apply reversed flag during collation from different data sources
   (CASSANDRA-1450)
 * make failure to remove commitlog segment non-fatal (CASSANDRA-1348)
 * correct ordering of drain operations so CL.recover is no longer 
   necessary (CASSANDRA-1408)
 * removed keyspace from describe_splits method (CASSANDRA-1425)
 * rename check_schema_agreement to describe_schema_versions
   (CASSANDRA-1478)
 * fix QUORUM calculation for RF > 3 (CASSANDRA-1487)
 * remove tombstones during non-major compactions when bloom filter
   verifies that row does not exist in other sstables (CASSANDRA-1074)
 * nodes that coordinated a loadbalance in the past could not be seen by
   newly added nodes (CASSANDRA-1467)
 * exposed endpoint states (gossip details) via jmx (CASSANDRA-1467)
 * ensure that compacted sstables are not included when new readers are
   instantiated (CASSANDRA-1477)
 * by default, calculate heap size and memtable thresholds at runtime (CASSANDRA-1469)
 * fix races dealing with adding/dropping keyspaces and column families in
   rapid succession (CASSANDRA-1477)
 * clean up of Streaming system (CASSANDRA-1503, 1504, 1506)
 * add options to configure Thrift socket keepalive and buffer sizes (CASSANDRA-1426)
 * make contrib CassandraServiceDataCleaner recursive (CASSANDRA-1509)
 * min, max compaction threshold are configurable and persistent 
   per-ColumnFamily (CASSANDRA-1468)
 * fix replaying the last mutation in a commitlog unnecessarily 
   (CASSANDRA-1512)
 * invoke getDefaultUncaughtExceptionHandler from DTPE with the original
   exception rather than the ExecutionException wrapper (CASSANDRA-1226)
 * remove Clock from the Thrift (and Avro) API (CASSANDRA-1501)
 * Close intra-node sockets when connection is broken (CASSANDRA-1528)
 * RPM packaging spec file (CASSANDRA-786)
 * weighted request scheduler (CASSANDRA-1485)
 * treat expired columns as deleted (CASSANDRA-1539)
 * make IndexInterval configurable (CASSANDRA-1488)
 * add describe_snitch to Thrift API (CASSANDRA-1490)
 * MD5 authenticator compares plain text submitted password with MD5'd
   saved property, instead of vice versa (CASSANDRA-1447)
 * JMX MessagingService pending and completed counts (CASSANDRA-1533)
 * fix race condition processing repair responses (CASSANDRA-1511)
 * make repair blocking (CASSANDRA-1511)
 * create EndpointSnitchInfo and MBean to expose rack and DC (CASSANDRA-1491)
 * added option to contrib/word_count to output results back to Cassandra
   (CASSANDRA-1342)
 * rewrite Hadoop ColumnFamilyRecordWriter to pool connections, retry to
   multiple Cassandra nodes, and smooth impact on the Cassandra cluster
   by using smaller batch sizes (CASSANDRA-1434)
 * fix setting gc_grace_seconds via CLI (CASSANDRA-1549)
 * support TTL'd index values (CASSANDRA-1536)
 * make removetoken work like decommission (CASSANDRA-1216)
 * make cli comparator-aware and improve quote rules (CASSANDRA-1523,-1524)
 * make nodetool compact and cleanup blocking (CASSANDRA-1449)
 * add memtable, cache information to GCInspector logs (CASSANDRA-1558)
 * enable/disable HintedHandoff via JMX (CASSANDRA-1550)
 * Ignore stray files in the commit log directory (CASSANDRA-1547)
 * Disallow bootstrap to an in-use token (CASSANDRA-1561)


0.7-beta1
 * sstable versioning (CASSANDRA-389)
 * switched to slf4j logging (CASSANDRA-625)
 * add (optional) expiration time for column (CASSANDRA-699)
 * access levels for authentication/authorization (CASSANDRA-900)
 * add ReadRepairChance to CF definition (CASSANDRA-930)
 * fix heisenbug in system tests, especially common on OS X (CASSANDRA-944)
 * convert to byte[] keys internally and all public APIs (CASSANDRA-767)
 * ability to alter schema definitions on a live cluster (CASSANDRA-44)
 * renamed configuration file to cassandra.xml, and log4j.properties to
   log4j-server.properties, which must now be loaded from
   the classpath (which is how our scripts in bin/ have always done it)
   (CASSANDRA-971)
 * change get_count to require a SlicePredicate. create multi_get_count
   (CASSANDRA-744)
 * re-organized endpointsnitch implementations and added SimpleSnitch
   (CASSANDRA-994)
 * Added preload_row_cache option (CASSANDRA-946)
 * add CRC to commitlog header (CASSANDRA-999)
 * removed deprecated batch_insert and get_range_slice methods (CASSANDRA-1065)
 * add truncate thrift method (CASSANDRA-531)
 * http mini-interface using mx4j (CASSANDRA-1068)
 * optimize away copy of sliced row on memtable read path (CASSANDRA-1046)
 * replace constant-size 2GB mmaped segments and special casing for index 
   entries spanning segment boundaries, with SegmentedFile that computes 
   segments that always contain entire entries/rows (CASSANDRA-1117)
 * avoid reading large rows into memory during compaction (CASSANDRA-16)
 * added hadoop OutputFormat (CASSANDRA-1101)
 * efficient Streaming (no more anticompaction) (CASSANDRA-579)
 * split commitlog header into separate file and add size checksum to
   mutations (CASSANDRA-1179)
 * avoid allocating a new byte[] for each mutation on replay (CASSANDRA-1219)
 * revise HH schema to be per-endpoint (CASSANDRA-1142)
 * add joining/leaving status to nodetool ring (CASSANDRA-1115)
 * allow multiple repair sessions per node (CASSANDRA-1190)
 * optimize away MessagingService for local range queries (CASSANDRA-1261)
 * make framed transport the default so malformed requests can't OOM the 
   server (CASSANDRA-475)
 * significantly faster reads from row cache (CASSANDRA-1267)
 * take advantage of row cache during range queries (CASSANDRA-1302)
 * make GCGraceSeconds a per-ColumnFamily value (CASSANDRA-1276)
 * keep persistent row size and column count statistics (CASSANDRA-1155)
 * add IntegerType (CASSANDRA-1282)
 * page within a single row during hinted handoff (CASSANDRA-1327)
 * push DatacenterShardStrategy configuration into keyspace definition,
   eliminating datacenter.properties. (CASSANDRA-1066)
 * optimize forward slices starting with '' and single-index-block name 
   queries by skipping the column index (CASSANDRA-1338)
 * streaming refactor (CASSANDRA-1189)
 * faster comparison for UUID types (CASSANDRA-1043)
 * secondary index support (CASSANDRA-749 and subtasks)
 * make compaction buckets deterministic (CASSANDRA-1265)


0.6.6
 * Allow using DynamicEndpointSnitch with RackAwareStrategy (CASSANDRA-1429)
 * remove the remaining vestiges of the unfinished DatacenterShardStrategy 
   (replaced by NetworkTopologyStrategy in 0.7)
   

0.6.5
 * fix key ordering in range query results with RandomPartitioner
   and ConsistencyLevel > ONE (CASSANDRA-1145)
 * fix for range query starting with the wrong token range (CASSANDRA-1042)
 * page within a single row during hinted handoff (CASSANDRA-1327)
 * fix compilation on non-sun JDKs (CASSANDRA-1061)
 * remove String.trim() call on row keys in batch mutations (CASSANDRA-1235)
 * Log summary of dropped messages instead of spamming log (CASSANDRA-1284)
 * add dynamic endpoint snitch (CASSANDRA-981)
 * fix streaming for keyspaces with hyphens in their name (CASSANDRA-1377)
 * fix errors in hard-coded bloom filter optKPerBucket by computing it
   algorithmically (CASSANDRA-1220
 * remove message deserialization stage, and uncap read/write stages
   so slow reads/writes don't block gossip processing (CASSANDRA-1358)
 * add jmx port configuration to Debian package (CASSANDRA-1202)
 * use mlockall via JNA, if present, to prevent Linux from swapping
   out parts of the JVM (CASSANDRA-1214)


0.6.4
 * avoid queuing multiple hint deliveries for the same endpoint
   (CASSANDRA-1229)
 * better performance for and stricter checking of UTF8 column names
   (CASSANDRA-1232)
 * extend option to lower compaction priority to hinted handoff
   as well (CASSANDRA-1260)
 * log errors in gossip instead of re-throwing (CASSANDRA-1289)
 * avoid aborting commitlog replay prematurely if a flushed-but-
   not-removed commitlog segment is encountered (CASSANDRA-1297)
 * fix duplicate rows being read during mapreduce (CASSANDRA-1142)
 * failure detection wasn't closing command sockets (CASSANDRA-1221)
 * cassandra-cli.bat works on windows (CASSANDRA-1236)
 * pre-emptively drop requests that cannot be processed within RPCTimeout
   (CASSANDRA-685)
 * add ack to Binary write verb and update CassandraBulkLoader
   to wait for acks for each row (CASSANDRA-1093)
 * added describe_partitioner Thrift method (CASSANDRA-1047)
 * Hadoop jobs no longer require the Cassandra storage-conf.xml
   (CASSANDRA-1280, CASSANDRA-1047)
 * log thread pool stats when GC is excessive (CASSANDRA-1275)
 * remove gossip message size limit (CASSANDRA-1138)
 * parallelize local and remote reads during multiget, and respect snitch 
   when determining whether to do local read for CL.ONE (CASSANDRA-1317)
 * fix read repair to use requested consistency level on digest mismatch,
   rather than assuming QUORUM (CASSANDRA-1316)
 * process digest mismatch re-reads in parallel (CASSANDRA-1323)
 * switch hints CF comparator to BytesType (CASSANDRA-1274)


0.6.3
 * retry to make streaming connections up to 8 times. (CASSANDRA-1019)
 * reject describe_ring() calls on invalid keyspaces (CASSANDRA-1111)
 * fix cache size calculation for size of 100% (CASSANDRA-1129)
 * fix cache capacity only being recalculated once (CASSANDRA-1129)
 * remove hourly scan of all hints on the off chance that the gossiper
   missed a status change; instead, expose deliverHintsToEndpoint to JMX
   so it can be done manually, if necessary (CASSANDRA-1141)
 * don't reject reads at CL.ALL (CASSANDRA-1152)
 * reject deletions to supercolumns in CFs containing only standard
   columns (CASSANDRA-1139)
 * avoid preserving login information after client disconnects
   (CASSANDRA-1057)
 * prefer sun jdk to openjdk in debian init script (CASSANDRA-1174)
 * detect partioner config changes between restarts and fail fast 
   (CASSANDRA-1146)
 * use generation time to resolve node token reassignment disagreements
   (CASSANDRA-1118)
 * restructure the startup ordering of Gossiper and MessageService to avoid
   timing anomalies (CASSANDRA-1160)
 * detect incomplete commit log hearders (CASSANDRA-1119)
 * force anti-entropy service to stream files on the stream stage to avoid
   sending streams out of order (CASSANDRA-1169)
 * remove inactive stream managers after AES streams files (CASSANDRA-1169)
 * allow removing entire row through batch_mutate Deletion (CASSANDRA-1027)
 * add JMX metrics for row-level bloom filter false positives (CASSANDRA-1212)
 * added a redhat init script to contrib (CASSANDRA-1201)
 * use midpoint when bootstrapping a new machine into range with not
   much data yet instead of random token (CASSANDRA-1112)
 * kill server on OOM in executor stage as well as Thrift (CASSANDRA-1226)
 * remove opportunistic repairs, when two machines with overlapping replica
   responsibilities happen to finish major compactions of the same CF near
   the same time.  repairs are now fully manual (CASSANDRA-1190)
 * add ability to lower compaction priority (default is no change from 0.6.2)
   (CASSANDRA-1181)


0.6.2
 * fix contrib/word_count build. (CASSANDRA-992)
 * split CommitLogExecutorService into BatchCommitLogExecutorService and 
   PeriodicCommitLogExecutorService (CASSANDRA-1014)
 * add latency histograms to CFSMBean (CASSANDRA-1024)
 * make resolving timestamp ties deterministic by using value bytes
   as a tiebreaker (CASSANDRA-1039)
 * Add option to turn off Hinted Handoff (CASSANDRA-894)
 * fix windows startup (CASSANDRA-948)
 * make concurrent_reads, concurrent_writes configurable at runtime via JMX
   (CASSANDRA-1060)
 * disable GCInspector on non-Sun JVMs (CASSANDRA-1061)
 * fix tombstone handling in sstable rows with no other data (CASSANDRA-1063)
 * fix size of row in spanned index entries (CASSANDRA-1056)
 * install json2sstable, sstable2json, and sstablekeys to Debian package
 * StreamingService.StreamDestinations wouldn't empty itself after streaming
   finished (CASSANDRA-1076)
 * added Collections.shuffle(splits) before returning the splits in 
   ColumnFamilyInputFormat (CASSANDRA-1096)
 * do not recalculate cache capacity post-compaction if it's been manually 
   modified (CASSANDRA-1079)
 * better defaults for flush sorter + writer executor queue sizes
   (CASSANDRA-1100)
 * windows scripts for SSTableImport/Export (CASSANDRA-1051)
 * windows script for nodetool (CASSANDRA-1113)
 * expose PhiConvictThreshold (CASSANDRA-1053)
 * make repair of RF==1 a no-op (CASSANDRA-1090)
 * improve default JVM GC options (CASSANDRA-1014)
 * fix SlicePredicate serialization inside Hadoop jobs (CASSANDRA-1049)
 * close Thrift sockets in Hadoop ColumnFamilyRecordReader (CASSANDRA-1081)


0.6.1
 * fix NPE in sstable2json when no excluded keys are given (CASSANDRA-934)
 * keep the replica set constant throughout the read repair process
   (CASSANDRA-937)
 * allow querying getAllRanges with empty token list (CASSANDRA-933)
 * fix command line arguments inversion in clustertool (CASSANDRA-942)
 * fix race condition that could trigger a false-positive assertion
   during post-flush discard of old commitlog segments (CASSANDRA-936)
 * fix neighbor calculation for anti-entropy repair (CASSANDRA-924)
 * perform repair even for small entropy differences (CASSANDRA-924)
 * Use hostnames in CFInputFormat to allow Hadoop's naive string-based
   locality comparisons to work (CASSANDRA-955)
 * cache read-only BufferedRandomAccessFile length to avoid
   3 system calls per invocation (CASSANDRA-950)
 * nodes with IPv6 (and no IPv4) addresses could not join cluster
   (CASSANDRA-969)
 * Retrieve the correct number of undeleted columns, if any, from
   a supercolumn in a row that had been deleted previously (CASSANDRA-920)
 * fix index scans that cross the 2GB mmap boundaries for both mmap
   and standard i/o modes (CASSANDRA-866)
 * expose drain via nodetool (CASSANDRA-978)


0.6.0-RC1
 * JMX drain to flush memtables and run through commit log (CASSANDRA-880)
 * Bootstrapping can skip ranges under the right conditions (CASSANDRA-902)
 * fix merging row versions in range_slice for CL > ONE (CASSANDRA-884)
 * default write ConsistencyLeven chaned from ZERO to ONE
 * fix for index entries spanning mmap buffer boundaries (CASSANDRA-857)
 * use lexical comparison if time part of TimeUUIDs are the same 
   (CASSANDRA-907)
 * bound read, mutation, and response stages to fix possible OOM
   during log replay (CASSANDRA-885)
 * Use microseconds-since-epoch (UTC) in cli, instead of milliseconds
 * Treat batch_mutate Deletion with null supercolumn as "apply this predicate 
   to top level supercolumns" (CASSANDRA-834)
 * Streaming destination nodes do not update their JMX status (CASSANDRA-916)
 * Fix internal RPC timeout calculation (CASSANDRA-911)
 * Added Pig loadfunc to contrib/pig (CASSANDRA-910)


0.6.0-beta3
 * fix compaction bucketing bug (CASSANDRA-814)
 * update windows batch file (CASSANDRA-824)
 * deprecate KeysCachedFraction configuration directive in favor
   of KeysCached; move to unified-per-CF key cache (CASSANDRA-801)
 * add invalidateRowCache to ColumnFamilyStoreMBean (CASSANDRA-761)
 * send Handoff hints to natural locations to reduce load on
   remaining nodes in a failure scenario (CASSANDRA-822)
 * Add RowWarningThresholdInMB configuration option to warn before very 
   large rows get big enough to threaten node stability, and -x option to
   be able to remove them with sstable2json if the warning is unheeded
   until it's too late (CASSANDRA-843)
 * Add logging of GC activity (CASSANDRA-813)
 * fix ConcurrentModificationException in commitlog discard (CASSANDRA-853)
 * Fix hardcoded row count in Hadoop RecordReader (CASSANDRA-837)
 * Add a jmx status to the streaming service and change several DEBUG
   messages to INFO (CASSANDRA-845)
 * fix classpath in cassandra-cli.bat for Windows (CASSANDRA-858)
 * allow re-specifying host, port to cassandra-cli if invalid ones
   are first tried (CASSANDRA-867)
 * fix race condition handling rpc timeout in the coordinator
   (CASSANDRA-864)
 * Remove CalloutLocation and StagingFileDirectory from storage-conf files 
   since those settings are no longer used (CASSANDRA-878)
 * Parse a long from RowWarningThresholdInMB instead of an int (CASSANDRA-882)
 * Remove obsolete ControlPort code from DatabaseDescriptor (CASSANDRA-886)
 * move skipBytes side effect out of assert (CASSANDRA-899)
 * add "double getLoad" to StorageServiceMBean (CASSANDRA-898)
 * track row stats per CF at compaction time (CASSANDRA-870)
 * disallow CommitLogDirectory matching a DataFileDirectory (CASSANDRA-888)
 * default key cache size is 200k entries, changed from 10% (CASSANDRA-863)
 * add -Dcassandra-foreground=yes to cassandra.bat
 * exit if cluster name is changed unexpectedly (CASSANDRA-769)


0.6.0-beta1/beta2
 * add batch_mutate thrift command, deprecating batch_insert (CASSANDRA-336)
 * remove get_key_range Thrift API, deprecated in 0.5 (CASSANDRA-710)
 * add optional login() Thrift call for authentication (CASSANDRA-547)
 * support fat clients using gossiper and StorageProxy to perform
   replication in-process [jvm-only] (CASSANDRA-535)
 * support mmapped I/O for reads, on by default on 64bit JVMs 
   (CASSANDRA-408, CASSANDRA-669)
 * improve insert concurrency, particularly during Hinted Handoff
   (CASSANDRA-658)
 * faster network code (CASSANDRA-675)
 * stress.py moved to contrib (CASSANDRA-635)
 * row caching [must be explicitly enabled per-CF in config] (CASSANDRA-678)
 * present a useful measure of compaction progress in JMX (CASSANDRA-599)
 * add bin/sstablekeys (CASSNADRA-679)
 * add ConsistencyLevel.ANY (CASSANDRA-687)
 * make removetoken remove nodes from gossip entirely (CASSANDRA-644)
 * add ability to set cache sizes at runtime (CASSANDRA-708)
 * report latency and cache hit rate statistics with lifetime totals
   instead of average over the last minute (CASSANDRA-702)
 * support get_range_slice for RandomPartitioner (CASSANDRA-745)
 * per-keyspace replication factory and replication strategy (CASSANDRA-620)
 * track latency in microseconds (CASSANDRA-733)
 * add describe_ Thrift methods, deprecating get_string_property and 
   get_string_list_property
 * jmx interface for tracking operation mode and streams in general.
   (CASSANDRA-709)
 * keep memtables in sorted order to improve range query performance
   (CASSANDRA-799)
 * use while loop instead of recursion when trimming sstables compaction list 
   to avoid blowing stack in pathological cases (CASSANDRA-804)
 * basic Hadoop map/reduce support (CASSANDRA-342)


0.5.1
 * ensure all files for an sstable are streamed to the same directory.
   (CASSANDRA-716)
 * more accurate load estimate for bootstrapping (CASSANDRA-762)
 * tolerate dead or unavailable bootstrap target on write (CASSANDRA-731)
 * allow larger numbers of keys (> 140M) in a sstable bloom filter
   (CASSANDRA-790)
 * include jvm argument improvements from CASSANDRA-504 in debian package
 * change streaming chunk size to 32MB to accomodate Windows XP limitations
   (was 64MB) (CASSANDRA-795)
 * fix get_range_slice returning results in the wrong order (CASSANDRA-781)
 

0.5.0 final
 * avoid attempting to delete temporary bootstrap files twice (CASSANDRA-681)
 * fix bogus NaN in nodeprobe cfstats output (CASSANDRA-646)
 * provide a policy for dealing with single thread executors w/ a full queue
   (CASSANDRA-694)
 * optimize inner read in MessagingService, vastly improving multiple-node
   performance (CASSANDRA-675)
 * wait for table flush before streaming data back to a bootstrapping node.
   (CASSANDRA-696)
 * keep track of bootstrapping sources by table so that bootstrapping doesn't 
   give the indication of finishing early (CASSANDRA-673)


0.5.0 RC3
 * commit the correct version of the patch for CASSANDRA-663


0.5.0 RC2 (unreleased)
 * fix bugs in converting get_range_slice results to Thrift 
   (CASSANDRA-647, CASSANDRA-649)
 * expose java.util.concurrent.TimeoutException in StorageProxy methods
   (CASSANDRA-600)
 * TcpConnectionManager was holding on to disconnected connections, 
   giving the false indication they were being used. (CASSANDRA-651)
 * Remove duplicated write. (CASSANDRA-662)
 * Abort bootstrap if IP is already in the token ring (CASSANDRA-663)
 * increase default commitlog sync period, and wait for last sync to 
   finish before submitting another (CASSANDRA-668)


0.5.0 RC1
 * Fix potential NPE in get_range_slice (CASSANDRA-623)
 * add CRC32 to commitlog entries (CASSANDRA-605)
 * fix data streaming on windows (CASSANDRA-630)
 * GC compacted sstables after cleanup and compaction (CASSANDRA-621)
 * Speed up anti-entropy validation (CASSANDRA-629)
 * Fix anti-entropy assertion error (CASSANDRA-639)
 * Fix pending range conflicts when bootstapping or moving
   multiple nodes at once (CASSANDRA-603)
 * Handle obsolete gossip related to node movement in the case where
   one or more nodes is down when the movement occurs (CASSANDRA-572)
 * Include dead nodes in gossip to avoid a variety of problems
   and fix HH to removed nodes (CASSANDRA-634)
 * return an InvalidRequestException for mal-formed SlicePredicates
   (CASSANDRA-643)
 * fix bug determining closest neighbor for use in multiple datacenters
   (CASSANDRA-648)
 * Vast improvements in anticompaction speed (CASSANDRA-607)
 * Speed up log replay and writes by avoiding redundant serializations
   (CASSANDRA-652)


0.5.0 beta 2
 * Bootstrap improvements (several tickets)
 * add nodeprobe repair anti-entropy feature (CASSANDRA-193, CASSANDRA-520)
 * fix possibility of partition when many nodes restart at once
   in clusters with multiple seeds (CASSANDRA-150)
 * fix NPE in get_range_slice when no data is found (CASSANDRA-578)
 * fix potential NPE in hinted handoff (CASSANDRA-585)
 * fix cleanup of local "system" keyspace (CASSANDRA-576)
 * improve computation of cluster load balance (CASSANDRA-554)
 * added super column read/write, column count, and column/row delete to
   cassandra-cli (CASSANDRA-567, CASSANDRA-594)
 * fix returning live subcolumns of deleted supercolumns (CASSANDRA-583)
 * respect JAVA_HOME in bin/ scripts (several tickets)
 * add StorageService.initClient for fat clients on the JVM (CASSANDRA-535)
   (see contrib/client_only for an example of use)
 * make consistency_level functional in get_range_slice (CASSANDRA-568)
 * optimize key deserialization for RandomPartitioner (CASSANDRA-581)
 * avoid GCing tombstones except on major compaction (CASSANDRA-604)
 * increase failure conviction threshold, resulting in less nodes
   incorrectly (and temporarily) marked as down (CASSANDRA-610)
 * respect memtable thresholds during log replay (CASSANDRA-609)
 * support ConsistencyLevel.ALL on read (CASSANDRA-584)
 * add nodeprobe removetoken command (CASSANDRA-564)


0.5.0 beta
 * Allow multiple simultaneous flushes, improving flush throughput 
   on multicore systems (CASSANDRA-401)
 * Split up locks to improve write and read throughput on multicore systems
   (CASSANDRA-444, CASSANDRA-414)
 * More efficient use of memory during compaction (CASSANDRA-436)
 * autobootstrap option: when enabled, all non-seed nodes will attempt
   to bootstrap when started, until bootstrap successfully
   completes. -b option is removed.  (CASSANDRA-438)
 * Unless a token is manually specified in the configuration xml,
   a bootstraping node will use a token that gives it half the
   keys from the most-heavily-loaded node in the cluster,
   instead of generating a random token. 
   (CASSANDRA-385, CASSANDRA-517)
 * Miscellaneous bootstrap fixes (several tickets)
 * Ability to change a node's token even after it has data on it
   (CASSANDRA-541)
 * Ability to decommission a live node from the ring (CASSANDRA-435)
 * Semi-automatic loadbalancing via nodeprobe (CASSANDRA-192)
 * Add ability to set compaction thresholds at runtime via
   JMX / nodeprobe.  (CASSANDRA-465)
 * Add "comment" field to ColumnFamily definition. (CASSANDRA-481)
 * Additional JMX metrics (CASSANDRA-482)
 * JSON based export and import tools (several tickets)
 * Hinted Handoff fixes (several tickets)
 * Add key cache to improve read performance (CASSANDRA-423)
 * Simplified construction of custom ReplicationStrategy classes
   (CASSANDRA-497)
 * Graphical application (Swing) for ring integrity verification and 
   visualization was added to contrib (CASSANDRA-252)
 * Add DCQUORUM, DCQUORUMSYNC consistency levels and corresponding
   ReplicationStrategy / EndpointSnitch classes.  Experimental.
   (CASSANDRA-492)
 * Web client interface added to contrib (CASSANDRA-457)
 * More-efficient flush for Random, CollatedOPP partitioners 
   for normal writes (CASSANDRA-446) and bulk load (CASSANDRA-420)
 * Add MemtableFlushAfterMinutes, a global replacement for the old 
   per-CF FlushPeriodInMinutes setting (CASSANDRA-463)
 * optimizations to slice reading (CASSANDRA-350) and supercolumn
   queries (CASSANDRA-510)
 * force binding to given listenaddress for nodes with multiple
   interfaces (CASSANDRA-546)
 * stress.py benchmarking tool improvements (several tickets)
 * optimized replica placement code (CASSANDRA-525)
 * faster log replay on restart (CASSANDRA-539, CASSANDRA-540)
 * optimized local-node writes (CASSANDRA-558)
 * added get_range_slice, deprecating get_key_range (CASSANDRA-344)
 * expose TimedOutException to thrift (CASSANDRA-563)
 

0.4.2
 * Add validation disallowing null keys (CASSANDRA-486)
 * Fix race conditions in TCPConnectionManager (CASSANDRA-487)
 * Fix using non-utf8-aware comparison as a sanity check.
   (CASSANDRA-493)
 * Improve default garbage collector options (CASSANDRA-504)
 * Add "nodeprobe flush" (CASSANDRA-505)
 * remove NotFoundException from get_slice throws list (CASSANDRA-518)
 * fix get (not get_slice) of entire supercolumn (CASSANDRA-508)
 * fix null token during bootstrap (CASSANDRA-501)


0.4.1
 * Fix FlushPeriod columnfamily configuration regression
   (CASSANDRA-455)
 * Fix long column name support (CASSANDRA-460)
 * Fix for serializing a row that only contains tombstones
   (CASSANDRA-458)
 * Fix for discarding unneeded commitlog segments (CASSANDRA-459)
 * Add SnapshotBeforeCompaction configuration option (CASSANDRA-426)
 * Fix compaction abort under insufficient disk space (CASSANDRA-473)
 * Fix reading subcolumn slice from tombstoned CF (CASSANDRA-484)
 * Fix race condition in RVH causing occasional NPE (CASSANDRA-478)


0.4.0
 * fix get_key_range problems when a node is down (CASSANDRA-440)
   and add UnavailableException to more Thrift methods
 * Add example EndPointSnitch contrib code (several tickets)


0.4.0 RC2
 * fix SSTable generation clash during compaction (CASSANDRA-418)
 * reject method calls with null parameters (CASSANDRA-308)
 * properly order ranges in nodeprobe output (CASSANDRA-421)
 * fix logging of certain errors on executor threads (CASSANDRA-425)


0.4.0 RC1
 * Bootstrap feature is live; use -b on startup (several tickets)
 * Added multiget api (CASSANDRA-70)
 * fix Deadlock with SelectorManager.doProcess and TcpConnection.write
   (CASSANDRA-392)
 * remove key cache b/c of concurrency bugs in third-party
   CLHM library (CASSANDRA-405)
 * update non-major compaction logic to use two threshold values
   (CASSANDRA-407)
 * add periodic / batch commitlog sync modes (several tickets)
 * inline BatchMutation into batch_insert params (CASSANDRA-403)
 * allow setting the logging level at runtime via mbean (CASSANDRA-402)
 * change default comparator to BytesType (CASSANDRA-400)
 * add forwards-compatible ConsistencyLevel parameter to get_key_range
   (CASSANDRA-322)
 * r/m special case of blocking for local destination when writing with 
   ConsistencyLevel.ZERO (CASSANDRA-399)
 * Fixes to make BinaryMemtable [bulk load interface] useful (CASSANDRA-337);
   see contrib/bmt_example for an example of using it.
 * More JMX properties added (several tickets)
 * Thrift changes (several tickets)
    - Merged _super get methods with the normal ones; return values
      are now of ColumnOrSuperColumn.
    - Similarly, merged batch_insert_super into batch_insert.



0.4.0 beta
 * On-disk data format has changed to allow billions of keys/rows per
   node instead of only millions
 * Multi-keyspace support
 * Scan all sstables for all queries to avoid situations where
   different types of operation on the same ColumnFamily could
   disagree on what data was present
 * Snapshot support via JMX
 * Thrift API has changed a _lot_:
    - removed time-sorted CFs; instead, user-defined comparators
      may be defined on the column names, which are now byte arrays.
      Default comparators are provided for UTF8, Bytes, Ascii, Long (i64),
      and UUID types.
    - removed colon-delimited strings in thrift api in favor of explicit
      structs such as ColumnPath, ColumnParent, etc.  Also normalized
      thrift struct and argument naming.
    - Added columnFamily argument to get_key_range.
    - Change signature of get_slice to accept starting and ending
      columns as well as an offset.  (This allows use of indexes.)
      Added "ascending" flag to allow reasonably-efficient reverse
      scans as well.  Removed get_slice_by_range as redundant.
    - get_key_range operates on one CF at a time
    - changed `block` boolean on insert methods to ConsistencyLevel enum,
      with options of NONE, ONE, QUORUM, and ALL.
    - added similar consistency_level parameter to read methods
    - column-name-set slice with no names given now returns zero columns
      instead of all of them.  ("all" can run your server out of memory.
      use a range-based slice with a high max column count instead.)
 * Removed the web interface. Node information can now be obtained by 
   using the newly introduced nodeprobe utility.
 * More JMX stats
 * Remove magic values from internals (e.g. special key to indicate
   when to flush memtables)
 * Rename configuration "table" to "keyspace"
 * Moved to crash-only design; no more shutdown (just kill the process)
 * Lots of bug fixes

Full list of issues resolved in 0.4 is at https://issues.apache.org/jira/secure/IssueNavigator.jspa?reset=true&&pid=12310865&fixfor=12313862&resolution=1&sorter/field=issuekey&sorter/order=DESC


0.3.0 RC3
 * Fix potential deadlock under load in TCPConnection.
   (CASSANDRA-220)


0.3.0 RC2
 * Fix possible data loss when server is stopped after replaying
   log but before new inserts force memtable flush.
   (CASSANDRA-204)
 * Added BUGS file


0.3.0 RC1
 * Range queries on keys, including user-defined key collation
 * Remove support
 * Workarounds for a weird bug in JDK select/register that seems
   particularly common on VM environments. Cassandra should deploy
   fine on EC2 now
 * Much improved infrastructure: the beginnings of a decent test suite
   ("ant test" for unit tests; "nosetests" for system tests), code
   coverage reporting, etc.
 * Expanded node status reporting via JMX
 * Improved error reporting/logging on both server and client
 * Reduced memory footprint in default configuration
 * Combined blocking and non-blocking versions of insert APIs
 * Added FlushPeriodInMinutes configuration parameter to force
   flushing of infrequently-updated ColumnFamilies<|MERGE_RESOLUTION|>--- conflicted
+++ resolved
@@ -1,4 +1,3 @@
-<<<<<<< HEAD
 2.0.2
  * Fix FileCacheService regressions (CASSANDRA-6149)
  * Never return WriteTimeout for CL.ANY (CASSANDRA-6032)
@@ -24,12 +23,9 @@
  * Save compaction history to system keyspace (CASSANDRA-5078)
  * Fix NPE if StorageService.getOperationMode() is executed before full startup (CASSANDRA-6166)
 Merged from 1.2:
-=======
-1.2.12
  * Add ability to list specific KS/CF combinations in nodetool cfstats (CASSANDRA-4191)
 
 1.2.11
->>>>>>> 8dcdce4e
  * Limit CQL prepared statement cache by size instead of count (CASSANDRA-6107)
  * Tracing should log write failure rather than raw exceptions (CASSANDRA-6133)
  * lock access to TM.endpointToHostIdMap (CASSANDRA-6103)

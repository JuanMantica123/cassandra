/*
 *
 * Licensed to the Apache Software Foundation (ASF) under one
 * or more contributor license agreements.  See the NOTICE file
 * distributed with this work for additional information
 * regarding copyright ownership.  The ASF licenses this file
 * to you under the Apache License, Version 2.0 (the
 * "License"); you may not use this file except in compliance
 * with the License.  You may obtain a copy of the License at
 *
 *   http://www.apache.org/licenses/LICENSE-2.0
 *
 * Unless required by applicable law or agreed to in writing,
 * software distributed under the License is distributed on an
 * "AS IS" BASIS, WITHOUT WARRANTIES OR CONDITIONS OF ANY
 * KIND, either express or implied.  See the License for the
 * specific language governing permissions and limitations
 * under the License.
 *
 */
package org.apache.cassandra.db.rows;

import java.nio.ByteBuffer;
import java.util.Collections;
import java.util.Iterator;

import org.junit.Assert;
import org.junit.Before;
import org.junit.BeforeClass;
import org.junit.Test;

import org.apache.cassandra.config.DatabaseDescriptor;
import org.apache.cassandra.db.ClusteringPrefix;
import org.apache.cassandra.utils.ByteBufferUtil;
import org.apache.cassandra.db.*;
import org.apache.cassandra.db.filter.ColumnFilter;
import org.apache.cassandra.db.marshal.AbstractType;
import org.apache.cassandra.config.ColumnDefinition;
import org.apache.cassandra.cql3.ColumnIdentifier;
import org.apache.cassandra.db.partitions.PartitionUpdate;
import org.apache.cassandra.db.marshal.Int32Type;
import org.apache.cassandra.SchemaLoader;
import org.apache.cassandra.Util;
import org.apache.cassandra.config.CFMetaData;
import org.apache.cassandra.db.marshal.AsciiType;
import org.apache.cassandra.exceptions.ConfigurationException;
import org.apache.cassandra.schema.KeyspaceParams;
import org.apache.cassandra.utils.FBUtilities;
import static org.junit.Assert.*;

public class RowAndDeletionMergeIteratorTest
{
    private static final String KEYSPACE1 = "RowTest";
    private static final String CF_STANDARD1 = "Standard1";

    private int nowInSeconds;
    private DecoratedKey dk;
    private ColumnFamilyStore cfs;
    private CFMetaData cfm;
    private ColumnDefinition defA;

    @BeforeClass
    public static void defineSchema() throws ConfigurationException
    {
        DatabaseDescriptor.daemonInitialization();
        CFMetaData cfMetadata = CFMetaData.Builder.create(KEYSPACE1, CF_STANDARD1)
                                                  .addPartitionKey("key", AsciiType.instance)
                                                  .addClusteringColumn("col1", Int32Type.instance)
                                                  .addRegularColumn("a", Int32Type.instance)
                                                  .build();
        SchemaLoader.prepareServer();
        SchemaLoader.createKeyspace(KEYSPACE1,
                                    KeyspaceParams.simple(1),
                                    cfMetadata);

    }

    @Before
    public void setup()
    {
        nowInSeconds = FBUtilities.nowInSeconds();
        dk = Util.dk("key0");
        cfs = Keyspace.open(KEYSPACE1).getColumnFamilyStore(CF_STANDARD1);
        cfm = cfs.metadata;
        defA = cfm.getColumnDefinition(new ColumnIdentifier("a", true));
    }

    @Test
    public void testWithNoRangeTombstones()
    {
        Iterator<Row> rowIterator = createRowIterator();
        UnfilteredRowIterator iterator = createMergeIterator(rowIterator, Collections.emptyIterator(), false);

        assertTrue(iterator.hasNext());
        assertRow(iterator.next(), 0);

        assertTrue(iterator.hasNext());
        assertRow(iterator.next(), 1);

        assertTrue(iterator.hasNext());
        assertRow(iterator.next(), 2);

        assertTrue(iterator.hasNext());
        assertRow(iterator.next(), 3);

        assertTrue(iterator.hasNext());
        assertRow(iterator.next(), 4);

        assertFalse(iterator.hasNext());
    }

    @Test
    public void testWithOnlyRangeTombstones()
    {
        int delTime = nowInSeconds + 1;
        long timestamp = toMillis(delTime);

        Iterator<RangeTombstone> rangeTombstoneIterator = createRangeTombstoneIterator(rt(1, false, 3, false, timestamp, delTime),
                                                                                       atLeast(4, timestamp, delTime));
        UnfilteredRowIterator iterator = createMergeIterator(Collections.emptyIterator(), rangeTombstoneIterator, false);

        assertTrue(iterator.hasNext());
        assertRtMarker(iterator.next(), ClusteringPrefix.Kind.EXCL_START_BOUND, 1);

        assertTrue(iterator.hasNext());
        assertRtMarker(iterator.next(), ClusteringPrefix.Kind.EXCL_END_BOUND, 3);

        assertTrue(iterator.hasNext());
        assertRtMarker(iterator.next(), ClusteringPrefix.Kind.INCL_START_BOUND, 4);

        assertTrue(iterator.hasNext());
        assertRtMarker(iterator.next(), ClusteringBound.TOP);

        assertFalse(iterator.hasNext());
    }

    @Test
    public void testWithAtMostRangeTombstone()
    {
        Iterator<Row> rowIterator = createRowIterator();

        int delTime = nowInSeconds + 1;
        long timestamp = toMillis(delTime);

        Iterator<RangeTombstone> rangeTombstoneIterator = createRangeTombstoneIterator(atMost(0, timestamp, delTime));

        UnfilteredRowIterator iterator = createMergeIterator(rowIterator, rangeTombstoneIterator, false);

        assertTrue(iterator.hasNext());
        assertRtMarker(iterator.next(), ClusteringBound.BOTTOM);

        assertTrue(iterator.hasNext());
        assertRtMarker(iterator.next(), ClusteringPrefix.Kind.INCL_END_BOUND, 0);

        assertTrue(iterator.hasNext());
        assertRow(iterator.next(), 1);

        assertTrue(iterator.hasNext());
        assertRow(iterator.next(), 2);

        assertTrue(iterator.hasNext());
        assertRow(iterator.next(), 3);

        assertTrue(iterator.hasNext());
        assertRow(iterator.next(), 4);

        assertFalse(iterator.hasNext());
    }

    @Test
    public void testWithGreaterThanRangeTombstone()
    {
        Iterator<Row> rowIterator = createRowIterator();

        int delTime = nowInSeconds + 1;
        long timestamp = toMillis(delTime);

        Iterator<RangeTombstone> rangeTombstoneIterator = createRangeTombstoneIterator(greaterThan(2, timestamp, delTime));

        UnfilteredRowIterator iterator = createMergeIterator(rowIterator, rangeTombstoneIterator, false);

        assertTrue(iterator.hasNext());
        assertRow(iterator.next(), 0);

        assertTrue(iterator.hasNext());
        assertRow(iterator.next(), 1);

        assertTrue(iterator.hasNext());
        assertRow(iterator.next(), 2);

        assertTrue(iterator.hasNext());
        assertRtMarker(iterator.next(), ClusteringPrefix.Kind.EXCL_START_BOUND, 2);

        assertTrue(iterator.hasNext());
        assertRtMarker(iterator.next(), ClusteringBound.TOP);

        assertFalse(iterator.hasNext());
    }

    @Test
    public void testWithAtMostAndGreaterThanRangeTombstone()
    {
        Iterator<Row> rowIterator = createRowIterator();

        int delTime = nowInSeconds + 1;
        long timestamp = toMillis(delTime);

        Iterator<RangeTombstone> rangeTombstoneIterator = createRangeTombstoneIterator(atMost(0, timestamp, delTime),
                                                                                       greaterThan(2, timestamp, delTime));

        UnfilteredRowIterator iterator = createMergeIterator(rowIterator, rangeTombstoneIterator, false);

        assertTrue(iterator.hasNext());
        assertRtMarker(iterator.next(), ClusteringBound.BOTTOM);

        assertTrue(iterator.hasNext());
        assertRtMarker(iterator.next(), ClusteringPrefix.Kind.INCL_END_BOUND, 0);

        assertTrue(iterator.hasNext());
        assertRow(iterator.next(), 1);

        assertTrue(iterator.hasNext());
        assertRow(iterator.next(), 2);

        assertTrue(iterator.hasNext());
        assertRtMarker(iterator.next(), ClusteringPrefix.Kind.EXCL_START_BOUND, 2);

        assertTrue(iterator.hasNext());
        assertRtMarker(iterator.next(), ClusteringBound.TOP);

        assertFalse(iterator.hasNext());
    }

    private void assertRtMarker(Unfiltered unfiltered, ClusteringPrefix.Kind kind, int col1)
    {
        assertEquals(Unfiltered.Kind.RANGE_TOMBSTONE_MARKER, unfiltered.kind());
        assertEquals(kind, unfiltered.clustering().kind());
        assertEquals(bb(col1), unfiltered.clustering().get(0));
    }

    @Test
    public void testWithIncludingEndExcludingStartMarker()
    {
        Iterator<Row> rowIterator = createRowIterator();

        int delTime1 = nowInSeconds + 1;
        long timestamp1 = toMillis(delTime1);
        int delTime2 = delTime1 + 1;
        long timestamp2 = toMillis(delTime2);

        Iterator<RangeTombstone> rangeTombstoneIterator = createRangeTombstoneIterator(atMost(2, timestamp1, delTime1),
                                                                                       greaterThan(2, timestamp2, delTime2));

        UnfilteredRowIterator iterator = createMergeIterator(rowIterator, rangeTombstoneIterator, false);

        assertTrue(iterator.hasNext());
        assertRtMarker(iterator.next(), ClusteringBound.BOTTOM);

        assertTrue(iterator.hasNext());
        assertRtMarker(iterator.next(), ClusteringPrefix.Kind.INCL_END_EXCL_START_BOUNDARY, 2);

        assertTrue(iterator.hasNext());
        assertRtMarker(iterator.next(), ClusteringBound.TOP);

        assertFalse(iterator.hasNext());
    }

    @Test
    public void testWithExcludingEndIncludingStartMarker()
    {
        Iterator<Row> rowIterator = createRowIterator();

        int delTime1 = nowInSeconds + 1;
        long timestamp1 = toMillis(delTime1);
        int delTime2 = delTime1 + 1;
        long timestamp2 = toMillis(delTime2);

        Iterator<RangeTombstone> rangeTombstoneIterator = createRangeTombstoneIterator(lessThan(2, timestamp1, delTime1),
                                                                                       atLeast(2, timestamp2, delTime2));

        UnfilteredRowIterator iterator = createMergeIterator(rowIterator, rangeTombstoneIterator, false);

        assertTrue(iterator.hasNext());
        assertRtMarker(iterator.next(), ClusteringBound.BOTTOM);

        assertTrue(iterator.hasNext());
        assertRtMarker(iterator.next(), ClusteringPrefix.Kind.EXCL_END_INCL_START_BOUNDARY, 2);

        assertTrue(iterator.hasNext());
        assertRtMarker(iterator.next(), ClusteringBound.TOP);

        assertFalse(iterator.hasNext());
    }

    @Test
    public void testNonShadowingTombstone()
    {
        Iterator<Row> rowIterator = createRowIterator();

        Iterator<RangeTombstone> rangeTombstoneIterator = createRangeTombstoneIterator(atMost(0, -1L, 0));

        UnfilteredRowIterator iterator = createMergeIterator(rowIterator, rangeTombstoneIterator, false);

        assertTrue(iterator.hasNext());
        assertRtMarker(iterator.next(), ClusteringBound.BOTTOM);

        assertTrue(iterator.hasNext());
        assertRow(iterator.next(), 0);

        assertTrue(iterator.hasNext());
        assertRtMarker(iterator.next(), ClusteringPrefix.Kind.INCL_END_BOUND, 0);

        assertTrue(iterator.hasNext());
        assertRow(iterator.next(), 1);

        assertTrue(iterator.hasNext());
        assertRow(iterator.next(), 2);

        assertTrue(iterator.hasNext());
        assertRow(iterator.next(), 3);

        assertTrue(iterator.hasNext());
        assertRow(iterator.next(), 4);

        assertFalse(iterator.hasNext());
    }

    @Test
    public void testWithPartitionLevelTombstone()
    {
        Iterator<Row> rowIterator = createRowIterator();

        int delTime = nowInSeconds - 1;
        long timestamp = toMillis(delTime);

        Iterator<RangeTombstone> rangeTombstoneIterator = createRangeTombstoneIterator(atMost(0, timestamp, delTime),
                                                                                       greaterThan(2, timestamp, delTime));

        int partitionDelTime = nowInSeconds + 1;
        long partitionTimestamp = toMillis(partitionDelTime);

        UnfilteredRowIterator iterator = createMergeIterator(rowIterator,
                                                             rangeTombstoneIterator,
                                                             new DeletionTime(partitionTimestamp, partitionDelTime),
                                                             false);

        assertFalse(iterator.hasNext());
    }


<<<<<<< HEAD
    private void assertRtMarker(Unfiltered unfiltered, ClusteringBoundOrBoundary bound)
=======
    /**
     * RTL doesn't correctly merge range tombstones in some situations (see CASSANDRA-14894)
     */
    @Test
    public void testWithNoopBoundaryMarkers()
    {
        PartitionUpdate update = new PartitionUpdate(cfm, dk, cfm.partitionColumns(), 1);
        RangeTombstoneList rtl = new RangeTombstoneList(cfm.comparator, 10);
        rtl.add(rt(1, 2, 5, 5));
        rtl.add(rt(3, 4, 5, 5));
        rtl.add(rt(5, 6, 5, 5));
        rtl.add(rt(0, 8, 6, 6)); // <- supersedes all other tombstones

        Assert.assertEquals(3, rtl.size());

        try (UnfilteredRowIterator partition = createMergeIterator(update.iterator(), rtl.iterator(), false))
        {
            assertRtMarker(partition.next(), ClusteringPrefix.Kind.INCL_START_BOUND, 0);
            assertRtMarker(partition.next(), ClusteringPrefix.Kind.INCL_END_BOUND, 8);
            assertFalse(partition.hasNext());
        }
    }

    private void assertRtMarker(Unfiltered unfiltered, Bound bound)
>>>>>>> f7630e4c
    {
        assertEquals(Unfiltered.Kind.RANGE_TOMBSTONE_MARKER, unfiltered.kind());
        assertEquals(bound, unfiltered.clustering());
    }

    private void assertRow(Unfiltered unfiltered, int col1)
    {
        assertEquals(Unfiltered.Kind.ROW, unfiltered.kind());
        assertEquals(cfm.comparator.make(col1), unfiltered.clustering());
    }

    private Iterator<RangeTombstone> createRangeTombstoneIterator(RangeTombstone... tombstones)
    {
        RangeTombstoneList list = new RangeTombstoneList(cfm.comparator, 10);

        for (RangeTombstone tombstone : tombstones)
            list.add(tombstone);

        return list.iterator(Slice.ALL, false);
    }

    private Iterator<Row> createRowIterator()
    {
        PartitionUpdate update = new PartitionUpdate(cfm, dk, cfm.partitionColumns(), 1);
        for (int i = 0; i < 5; i++)
            addRow(update, i, i);

        return update.iterator();
    }

    private UnfilteredRowIterator createMergeIterator(Iterator<Row> rows, Iterator<RangeTombstone> tombstones, boolean reversed)
    {
        return createMergeIterator(rows, tombstones, DeletionTime.LIVE, reversed);
    }

    private UnfilteredRowIterator createMergeIterator(Iterator<Row> rows,
                                                      Iterator<RangeTombstone> tombstones,
                                                      DeletionTime deletionTime,
                                                      boolean reversed)
    {
        return new RowAndDeletionMergeIterator(cfm,
                                               Util.dk("k"),
                                               deletionTime,
                                               ColumnFilter.all(cfm),
                                               Rows.EMPTY_STATIC_ROW,
                                               reversed,
                                               EncodingStats.NO_STATS,
                                               rows,
                                               tombstones,
                                               true);
    }

    private void addRow(PartitionUpdate update, int col1, int a)
    {
        update.add(BTreeRow.singleCellRow(update.metadata().comparator.make(col1), makeCell(defA, a, 0)));
    }

    private Cell makeCell(ColumnDefinition columnDefinition, int value, long timestamp)
    {
        return BufferCell.live(columnDefinition, timestamp, ((AbstractType)columnDefinition.cellValueType()).decompose(value));
    }

    private static RangeTombstone atLeast(int start, long tstamp, int delTime)
    {
        return new RangeTombstone(Slice.make(ClusteringBound.inclusiveStartOf(bb(start)), ClusteringBound.TOP), new DeletionTime(tstamp, delTime));
    }

    private static RangeTombstone atMost(int end, long tstamp, int delTime)
    {
        return new RangeTombstone(Slice.make(ClusteringBound.BOTTOM, ClusteringBound.inclusiveEndOf(bb(end))), new DeletionTime(tstamp, delTime));
    }

    private static RangeTombstone lessThan(int end, long tstamp, int delTime)
    {
        return new RangeTombstone(Slice.make(ClusteringBound.BOTTOM, ClusteringBound.exclusiveEndOf(bb(end))), new DeletionTime(tstamp, delTime));
    }

    private static RangeTombstone greaterThan(int start, long tstamp, int delTime)
    {
        return new RangeTombstone(Slice.make(ClusteringBound.exclusiveStartOf(bb(start)), ClusteringBound.TOP), new DeletionTime(tstamp, delTime));
    }

    private static RangeTombstone rt(int start, boolean startInclusive, int end, boolean endInclusive, long tstamp, int delTime)
    {
        ClusteringBound startBound = startInclusive ? ClusteringBound.inclusiveStartOf(bb(start)) : ClusteringBound.exclusiveStartOf(bb(start));
        ClusteringBound endBound = endInclusive ? ClusteringBound.inclusiveEndOf(bb(end)) : ClusteringBound.exclusiveEndOf(bb(end));

        return new RangeTombstone(Slice.make(startBound, endBound), new DeletionTime(tstamp, delTime));
    }

    private static RangeTombstone rt(int start, int end, long tstamp, int delTime)
    {
        return rt(start, true, end, true, tstamp, delTime);
    }

    private static ByteBuffer bb(int i)
    {
        return ByteBufferUtil.bytes(i);
    }

    private long toMillis(int timeInSeconds)
    {
        return timeInSeconds * 1000L;
    }
}<|MERGE_RESOLUTION|>--- conflicted
+++ resolved
@@ -347,10 +347,6 @@
         assertFalse(iterator.hasNext());
     }
 
-
-<<<<<<< HEAD
-    private void assertRtMarker(Unfiltered unfiltered, ClusteringBoundOrBoundary bound)
-=======
     /**
      * RTL doesn't correctly merge range tombstones in some situations (see CASSANDRA-14894)
      */
@@ -374,8 +370,7 @@
         }
     }
 
-    private void assertRtMarker(Unfiltered unfiltered, Bound bound)
->>>>>>> f7630e4c
+    private void assertRtMarker(Unfiltered unfiltered, ClusteringBoundOrBoundary bound)
     {
         assertEquals(Unfiltered.Kind.RANGE_TOMBSTONE_MARKER, unfiltered.kind());
         assertEquals(bound, unfiltered.clustering());

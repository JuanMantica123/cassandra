/*
 * Licensed to the Apache Software Foundation (ASF) under one
 * or more contributor license agreements.  See the NOTICE file
 * distributed with this work for additional information
 * regarding copyright ownership.  The ASF licenses this file
 * to you under the Apache License, Version 2.0 (the
 * "License"); you may not use this file except in compliance
 * with the License.  You may obtain a copy of the License at
 *
 *     http://www.apache.org/licenses/LICENSE-2.0
 *
 * Unless required by applicable law or agreed to in writing, software
 * distributed under the License is distributed on an "AS IS" BASIS,
 * WITHOUT WARRANTIES OR CONDITIONS OF ANY KIND, either express or implied.
 * See the License for the specific language governing permissions and
 * limitations under the License.
 */
package org.apache.cassandra.cql3.validation.operations;

import org.junit.Test;

import org.apache.cassandra.cql3.CQLTester;

public class SelectGroupByTest extends CQLTester
{
    @Test
    public void testGroupByWithoutPaging() throws Throwable
    {
        createTable("CREATE TABLE %s (a int, b int, c int, d int, e int, primary key (a, b, c, d))");

        execute("INSERT INTO %s (a, b, c, d, e) VALUES (1, 2, 1, 3, 6)");
        execute("INSERT INTO %s (a, b, c, d, e) VALUES (1, 2, 2, 6, 12)");
        execute("INSERT INTO %s (a, b, c, d, e) VALUES (1, 3, 2, 12, 24)");
        execute("INSERT INTO %s (a, b, c, d, e) VALUES (1, 4, 2, 12, 24)");
        execute("INSERT INTO %s (a, b, c, d, e) VALUES (1, 4, 2, 6, 12)");
        execute("INSERT INTO %s (a, b, c, d, e) VALUES (2, 2, 3, 3, 6)");
        execute("INSERT INTO %s (a, b, c, d, e) VALUES (2, 4, 3, 6, 12)");
        execute("INSERT INTO %s (a, b, c, d, e) VALUES (3, 3, 2, 12, 24)");
        execute("INSERT INTO %s (a, b, c, d, e) VALUES (4, 8, 2, 12, 24)");

        // Makes sure that we have some tombstones
        execute("DELETE FROM %s WHERE a = 1 AND b = 3 AND c = 2 AND d = 12");
        execute("DELETE FROM %s WHERE a = 3");

        // Range queries
        assertRows(execute("SELECT a, b, e, count(b), max(e) FROM %s GROUP BY a"),
                   row(1, 2, 6, 4L, 24),
                   row(2, 2, 6, 2L, 12),
                   row(4, 8, 24, 1L, 24));

        assertRows(execute("SELECT a, b, e, count(b), max(e) FROM %s GROUP BY a, b"),
                   row(1, 2, 6, 2L, 12),
                   row(1, 4, 12, 2L, 24),
                   row(2, 2, 6, 1L, 6),
                   row(2, 4, 12, 1L, 12),
                   row(4, 8, 24, 1L, 24));

        assertRows(execute("SELECT a, b, e, count(b), max(e) FROM %s WHERE b = 2 GROUP BY a, b ALLOW FILTERING"),
                   row(1, 2, 6, 2L, 12),
                   row(2, 2, 6, 1L, 6));

        assertEmpty(execute("SELECT a, b, e, count(b), max(e) FROM %s WHERE b IN () GROUP BY a, b ALLOW FILTERING"));

<<<<<<< HEAD
        // Range queries without aggregates
        assertRows(execute("SELECT a, b, c, d FROM %s GROUP BY a, b, c"),
                   row(1, 2, 1, 3),
                   row(1, 2, 2, 6),
                   row(1, 4, 2, 6),
                   row(2, 2, 3, 3),
                   row(2, 4, 3, 6),
                   row(4, 8, 2, 12));

        assertRows(execute("SELECT a, b, c, d FROM %s GROUP BY a, b"),
                   row(1, 2, 1, 3),
                   row(1, 4, 2, 6),
                   row(2, 2, 3, 3),
                   row(2, 4, 3, 6),
                   row(4, 8, 2, 12));
=======
            // Range queries with wildcard
            assertRows(execute("SELECT * FROM %s GROUP BY a, b, c"),
                       row(1, 2, 1, 3, 6),
                       row(1, 2, 2, 6, 12),
                       row(1, 4, 2, 6, 12),
                       row(2, 2, 3, 3, 6),
                       row(2, 4, 3, 6, 12),
                       row(4, 8, 2, 12, 24));

            assertRows(execute("SELECT * FROM %s GROUP BY a, b"),
                       row(1, 2, 1, 3, 6),
                       row(1, 4, 2, 6, 12),
                       row(2, 2, 3, 3, 6),
                       row(2, 4, 3, 6, 12),
                       row(4, 8, 2, 12, 24));

            // Range query with LIMIT
            assertRows(execute("SELECT a, b, e, count(b), max(e) FROM %s GROUP BY a, b LIMIT 2"),
                       row(1, 2, 6, 2L, 12),
                       row(1, 4, 12, 2L, 24));
>>>>>>> 515f07b5

        // Range query with LIMIT
        assertRows(execute("SELECT a, b, e, count(b), max(e) FROM %s GROUP BY a, b LIMIT 2"),
                   row(1, 2, 6, 2L, 12),
                   row(1, 4, 12, 2L, 24));

        // Range queries with PER PARTITION LIMIT
        assertRows(execute("SELECT a, b, e, count(b), max(e) FROM %s GROUP BY a, b PER PARTITION LIMIT 1"),
                   row(1, 2, 6, 2L, 12),
                   row(2, 2, 6, 1L, 6),
                   row(4, 8, 24, 1L, 24));

        assertRows(execute("SELECT a, b, e, count(b), max(e) FROM %s GROUP BY a PER PARTITION LIMIT 2"),
                   row(1, 2, 6, 4L, 24),
                   row(2, 2, 6, 2L, 12),
                   row(4, 8, 24, 1L, 24));

        // Range query with PER PARTITION LIMIT and LIMIT
        assertRows(execute("SELECT a, b, e, count(b), max(e) FROM %s GROUP BY a, b PER PARTITION LIMIT 1 LIMIT 2"),
                   row(1, 2, 6, 2L, 12),
                   row(2, 2, 6, 1L, 6));

<<<<<<< HEAD
        assertRows(execute("SELECT a, b, e, count(b), max(e) FROM %s GROUP BY a PER PARTITION LIMIT 2"),
                   row(1, 2, 6, 4L, 24),
                   row(2, 2, 6, 2L, 12),
                   row(4, 8, 24, 1L, 24));

        // Range queries without aggregates and with LIMIT
        assertRows(execute("SELECT a, b, c, d FROM %s GROUP BY a, b, c LIMIT 3"),
                   row(1, 2, 1, 3),
                   row(1, 2, 2, 6),
                   row(1, 4, 2, 6));
=======
            // Range queries without aggregates and with LIMIT
            assertRows(execute("SELECT a, b, c, d FROM %s GROUP BY a, b, c LIMIT 3"),
                       row(1, 2, 1, 3),
                       row(1, 2, 2, 6),
                       row(1, 4, 2, 6));

            assertRows(execute("SELECT a, b, c, d FROM %s GROUP BY a, b LIMIT 3"),
                       row(1, 2, 1, 3),
                       row(1, 4, 2, 6),
                       row(2, 2, 3, 3));

            // Range queries with wildcard and with LIMIT
            assertRows(execute("SELECT * FROM %s GROUP BY a, b, c LIMIT 3"),
                       row(1, 2, 1, 3, 6),
                       row(1, 2, 2, 6, 12),
                       row(1, 4, 2, 6, 12));

            assertRows(execute("SELECT * FROM %s GROUP BY a, b LIMIT 3"),
                       row(1, 2, 1, 3, 6),
                       row(1, 4, 2, 6, 12),
                       row(2, 2, 3, 3, 6));

            // Range queries without aggregates and with PER PARTITION LIMIT
            assertRows(execute("SELECT a, b, c, d FROM %s GROUP BY a, b, c PER PARTITION LIMIT 2"),
                       row(1, 2, 1, 3),
                       row(1, 2, 2, 6),
                       row(2, 2, 3, 3),
                       row(2, 4, 3, 6),
                       row(4, 8, 2, 12));

            assertRows(execute("SELECT a, b, c, d FROM %s GROUP BY a, b PER PARTITION LIMIT 1"),
                       row(1, 2, 1, 3),
                       row(2, 2, 3, 3),
                       row(4, 8, 2, 12));

            // Range queries with wildcard and with PER PARTITION LIMIT
            assertRows(execute("SELECT * FROM %s GROUP BY a, b, c PER PARTITION LIMIT 2"),
                       row(1, 2, 1, 3, 6),
                       row(1, 2, 2, 6, 12),
                       row(2, 2, 3, 3, 6),
                       row(2, 4, 3, 6, 12),
                       row(4, 8, 2, 12, 24));

            assertRows(execute("SELECT * FROM %s GROUP BY a, b PER PARTITION LIMIT 1"),
                       row(1, 2, 1, 3, 6),
                       row(2, 2, 3, 3, 6),
                       row(4, 8, 2, 12, 24));

            // Range queries without aggregates, with PER PARTITION LIMIT and LIMIT
            assertRows(execute("SELECT a, b, c, d FROM %s GROUP BY a, b, c PER PARTITION LIMIT 2 LIMIT 3"),
                       row(1, 2, 1, 3),
                       row(1, 2, 2, 6),
                       row(2, 2, 3, 3));

            // Range queries with wildcard, with PER PARTITION LIMIT and LIMIT
            assertRows(execute("SELECT * FROM %s GROUP BY a, b, c PER PARTITION LIMIT 2 LIMIT 3"),
                       row(1, 2, 1, 3, 6),
                       row(1, 2, 2, 6, 12),
                       row(2, 2, 3, 3, 6));

            // Range query with DISTINCT
            assertRows(execute("SELECT DISTINCT a, count(a)FROM %s GROUP BY a"),
                       row(1, 1L),
                       row(2, 1L),
                       row(4, 1L));
>>>>>>> 515f07b5

        assertRows(execute("SELECT a, b, c, d FROM %s GROUP BY a, b LIMIT 3"),
                   row(1, 2, 1, 3),
                   row(1, 4, 2, 6),
                   row(2, 2, 3, 3));

        // Range queries without aggregates and with PER PARTITION LIMIT
        assertRows(execute("SELECT a, b, c, d FROM %s GROUP BY a, b, c PER PARTITION LIMIT 2"),
                   row(1, 2, 1, 3),
                   row(1, 2, 2, 6),
                   row(2, 2, 3, 3),
                   row(2, 4, 3, 6),
                   row(4, 8, 2, 12));

        assertRows(execute("SELECT a, b, c, d FROM %s GROUP BY a, b PER PARTITION LIMIT 1"),
                   row(1, 2, 1, 3),
                   row(2, 2, 3, 3),
                   row(4, 8, 2, 12));

        // Range queries without aggregates, with PER PARTITION LIMIT and LIMIT
        assertRows(execute("SELECT a, b, c, d FROM %s GROUP BY a, b, c PER PARTITION LIMIT 2 LIMIT 3"),
                   row(1, 2, 1, 3),
                   row(1, 2, 2, 6),
                   row(2, 2, 3, 3));

        // Range query with DISTINCT
        assertRows(execute("SELECT DISTINCT a, count(a)FROM %s GROUP BY a"),
                   row(1, 1L),
                   row(2, 1L),
                   row(4, 1L));

        assertInvalidMessage("Grouping on clustering columns is not allowed for SELECT DISTINCT queries",
                             "SELECT DISTINCT a, count(a)FROM %s GROUP BY a, b");

        // Range query with DISTINCT and LIMIT
        assertRows(execute("SELECT DISTINCT a, count(a)FROM %s GROUP BY a LIMIT 2"),
                   row(1, 1L),
                   row(2, 1L));

        assertInvalidMessage("Grouping on clustering columns is not allowed for SELECT DISTINCT queries",
                             "SELECT DISTINCT a, count(a)FROM %s GROUP BY a, b LIMIT 2");

        // Range query with ORDER BY
        assertInvalidMessage("ORDER BY is only supported when the partition key is restricted by an EQ or an IN",
                             "SELECT a, b, c, count(b), max(e) FROM %s GROUP BY a, b ORDER BY b DESC, c DESC");

        // Single partition queries
        assertRows(execute("SELECT a, b, e, count(b), max(e) FROM %s WHERE a = 1 GROUP BY a, b, c"),
                   row(1, 2, 6, 1L, 6),
                   row(1, 2, 12, 1L, 12),
                   row(1, 4, 12, 2L, 24));

        assertRows(execute("SELECT a, b, e, count(b), max(e) FROM %s WHERE a = 1 GROUP BY b, c"),
                   row(1, 2, 6, 1L, 6),
                   row(1, 2, 12, 1L, 12),
                   row(1, 4, 12, 2L, 24));

        assertRows(execute("SELECT a, b, e, count(b), max(e) FROM %s WHERE a = 1 AND b = 2 GROUP BY a, b, c"),
                   row(1, 2, 6, 1L, 6),
                   row(1, 2, 12, 1L, 12));

        assertRows(execute("SELECT a, b, e, count(b), max(e) FROM %s WHERE a = 1 AND b = 2 GROUP BY a, c"),
                   row(1, 2, 6, 1L, 6),
                   row(1, 2, 12, 1L, 12));

        assertRows(execute("SELECT a, b, e, count(b), max(e) FROM %s WHERE a = 1 AND b = 2 GROUP BY c"),
                   row(1, 2, 6, 1L, 6),
                   row(1, 2, 12, 1L, 12));

        // Single partition queries without aggregates
        assertRows(execute("SELECT a, b, c, d FROM %s WHERE a = 1 GROUP BY a, b"),
                   row(1, 2, 1, 3),
                   row(1, 4, 2, 6));

<<<<<<< HEAD
        assertRows(execute("SELECT a, b, c, d FROM %s WHERE a = 1 GROUP BY a, b, c"),
                   row(1, 2, 1, 3),
                   row(1, 2, 2, 6),
                   row(1, 4, 2, 6));
=======
            // Single partition queries with wildcard
            assertRows(execute("SELECT * FROM %s WHERE a = 1 GROUP BY a, b, c"),
                       row(1, 2, 1, 3, 6),
                       row(1, 2, 2, 6, 12),
                       row(1, 4, 2, 6, 12));

            assertRows(execute("SELECT * FROM %s WHERE a = 1 GROUP BY a, b"),
                       row(1, 2, 1, 3, 6),
                       row(1, 4, 2, 6, 12));

            // Single partition queries with DISTINCT
            assertRows(execute("SELECT DISTINCT a, count(a)FROM %s WHERE a = 1 GROUP BY a"),
                       row(1, 1L));
>>>>>>> 515f07b5

        assertRows(execute("SELECT a, b, c, d FROM %s WHERE a = 1 GROUP BY b, c"),
                   row(1, 2, 1, 3),
                   row(1, 2, 2, 6),
                   row(1, 4, 2, 6));

        assertRows(execute("SELECT a, b, c, d FROM %s WHERE a = 1 and token(a) = token(1) GROUP BY b, c"),
                   row(1, 2, 1, 3),
                   row(1, 2, 2, 6),
                   row(1, 4, 2, 6));

        // Single partition queries with DISTINCT
        assertRows(execute("SELECT DISTINCT a, count(a)FROM %s WHERE a = 1 GROUP BY a"),
                   row(1, 1L));

        assertInvalidMessage("Grouping on clustering columns is not allowed for SELECT DISTINCT queries",
                             "SELECT DISTINCT a, count(a)FROM %s WHERE a = 1 GROUP BY a, b");

        // Single partition queries with LIMIT
        assertRows(execute("SELECT a, b, e, count(b), max(e) FROM %s WHERE a = 1 GROUP BY a, b, c LIMIT 10"),
                   row(1, 2, 6, 1L, 6),
                   row(1, 2, 12, 1L, 12),
                   row(1, 4, 12, 2L, 24));

        assertRows(execute("SELECT a, b, e, count(b), max(e) FROM %s WHERE a = 1 GROUP BY a, b, c LIMIT 2"),
                   row(1, 2, 6, 1L, 6),
                   row(1, 2, 12, 1L, 12));

        assertRows(execute("SELECT count(b), max(e) FROM %s WHERE a = 1 GROUP BY a, b, c LIMIT 1"),
                   row(1L, 6));

        // Single partition queries with PER PARTITION LIMIT
        assertRows(execute("SELECT a, b, e, count(b), max(e) FROM %s WHERE a = 1 GROUP BY a, b, c PER PARTITION LIMIT 10"),
                   row(1, 2, 6, 1L, 6),
                   row(1, 2, 12, 1L, 12),
                   row(1, 4, 12, 2L, 24));

        assertRows(execute("SELECT a, b, e, count(b), max(e) FROM %s WHERE a = 1 GROUP BY a, b, c PER PARTITION LIMIT 2"),
                   row(1, 2, 6, 1L, 6),
                   row(1, 2, 12, 1L, 12));

        assertRows(execute("SELECT count(b), max(e) FROM %s WHERE a = 1 GROUP BY a, b, c PER PARTITION LIMIT 1"),
                   row(1L, 6));

<<<<<<< HEAD
        // Single partition queries without aggregates and with LIMIT
        assertRows(execute("SELECT a, b, c, d FROM %s WHERE a = 1 GROUP BY a, b LIMIT 2"),
                   row(1, 2, 1, 3),
                   row(1, 4, 2, 6));
=======
            // Single partition queries with wildcard and with LIMIT
            assertRows(execute("SELECT * FROM %s WHERE a = 1 GROUP BY a, b, c LIMIT 2"),
                       row(1, 2, 1, 3, 6),
                       row(1, 2, 2, 6, 12));

            assertRows(execute("SELECT * FROM %s WHERE a = 1 GROUP BY a, b LIMIT 1"),
                       row(1, 2, 1, 3, 6));

            // Single partition queries without aggregates and with PER PARTITION LIMIT
            assertRows(execute("SELECT a, b, c, d FROM %s WHERE a = 1 GROUP BY a, b PER PARTITION LIMIT 2"),
                       row(1, 2, 1, 3),
                       row(1, 4, 2, 6));
>>>>>>> 515f07b5

        assertRows(execute("SELECT a, b, c, d FROM %s WHERE a = 1 GROUP BY a, b LIMIT 1"),
                   row(1, 2, 1, 3));

        assertRows(execute("SELECT a, b, c, d FROM %s WHERE a = 1 GROUP BY a, b, c LIMIT 2"),
                   row(1, 2, 1, 3),
                   row(1, 2, 2, 6));

<<<<<<< HEAD
        // Single partition queries without aggregates and with PER PARTITION LIMIT
        assertRows(execute("SELECT a, b, c, d FROM %s WHERE a = 1 GROUP BY a, b PER PARTITION LIMIT 2"),
                   row(1, 2, 1, 3),
                   row(1, 4, 2, 6));
=======
            // Single partition queries with wildcard and with PER PARTITION LIMIT
            assertRows(execute("SELECT * FROM %s WHERE a = 1 GROUP BY a, b, c PER PARTITION LIMIT 2"),
                       row(1, 2, 1, 3, 6),
                       row(1, 2, 2, 6, 12));

            assertRows(execute("SELECT * FROM %s WHERE a = 1 GROUP BY a, b PER PARTITION LIMIT 1"),
                       row(1, 2, 1, 3, 6));

            // Single partition queries with ORDER BY
            assertRows(execute("SELECT a, b, e, count(b), max(e) FROM %s WHERE a = 1 GROUP BY a, b, c ORDER BY b DESC, c DESC"),
                       row(1, 4, 24, 2L, 24),
                       row(1, 2, 12, 1L, 12),
                       row(1, 2, 6, 1L, 6));
>>>>>>> 515f07b5

        assertRows(execute("SELECT a, b, c, d FROM %s WHERE a = 1 GROUP BY a, b PER PARTITION LIMIT 1"),
                   row(1, 2, 1, 3));

        assertRows(execute("SELECT a, b, c, d FROM %s WHERE a = 1 GROUP BY a, b, c PER PARTITION LIMIT 2"),
                   row(1, 2, 1, 3),
                   row(1, 2, 2, 6));

        // Single partition queries with ORDER BY
        assertRows(execute("SELECT a, b, e, count(b), max(e) FROM %s WHERE a = 1 GROUP BY a, b, c ORDER BY b DESC, c DESC"),
                   row(1, 4, 24, 2L, 24),
                   row(1, 2, 12, 1L, 12),
                   row(1, 2, 6, 1L, 6));

<<<<<<< HEAD
        // Single partition queries with ORDER BY and PER PARTITION LIMIT
        assertRows(execute("SELECT a, b, e, count(b), max(e) FROM %s WHERE a = 1 GROUP BY a, b, c ORDER BY b DESC, c DESC PER PARTITION LIMIT 1"),
                   row(1, 4, 24, 2L, 24));
=======
            // Multi-partitions queries without aggregates
            assertRows(execute("SELECT a, b, c, d FROM %s WHERE a IN (1, 2, 4) GROUP BY a, b"),
                       row(1, 2, 1, 3),
                       row(1, 4, 2, 6),
                       row(2, 2, 3, 3),
                       row(2, 4, 3, 6),
                       row(4, 8, 2, 12));

            assertRows(execute("SELECT a, b, c, d FROM %s WHERE a IN (1, 2, 4) GROUP BY a, b, c"),
                       row(1, 2, 1, 3),
                       row(1, 2, 2, 6),
                       row(1, 4, 2, 6),
                       row(2, 2, 3, 3),
                       row(2, 4, 3, 6),
                       row(4, 8, 2, 12));

            // Multi-partitions with wildcard
            assertRows(execute("SELECT * FROM %s WHERE a IN (1, 2, 4) GROUP BY a, b, c"),
                       row(1, 2, 1, 3, 6),
                       row(1, 2, 2, 6, 12),
                       row(1, 4, 2, 6, 12),
                       row(2, 2, 3, 3, 6),
                       row(2, 4, 3, 6, 12),
                       row(4, 8, 2, 12, 24));

            assertRows(execute("SELECT * FROM %s WHERE a IN (1, 2, 4) GROUP BY a, b"),
                       row(1, 2, 1, 3, 6),
                       row(1, 4, 2, 6, 12),
                       row(2, 2, 3, 3, 6),
                       row(2, 4, 3, 6, 12),
                       row(4, 8, 2, 12, 24));

            // Multi-partitions query with DISTINCT
            assertRows(execute("SELECT DISTINCT a, count(a)FROM %s WHERE a IN (1, 2, 4) GROUP BY a"),
                       row(1, 1L),
                       row(2, 1L),
                       row(4, 1L));

            assertInvalidMessage("Grouping on clustering columns is not allowed for SELECT DISTINCT queries",
                                 "SELECT DISTINCT a, count(a)FROM %s WHERE a IN (1, 2, 4) GROUP BY a, b");
>>>>>>> 515f07b5

        // Single partition queries with ORDER BY and LIMIT
        assertRows(execute("SELECT a, b, e, count(b), max(e) FROM %s WHERE a = 1 GROUP BY a, b, c ORDER BY b DESC, c DESC LIMIT 2"),
                   row(1, 4, 24, 2L, 24),
                   row(1, 2, 12, 1L, 12));

<<<<<<< HEAD
        // Multi-partitions queries
        assertRows(execute("SELECT a, b, e, count(b), max(e) FROM %s WHERE a IN (1, 2, 4) GROUP BY a, b, c"),
                   row(1, 2, 6, 1L, 6),
                   row(1, 2, 12, 1L, 12),
                   row(1, 4, 12, 2L, 24),
                   row(2, 2, 6, 1L, 6),
                   row(2, 4, 12, 1L, 12),
                   row(4, 8, 24, 1L, 24));

        assertRows(execute("SELECT a, b, e, count(b), max(e) FROM %s WHERE a IN (1, 2, 4) AND b = 2 GROUP BY a, b, c"),
                   row(1, 2, 6, 1L, 6),
                   row(1, 2, 12, 1L, 12),
                   row(2, 2, 6, 1L, 6));

        // Multi-partitions queries without aggregates
        assertRows(execute("SELECT a, b, c, d FROM %s WHERE a IN (1, 2, 4) GROUP BY a, b"),
                   row(1, 2, 1, 3),
                   row(1, 4, 2, 6),
                   row(2, 2, 3, 3),
                   row(2, 4, 3, 6),
                   row(4, 8, 2, 12));

        assertRows(execute("SELECT a, b, c, d FROM %s WHERE a IN (1, 2, 4) GROUP BY a, b, c"),
                   row(1, 2, 1, 3),
                   row(1, 2, 2, 6),
                   row(1, 4, 2, 6),
                   row(2, 2, 3, 3),
                   row(2, 4, 3, 6),
                   row(4, 8, 2, 12));

        // Multi-partitions query with DISTINCT
        assertRows(execute("SELECT DISTINCT a, count(a)FROM %s WHERE a IN (1, 2, 4) GROUP BY a"),
                   row(1, 1L),
                   row(2, 1L),
                   row(4, 1L));

        assertInvalidMessage("Grouping on clustering columns is not allowed for SELECT DISTINCT queries",
                             "SELECT DISTINCT a, count(a)FROM %s WHERE a IN (1, 2, 4) GROUP BY a, b");

        // Multi-partitions query with DISTINCT and LIMIT
        assertRows(execute("SELECT DISTINCT a, count(a)FROM %s WHERE a IN (1, 2, 4) GROUP BY a LIMIT 2"),
                   row(1, 1L),
                   row(2, 1L));

        // Multi-partitions queries with PER PARTITION LIMIT
        assertRows(execute("SELECT a, b, e, count(b), max(e) FROM %s WHERE a IN (1, 2, 4) GROUP BY a, b, c PER PARTITION LIMIT 1"),
                   row(1, 2, 6, 1L, 6),
                   row(2, 2, 6, 1L, 6),
                   row(4, 8, 24, 1L, 24));

        assertRows(execute("SELECT a, b, e, count(b), max(e) FROM %s WHERE a IN (1, 2, 4) GROUP BY a, b, c PER PARTITION LIMIT 2"),
                   row(1, 2, 6, 1L, 6),
                   row(1, 2, 12, 1L, 12),
                   row(2, 2, 6, 1L, 6),
                   row(2, 4, 12, 1L, 12),
                   row(4, 8, 24, 1L, 24));

        // Multi-partitions queries with ORDER BY
        assertRows(execute("SELECT a, b, c, count(b), max(e) FROM %s WHERE a IN (1, 2, 4) GROUP BY a, b ORDER BY b DESC, c DESC"),
                   row(4, 8, 2, 1L, 24),
                   row(2, 4, 3, 1L, 12),
                   row(1, 4, 2, 2L, 24),
                   row(2, 2, 3, 1L, 6),
                   row(1, 2, 2, 2L, 12));

        assertRows(execute("SELECT a, b, c, d FROM %s WHERE a IN (1, 2, 4) GROUP BY a, b, c ORDER BY b DESC, c DESC"),
                   row(4, 8, 2, 12),
                   row(2, 4, 3, 6),
                   row(1, 4, 2, 12),
                   row(2, 2, 3, 3),
                   row(1, 2, 2, 6),
                   row(1, 2, 1, 3));

        // Multi-partitions queries with ORDER BY and LIMIT
        assertRows(execute("SELECT a, b, c, d FROM %s WHERE a IN (1, 2, 4) GROUP BY a, b ORDER BY b DESC, c DESC LIMIT 3"),
                   row(4, 8, 2, 12),
                   row(2, 4, 3, 6),
                   row(1, 4, 2, 12));

        // Invalid queries
        assertInvalidMessage("Group by is currently only supported on the columns of the PRIMARY KEY, got e",
                             "SELECT a, b, d, count(b), max(c) FROM %s WHERE a = 1 GROUP BY a, e");

        assertInvalidMessage("Group by currently only support groups of columns following their declared order in the PRIMARY KEY",
                             "SELECT a, b, d, count(b), max(c) FROM %s WHERE a = 1 GROUP BY c");

        assertInvalidMessage("Group by currently only support groups of columns following their declared order in the PRIMARY KEY",
                             "SELECT a, b, d, count(b), max(c) FROM %s WHERE a = 1 GROUP BY a, c, b");

        assertInvalidMessage("Group by currently only support groups of columns following their declared order in the PRIMARY KEY",
                             "SELECT a, b, d, count(b), max(c) FROM %s WHERE a = 1 GROUP BY a, a");

        assertInvalidMessage("Group by currently only support groups of columns following their declared order in the PRIMARY KEY",
                             "SELECT a, b, c, d FROM %s WHERE token(a) = token(1) GROUP BY b, c");

        assertInvalidMessage("Undefined column name clustering1",
                             "SELECT a, b as clustering1, max(c) FROM %s WHERE a = 1 GROUP BY a, clustering1");

        assertInvalidMessage("Undefined column name z",
                             "SELECT a, b, max(c) FROM %s WHERE a = 1 GROUP BY a, b, z");

        // Test with composite partition key
        createTable("CREATE TABLE %s (a int, b int, c int, d int, e int, primary key ((a, b), c, d))");

        execute("INSERT INTO %s (a, b, c, d, e) VALUES (1, 1, 1, 3, 6)");
        execute("INSERT INTO %s (a, b, c, d, e) VALUES (1, 1, 2, 6, 12)");
        execute("INSERT INTO %s (a, b, c, d, e) VALUES (1, 1, 3, 12, 24)");
        execute("INSERT INTO %s (a, b, c, d, e) VALUES (1, 2, 1, 12, 24)");
        execute("INSERT INTO %s (a, b, c, d, e) VALUES (1, 2, 2, 6, 12)");

        assertInvalidMessage("Group by is not supported on only a part of the partition key",
                             "SELECT a, b, max(d) FROM %s GROUP BY a");

        assertRows(execute("SELECT a, b, max(d) FROM %s GROUP BY a, b"),
                   row(1, 2, 12),
                   row(1, 1, 12));

        assertRows(execute("SELECT a, b, max(d) FROM %s WHERE a = 1 AND b = 1 GROUP BY b"),
                   row(1, 1, 12));

        // Test with table without clustering key
        createTable("CREATE TABLE %s (a int primary key, b int, c int)");

        execute("INSERT INTO %s (a, b, c) VALUES (1, 3, 6)");
        execute("INSERT INTO %s (a, b, c) VALUES (2, 6, 12)");
        execute("INSERT INTO %s (a, b, c) VALUES (3, 12, 24)");

        assertInvalidMessage("Group by currently only support groups of columns following their declared order in the PRIMARY KEY",
                             "SELECT a, max(c) FROM %s WHERE a = 1 GROUP BY a, a");
=======
            // Multi-partitions queries with PER PARTITION LIMIT
            assertRows(execute("SELECT a, b, e, count(b), max(e) FROM %s WHERE a IN (1, 2, 4) GROUP BY a, b, c PER PARTITION LIMIT 1"),
                       row(1, 2, 6, 1L, 6),
                       row(2, 2, 6, 1L, 6),
                       row(4, 8, 24, 1L, 24));

            assertRows(execute("SELECT a, b, e, count(b), max(e) FROM %s WHERE a IN (1, 2, 4) GROUP BY a, b, c PER PARTITION LIMIT 2"),
                       row(1, 2, 6, 1L, 6),
                       row(1, 2, 12, 1L, 12),
                       row(2, 2, 6, 1L, 6),
                       row(2, 4, 12, 1L, 12),
                       row(4, 8, 24, 1L, 24));

            // Multi-partitions with wildcard and PER PARTITION LIMIT
            assertRows(execute("SELECT * FROM %s WHERE a IN (1, 2, 4) GROUP BY a, b, c PER PARTITION LIMIT 2"),
                       row(1, 2, 1, 3, 6),
                       row(1, 2, 2, 6, 12),
                       row(2, 2, 3, 3, 6),
                       row(2, 4, 3, 6, 12),
                       row(4, 8, 2, 12, 24));

            assertRows(execute("SELECT * FROM %s WHERE a IN (1, 2, 4) GROUP BY a, b PER PARTITION LIMIT 1"),
                       row(1, 2, 1, 3, 6),
                       row(2, 2, 3, 3, 6),
                       row(4, 8, 2, 12, 24));

            // Multi-partitions queries with ORDER BY
            assertRows(execute("SELECT a, b, c, count(b), max(e) FROM %s WHERE a IN (1, 2, 4) GROUP BY a, b ORDER BY b DESC, c DESC"),
                       row(4, 8, 2, 1L, 24),
                       row(2, 4, 3, 1L, 12),
                       row(1, 4, 2, 2L, 24),
                       row(2, 2, 3, 1L, 6),
                       row(1, 2, 2, 2L, 12));

            assertRows(execute("SELECT a, b, c, d FROM %s WHERE a IN (1, 2, 4) GROUP BY a, b, c ORDER BY b DESC, c DESC"),
                       row(4, 8, 2, 12),
                       row(2, 4, 3, 6),
                       row(1, 4, 2, 12),
                       row(2, 2, 3, 3),
                       row(1, 2, 2, 6),
                       row(1, 2, 1, 3));

            // Multi-partitions queries with ORDER BY and LIMIT
            assertRows(execute("SELECT a, b, c, d FROM %s WHERE a IN (1, 2, 4) GROUP BY a, b ORDER BY b DESC, c DESC LIMIT 3"),
                       row(4, 8, 2, 12),
                       row(2, 4, 3, 6),
                       row(1, 4, 2, 12));

            // Multi-partitions with wildcard, ORDER BY and LIMIT
            assertRows(execute("SELECT * FROM %s WHERE a IN (1, 2, 4) GROUP BY a, b, c ORDER BY b DESC, c DESC LIMIT 3"),
                       row(4, 8, 2, 12, 24),
                       row(2, 4, 3, 6, 12),
                       row(1, 4, 2, 12, 24));

            // Invalid queries
            assertInvalidMessage("Group by is currently only supported on the columns of the PRIMARY KEY, got e",
                                 "SELECT a, b, d, count(b), max(c) FROM %s WHERE a = 1 GROUP BY a, e");

            assertInvalidMessage("Group by currently only support groups of columns following their declared order in the PRIMARY KEY",
                                 "SELECT a, b, d, count(b), max(c) FROM %s WHERE a = 1 GROUP BY c");

            assertInvalidMessage("Group by currently only support groups of columns following their declared order in the PRIMARY KEY",
                                 "SELECT a, b, d, count(b), max(c) FROM %s WHERE a = 1 GROUP BY a, c, b");

            assertInvalidMessage("Group by currently only support groups of columns following their declared order in the PRIMARY KEY",
                                 "SELECT a, b, d, count(b), max(c) FROM %s WHERE a = 1 GROUP BY a, a");

            assertInvalidMessage("Group by currently only support groups of columns following their declared order in the PRIMARY KEY",
                                 "SELECT a, b, c, d FROM %s WHERE token(a) = token(1) GROUP BY b, c");

            assertInvalidMessage("Undefined column name clustering1",
                                 "SELECT a, b as clustering1, max(c) FROM %s WHERE a = 1 GROUP BY a, clustering1");

            assertInvalidMessage("Undefined column name z",
                                 "SELECT a, b, max(c) FROM %s WHERE a = 1 GROUP BY a, b, z");

            // Test with composite partition key
            createTable("CREATE TABLE %s (a int, b int, c int, d int, e int, primary key ((a, b), c, d))" + compactOption);

            execute("INSERT INTO %s (a, b, c, d, e) VALUES (1, 1, 1, 3, 6)");
            execute("INSERT INTO %s (a, b, c, d, e) VALUES (1, 1, 2, 6, 12)");
            execute("INSERT INTO %s (a, b, c, d, e) VALUES (1, 1, 3, 12, 24)");
            execute("INSERT INTO %s (a, b, c, d, e) VALUES (1, 2, 1, 12, 24)");
            execute("INSERT INTO %s (a, b, c, d, e) VALUES (1, 2, 2, 6, 12)");

            assertInvalidMessage("Group by is not supported on only a part of the partition key",
                                 "SELECT a, b, max(d) FROM %s GROUP BY a");

            assertRows(execute("SELECT a, b, max(d) FROM %s GROUP BY a, b"),
                       row(1, 2, 12),
                       row(1, 1, 12));

            assertRows(execute("SELECT a, b, max(d) FROM %s WHERE a = 1 AND b = 1 GROUP BY b"),
                       row(1, 1, 12));

            // Test with table without clustering key
            createTable("CREATE TABLE %s (a int primary key, b int, c int)" + compactOption);

            execute("INSERT INTO %s (a, b, c) VALUES (1, 3, 6)");
            execute("INSERT INTO %s (a, b, c) VALUES (2, 6, 12)");
            execute("INSERT INTO %s (a, b, c) VALUES (3, 12, 24)");

            assertInvalidMessage("Group by currently only support groups of columns following their declared order in the PRIMARY KEY",
                    "SELECT a, max(c) FROM %s WHERE a = 1 GROUP BY a, a");
        }
>>>>>>> 515f07b5
    }

    @Test
    public void testGroupByWithoutPagingWithDeletions() throws Throwable
    {
        createTable("CREATE TABLE %s (a int, b int, c int, d int, e int, primary key (a, b, c, d))");

        execute("INSERT INTO %s (a, b, c, d, e) VALUES (1, 2, 1, 3, 6)");
        execute("INSERT INTO %s (a, b, c, d, e) VALUES (1, 2, 1, 6, 12)");
        execute("INSERT INTO %s (a, b, c, d, e) VALUES (1, 2, 1, 9, 18)");
        execute("INSERT INTO %s (a, b, c, d, e) VALUES (1, 2, 1, 12, 24)");
        execute("INSERT INTO %s (a, b, c, d, e) VALUES (1, 2, 2, 3, 6)");
        execute("INSERT INTO %s (a, b, c, d, e) VALUES (1, 2, 2, 6, 12)");
        execute("INSERT INTO %s (a, b, c, d, e) VALUES (1, 2, 2, 9, 18)");
        execute("INSERT INTO %s (a, b, c, d, e) VALUES (1, 2, 2, 12, 24)");
        execute("INSERT INTO %s (a, b, c, d, e) VALUES (1, 2, 3, 3, 6)");
        execute("INSERT INTO %s (a, b, c, d, e) VALUES (1, 2, 3, 6, 12)");
        execute("INSERT INTO %s (a, b, c, d, e) VALUES (1, 2, 3, 9, 18)");
        execute("INSERT INTO %s (a, b, c, d, e) VALUES (1, 2, 3, 12, 24)");

        execute("DELETE FROM %s WHERE a = 1 AND b = 2 AND c = 1 AND d = 12");
        execute("DELETE FROM %s WHERE a = 1 AND b = 2 AND c = 2 AND d = 9");

        assertRows(execute("SELECT a, b, c, count(b), max(d) FROM %s GROUP BY a, b, c"),
                   row(1, 2, 1, 3L, 9),
                   row(1, 2, 2, 3L, 12),
                   row(1, 2, 3, 4L, 12));
    }

    @Test
    public void testGroupByWithRangeNamesQueryWithoutPaging() throws Throwable
    {
        createTable("CREATE TABLE %s (a int, b int, c int, d int, primary key (a, b, c))");

        for (int i = 1; i < 5; i++)
            for (int j = 1; j < 5; j++)
                for (int k = 1; k < 5; k++)
                    execute("INSERT INTO %s (a, b, c, d) VALUES (?, ?, ?, ?)", i, j, k, i + j);

        // Makes sure that we have some tombstones
        execute("DELETE FROM %s WHERE a = 3");

        // Range queries
        assertRows(execute("SELECT a, b, d, count(b), max(d) FROM %s WHERE b = 1 and c IN (1, 2) GROUP BY a ALLOW FILTERING"),
                   row(1, 1, 2, 2L, 2),
                   row(2, 1, 3, 2L, 3),
                   row(4, 1, 5, 2L, 5));

        assertRows(execute("SELECT a, b, d, count(b), max(d) FROM %s WHERE b = 1 and c IN (1, 2) GROUP BY a, b ALLOW FILTERING"),
                   row(1, 1, 2, 2L, 2),
                   row(2, 1, 3, 2L, 3),
                   row(4, 1, 5, 2L, 5));

        assertRows(execute("SELECT a, b, d, count(b), max(d) FROM %s WHERE b IN (1, 2) and c IN (1, 2) GROUP BY a, b ALLOW FILTERING"),
                   row(1, 1, 2, 2L, 2),
                   row(1, 2, 3, 2L, 3),
                   row(2, 1, 3, 2L, 3),
                   row(2, 2, 4, 2L, 4),
                   row(4, 1, 5, 2L, 5),
                   row(4, 2, 6, 2L, 6));

        // Range queries with LIMIT
        assertRows(execute("SELECT a, b, d, count(b), max(d) FROM %s WHERE b = 1 and c IN (1, 2) GROUP BY a LIMIT 5 ALLOW FILTERING"),
                   row(1, 1, 2, 2L, 2),
                   row(2, 1, 3, 2L, 3),
                   row(4, 1, 5, 2L, 5));

        assertRows(execute("SELECT a, b, d, count(b), max(d) FROM %s WHERE b = 1 and c IN (1, 2) GROUP BY a, b LIMIT 3 ALLOW FILTERING"),
                   row(1, 1, 2, 2L, 2),
                   row(2, 1, 3, 2L, 3),
                   row(4, 1, 5, 2L, 5));

        assertRows(execute("SELECT a, b, d, count(b), max(d) FROM %s WHERE b IN (1, 2) and c IN (1, 2) GROUP BY a, b LIMIT 3 ALLOW FILTERING"),
                   row(1, 1, 2, 2L, 2),
                   row(1, 2, 3, 2L, 3),
                   row(2, 1, 3, 2L, 3));

        // Range queries with PER PARTITION LIMIT
        assertRows(execute("SELECT a, b, d, count(b), max(d) FROM %s WHERE b = 1 and c IN (1, 2) GROUP BY a, b PER PARTITION LIMIT 2 ALLOW FILTERING"),
                   row(1, 1, 2, 2L, 2),
                   row(2, 1, 3, 2L, 3),
                   row(4, 1, 5, 2L, 5));

        assertRows(execute("SELECT a, b, d, count(b), max(d) FROM %s WHERE b IN (1, 2) and c IN (1, 2) GROUP BY a, b PER PARTITION LIMIT 1 ALLOW FILTERING"),
                   row(1, 1, 2, 2L, 2),
                   row(2, 1, 3, 2L, 3),
                   row(4, 1, 5, 2L, 5));

        // Range queries with PER PARTITION LIMIT and LIMIT
        assertRows(execute("SELECT a, b, d, count(b), max(d) FROM %s WHERE b = 1 and c IN (1, 2) GROUP BY a, b PER PARTITION LIMIT 2 LIMIT 5 ALLOW FILTERING"),
                   row(1, 1, 2, 2L, 2),
                   row(2, 1, 3, 2L, 3),
                   row(4, 1, 5, 2L, 5));

        assertRows(execute("SELECT a, b, d, count(b), max(d) FROM %s WHERE b IN (1, 2) and c IN (1, 2) GROUP BY a, b PER PARTITION LIMIT 1 LIMIT 2 ALLOW FILTERING"),
                   row(1, 1, 2, 2L, 2),
                   row(2, 1, 3, 2L, 3));
    }

    @Test
    public void testGroupByWithStaticColumnsWithoutPaging() throws Throwable
    {
        createTable("CREATE TABLE %s (a int, b int, c int, s int static, d int, primary key (a, b, c))");

        // ------------------------------------
        // Test with non static columns empty
        // ------------------------------------
        execute("UPDATE %s SET s = 1 WHERE a = 1");
        execute("UPDATE %s SET s = 2 WHERE a = 2");
        execute("UPDATE %s SET s = 3 WHERE a = 4");

        // Range queries
        assertRows(execute("SELECT a, b, s, count(b), count(s) FROM %s GROUP BY a"),
                   row(1, null, 1, 0L, 1L),
                   row(2, null, 2, 0L, 1L),
                   row(4, null, 3, 0L, 1L));

        assertRows(execute("SELECT a, b, s, count(b), count(s) FROM %s GROUP BY a, b"),
                   row(1, null, 1, 0L, 1L),
                   row(2, null, 2, 0L, 1L),
                   row(4, null, 3, 0L, 1L));

        // Range query without aggregates
        assertRows(execute("SELECT a, b, s FROM %s GROUP BY a, b"),
                   row(1, null, 1),
                   row(2, null, 2),
                   row(4, null, 3));

        // Range query with wildcard
        assertRows(execute("SELECT * FROM %s GROUP BY a, b"),
                   row(1, null, null, 1, null),
                   row(2, null, null, 2, null),
                   row(4, null, null, 3, null ));

        // Range query with LIMIT
        assertRows(execute("SELECT a, b, s, count(b), count(s) FROM %s GROUP BY a, b LIMIT 2"),
                   row(1, null, 1, 0L, 1L),
                   row(2, null, 2, 0L, 1L));

        // Range queries with PER PARTITION LIMIT
        assertRows(execute("SELECT a, b, s, count(b), count(s) FROM %s GROUP BY a PER PARTITION LIMIT 2"),
                   row(1, null, 1, 0L, 1L),
                   row(2, null, 2, 0L, 1L),
                   row(4, null, 3, 0L, 1L));

        // Range query with DISTINCT
        assertRows(execute("SELECT DISTINCT a, s, count(s) FROM %s GROUP BY a"),
                   row(1, 1, 1L),
                   row(2, 2, 1L),
                   row(4, 3, 1L));

        // Range queries with DISTINCT and LIMIT
        assertRows(execute("SELECT DISTINCT a, s, count(s) FROM %s GROUP BY a LIMIT 2"),
                   row(1, 1, 1L),
                   row(2, 2, 1L));

        // Single partition queries
        assertRows(execute("SELECT a, b, s, count(b), count(s) FROM %s WHERE a = 1 GROUP BY a"),
                   row(1, null, 1, 0L, 1L));

        assertRows(execute("SELECT a, b, s, count(b), count(s) FROM %s WHERE a = 1 GROUP BY a, b"),
                   row(1, null, 1, 0L, 1L));

        // Single partition query without aggregates
        assertRows(execute("SELECT a, b, s FROM %s WHERE a = 1 GROUP BY a, b"),
                   row(1, null, 1));

        // Single partition query with wildcard
        assertRows(execute("SELECT * FROM %s WHERE a = 1 GROUP BY a, b"),
                   row(1, null, null, 1, null));

        // Single partition query with LIMIT
        assertRows(execute("SELECT a, b, s, count(b), count(s) FROM %s WHERE a = 1 GROUP BY a, b LIMIT 2"),
                   row(1, null, 1, 0L, 1L));

        // Single partition query with PER PARTITION LIMIT
        assertRows(execute("SELECT a, b, s, count(b), count(s) FROM %s WHERE a = 1 GROUP BY a, b PER PARTITION LIMIT 2"),
                   row(1, null, 1, 0L, 1L));

        // Single partition query with DISTINCT
        assertRows(execute("SELECT DISTINCT a, s, count(s) FROM %s WHERE a = 1 GROUP BY a"),
                   row(1, 1, 1L));

        // Multi-partitions queries
        assertRows(execute("SELECT a, b, s, count(b), count(s) FROM %s WHERE a IN (1, 2, 3, 4) GROUP BY a"),
                   row(1, null, 1, 0L, 1L),
                   row(2, null, 2, 0L, 1L),
                   row(4, null, 3, 0L, 1L));

        assertRows(execute("SELECT a, b, s, count(b), count(s) FROM %s WHERE a IN (1, 2, 3, 4) GROUP BY a, b"),
                   row(1, null, 1, 0L, 1L),
                   row(2, null, 2, 0L, 1L),
                   row(4, null, 3, 0L, 1L));

        // Multi-partitions query without aggregates
        assertRows(execute("SELECT a, b, s FROM %s WHERE a IN (1, 2, 3, 4) GROUP BY a, b"),
                   row(1, null, 1),
                   row(2, null, 2),
                   row(4, null, 3));

        // Multi-partitions query with wildcard
        assertRows(execute("SELECT * FROM %s WHERE a IN (1, 2, 3, 4) GROUP BY a, b"),
                   row(1, null, null, 1, null),
                   row(2, null, null, 2, null),
                   row(4, null, null, 3, null ));

        // Multi-partitions query with LIMIT
        assertRows(execute("SELECT a, b, s, count(b), count(s) FROM %s WHERE a IN (1, 2, 3, 4) GROUP BY a, b LIMIT 2"),
                   row(1, null, 1, 0L, 1L),
                   row(2, null, 2, 0L, 1L));

        // Multi-partitions query with PER PARTITION LIMIT
        assertRows(execute("SELECT a, b, s, count(b), count(s) FROM %s WHERE a IN (1, 2, 3, 4) GROUP BY a, b PER PARTITION LIMIT 2"),
                   row(1, null, 1, 0L, 1L),
                   row(2, null, 2, 0L, 1L),
                   row(4, null, 3, 0L, 1L));

        // Multi-partitions queries with DISTINCT
        assertRows(execute("SELECT DISTINCT a, s, count(s) FROM %s WHERE a IN (1, 2, 3, 4) GROUP BY a"),
                   row(1, 1, 1L),
                   row(2, 2, 1L),
                   row(4, 3, 1L));

        // Multi-partitions with DISTINCT and LIMIT
        assertRows(execute("SELECT DISTINCT a, s, count(s) FROM %s WHERE a IN (1, 2, 3, 4) GROUP BY a LIMIT 2"),
                   row(1, 1, 1L),
                   row(2, 2, 1L));

        // ------------------------------------
        // Test with some non static columns empty
        // ------------------------------------
        execute("UPDATE %s SET s = 3 WHERE a = 3");
        execute("DELETE s FROM %s WHERE a = 4");

        execute("INSERT INTO %s (a, b, c, d) VALUES (1, 2, 1, 3)");
        execute("INSERT INTO %s (a, b, c, d) VALUES (1, 2, 2, 6)");
        execute("INSERT INTO %s (a, b, c, d) VALUES (1, 3, 2, 12)");
        execute("INSERT INTO %s (a, b, c, d) VALUES (1, 4, 2, 12)");
        execute("INSERT INTO %s (a, b, c, d) VALUES (1, 4, 3, 6)");
        execute("INSERT INTO %s (a, b, c, d) VALUES (2, 2, 3, 3)");
        execute("INSERT INTO %s (a, b, c, d) VALUES (2, 4, 3, 6)");
        execute("INSERT INTO %s (a, b, c, d) VALUES (4, 8, 2, 12)");
        execute("INSERT INTO %s (a, b, c, d) VALUES (5, 8, 2, 12)");

        // Makes sure that we have some tombstones
        execute("DELETE FROM %s WHERE a = 1 AND b = 3 AND c = 2");
        execute("DELETE FROM %s WHERE a = 5");

        // Range queries
        assertRows(execute("SELECT a, b, s, count(b), count(s) FROM %s GROUP BY a"),
                   row(1, 2, 1, 4L, 4L),
                   row(2, 2, 2, 2L, 2L),
                   row(4, 8, null, 1L, 0L),
                   row(3, null, 3, 0L, 1L));

        assertRows(execute("SELECT a, b, s, count(b), count(s) FROM %s GROUP BY a, b"),
                   row(1, 2, 1, 2L, 2L),
                   row(1, 4, 1, 2L, 2L),
                   row(2, 2, 2, 1L, 1L),
                   row(2, 4, 2, 1L, 1L),
                   row(4, 8, null, 1L, 0L),
                   row(3, null, 3, 0L, 1L));

        assertRows(execute("SELECT a, b, s, count(b), count(s) FROM %s WHERE b = 2 GROUP BY a, b ALLOW FILTERING"),
                   row(1, 2, 1, 2L, 2L),
                   row(2, 2, 2, 1L, 1L));

        // Range queries without aggregates
        assertRows(execute("SELECT a, b, s FROM %s GROUP BY a"),
                   row(1, 2, 1),
                   row(2, 2, 2),
                   row(4, 8, null),
                   row(3, null, 3));

        assertRows(execute("SELECT a, b, s FROM %s GROUP BY a, b"),
                   row(1, 2, 1),
                   row(1, 4, 1),
                   row(2, 2, 2),
                   row(2, 4, 2),
                   row(4, 8, null),
                   row(3, null, 3));

        // Range queries with wildcard
        assertRows(execute("SELECT * FROM %s GROUP BY a"),
                   row(1, 2, 1, 1, 3),
                   row(2, 2, 3, 2, 3),
                   row(4, 8, 2, null, 12),
                   row(3, null, null, 3, null));

        assertRows(execute("SELECT * FROM %s GROUP BY a, b"),
                   row(1, 2, 1, 1, 3),
                   row(1, 4, 2, 1, 12),
                   row(2, 2, 3, 2, 3),
                   row(2, 4, 3, 2, 6),
                   row(4, 8, 2, null, 12),
                   row(3, null, null, 3, null));

        // Range query with LIMIT
        assertRows(execute("SELECT a, b, s, count(b), count(s) FROM %s GROUP BY a LIMIT 2"),
                   row(1, 2, 1, 4L, 4L),
                   row(2, 2, 2, 2L, 2L));

        // Range query with PER PARTITION LIMIT
        assertRows(execute("SELECT a, b, s, count(b), count(s) FROM %s GROUP BY a, b PER PARTITION LIMIT 1"),
                   row(1, 2, 1, 2L, 2L),
                   row(2, 2, 2, 1L, 1L),
                   row(4, 8, null, 1L, 0L),
                   row(3, null, 3, 0L, 1L));

        // Range query with PER PARTITION LIMIT and LIMIT
        assertRows(execute("SELECT a, b, s, count(b), count(s) FROM %s GROUP BY a, b PER PARTITION LIMIT 1 LIMIT 3"),
                   row(1, 2, 1, 2L, 2L),
                   row(2, 2, 2, 1L, 1L),
                   row(4, 8, null, 1L, 0L));

        // Range queries without aggregates and with LIMIT
        assertRows(execute("SELECT a, b, s FROM %s GROUP BY a LIMIT 2"),
                   row(1, 2, 1),
                   row(2, 2, 2));

        assertRows(execute("SELECT a, b, s FROM %s GROUP BY a, b LIMIT 10"),
                   row(1, 2, 1),
                   row(1, 4, 1),
                   row(2, 2, 2),
                   row(2, 4, 2),
                   row(4, 8, null),
                   row(3, null, 3));

        // Range queries with wildcard and with LIMIT
        assertRows(execute("SELECT * FROM %s GROUP BY a LIMIT 2"),
                   row(1, 2, 1, 1, 3),
                   row(2, 2, 3, 2, 3));

        assertRows(execute("SELECT * FROM %s GROUP BY a, b LIMIT 10"),
                   row(1, 2, 1, 1, 3),
                   row(1, 4, 2, 1, 12),
                   row(2, 2, 3, 2, 3),
                   row(2, 4, 3, 2, 6),
                   row(4, 8, 2, null, 12),
                   row(3, null, null, 3, null));

        // Range queries without aggregates and with PER PARTITION LIMIT
        assertRows(execute("SELECT a, b, s FROM %s GROUP BY a, b PER PARTITION LIMIT 1"),
                   row(1, 2, 1),
                   row(2, 2, 2),
                   row(4, 8, null),
                   row(3, null, 3));

        // Range queries with wildcard and with PER PARTITION LIMIT
        assertRows(execute("SELECT * FROM %s GROUP BY a, b PER PARTITION LIMIT 1"),
                   row(1, 2, 1, 1, 3),
                   row(2, 2, 3, 2, 3),
                   row(4, 8, 2, null, 12),
                   row(3, null, null, 3, null));

        // Range queries without aggregates, with PER PARTITION LIMIT and with LIMIT
        assertRows(execute("SELECT a, b, s FROM %s GROUP BY a, b PER PARTITION LIMIT 1 LIMIT 2"),
                   row(1, 2, 1),
                   row(2, 2, 2));

        // Range queries with wildcard, PER PARTITION LIMIT and LIMIT
        assertRows(execute("SELECT * FROM %s GROUP BY a, b PER PARTITION LIMIT 1 LIMIT 2"),
                   row(1, 2, 1, 1, 3),
                   row(2, 2, 3, 2, 3));

        // Range query with DISTINCT
        assertRows(execute("SELECT DISTINCT a, s, count(a), count(s) FROM %s GROUP BY a"),
                   row(1, 1, 1L, 1L),
                   row(2, 2, 1L, 1L),
                   row(4, null, 1L, 0L),
                   row(3, 3, 1L, 1L));

        // Range query with DISTINCT and LIMIT
        assertRows(execute("SELECT DISTINCT a, s, count(a), count(s) FROM %s GROUP BY a LIMIT 2"),
                   row(1, 1, 1L, 1L),
                   row(2, 2, 1L, 1L));

        // Range query with ORDER BY
        assertInvalidMessage("ORDER BY is only supported when the partition key is restricted by an EQ or an IN",
                             "SELECT a, b, s, count(b), count(s) FROM %s GROUP BY a ORDER BY b DESC, c DESC");

        // Single partition queries
        assertRows(execute("SELECT a, b, s, count(b), count(s) FROM %s WHERE a = 1 GROUP BY a"),
                   row(1, 2, 1, 4L, 4L));

        assertRows(execute("SELECT a, b, s, count(b), count(s) FROM %s WHERE a = 3 GROUP BY a, b"),
                   row(3, null, 3, 0L, 1L));

        assertRows(execute("SELECT a, b, s, count(b), count(s) FROM %s WHERE a = 2 AND b = 2 GROUP BY a, b"),
                   row(2, 2, 2, 1L, 1L));

        // Single partition queries without aggregates
        assertRows(execute("SELECT a, b, s FROM %s WHERE a = 1 GROUP BY a"),
                   row(1, 2, 1));

        assertRows(execute("SELECT a, b, s FROM %s WHERE a = 4 GROUP BY a, b"),
                   row(4, 8, null));

        // Single partition queries with wildcard
        assertRows(execute("SELECT * FROM %s WHERE a = 1 GROUP BY a"),
                   row(1, 2, 1, 1, 3));

        assertRows(execute("SELECT * FROM %s WHERE a = 4 GROUP BY a, b"),
                   row(4, 8, 2, null, 12));

        // Single partition query with LIMIT
        assertRows(execute("SELECT a, b, s, count(b), count(s) FROM %s WHERE a = 2 GROUP BY a, b LIMIT 1"),
                   row(2, 2, 2, 1L, 1L));

        // Single partition query with PER PARTITION LIMIT
        assertRows(execute("SELECT a, b, s, count(b), count(s) FROM %s WHERE a = 2 GROUP BY a, b PER PARTITION LIMIT 1"),
                   row(2, 2, 2, 1L, 1L));

        // Single partition queries without aggregates and with LIMIT
        assertRows(execute("SELECT a, b, s FROM %s WHERE a = 2 GROUP BY a, b LIMIT 1"),
                   row(2, 2, 2));

        assertRows(execute("SELECT a, b, s FROM %s WHERE a = 2 GROUP BY a, b LIMIT 2"),
                   row(2, 2, 2),
                   row(2, 4, 2));

        // Single partition queries with DISTINCT
        assertRows(execute("SELECT DISTINCT a, s, count(a), count(s) FROM %s WHERE a = 2 GROUP BY a"),
                   row(2, 2, 1L, 1L));

        assertRows(execute("SELECT DISTINCT a, s, count(a), count(s) FROM %s WHERE a = 4 GROUP BY a"),
                   row(4, null, 1L, 0L));

         // Single partition query with ORDER BY
        assertRows(execute("SELECT a, b, s, count(b), count(s) FROM %s WHERE a = 2 GROUP BY a, b ORDER BY b DESC, c DESC"),
                   row(2, 4, 2, 1L, 1L),
                   row(2, 2, 2, 1L, 1L));

         // Single partition queries with ORDER BY and LIMIT
        assertRows(execute("SELECT a, b, s, count(b), count(s) FROM %s WHERE a = 2 GROUP BY a, b ORDER BY b DESC, c DESC LIMIT 1"),
                   row(2, 4, 2, 1L, 1L));

        // Single partition queries with ORDER BY and PER PARTITION LIMIT
       assertRows(execute("SELECT a, b, s, count(b), count(s) FROM %s WHERE a = 2 GROUP BY a, b ORDER BY b DESC, c DESC PER PARTITION LIMIT 1"),
                  row(2, 4, 2, 1L, 1L));

        // Multi-partitions queries
        assertRows(execute("SELECT a, b, s, count(b), count(s) FROM %s WHERE a IN (1, 2, 3, 4) GROUP BY a"),
                   row(1, 2, 1, 4L, 4L),
                   row(2, 2, 2, 2L, 2L),
                   row(3, null, 3, 0L, 1L),
                   row(4, 8, null, 1L, 0L));

        assertRows(execute("SELECT a, b, s, count(b), count(s) FROM %s WHERE a IN (1, 2, 3, 4) GROUP BY a, b"),
                   row(1, 2, 1, 2L, 2L),
                   row(1, 4, 1, 2L, 2L),
                   row(2, 2, 2, 1L, 1L),
                   row(2, 4, 2, 1L, 1L),
                   row(3, null, 3, 0L, 1L),
                   row(4, 8, null, 1L, 0L));

        assertRows(execute("SELECT a, b, s, count(b), count(s) FROM %s WHERE a IN (1, 2, 3, 4) AND b = 2 GROUP BY a, b"),
                   row(1, 2, 1, 2L, 2L),
                   row(2, 2, 2, 1L, 1L));

        // Multi-partitions queries without aggregates
        assertRows(execute("SELECT a, b, s FROM %s WHERE a IN (1, 2, 3, 4) GROUP BY a"),
                   row(1, 2, 1),
                   row(2, 2, 2),
                   row(3, null, 3),
                   row(4, 8, null));

        assertRows(execute("SELECT a, b, s FROM %s WHERE a IN (1, 2, 3, 4) GROUP BY a, b"),
                   row(1, 2, 1),
                   row(1, 4, 1),
                   row(2, 2, 2),
                   row(2, 4, 2),
                   row(3, null, 3),
                   row(4, 8, null));

        // Multi-partitions queries with wildcard
        assertRows(execute("SELECT * FROM %s WHERE a IN (1, 2, 3, 4) GROUP BY a"),
                   row(1, 2, 1, 1, 3),
                   row(2, 2, 3, 2, 3),
                   row(3, null, null, 3, null),
                   row(4, 8, 2, null, 12));

        assertRows(execute("SELECT * FROM %s WHERE a IN (1, 2, 3, 4) GROUP BY a, b"),
                   row(1, 2, 1, 1, 3),
                   row(1, 4, 2, 1, 12),
                   row(2, 2, 3, 2, 3),
                   row(2, 4, 3, 2, 6),
                   row(3, null, null, 3, null),
                   row(4, 8, 2, null, 12));

        // Multi-partitions query with LIMIT
        assertRows(execute("SELECT a, b, s, count(b), count(s) FROM %s WHERE a IN (1, 2, 3, 4) GROUP BY a LIMIT 2"),
                   row(1, 2, 1, 4L, 4L),
                   row(2, 2, 2, 2L, 2L));

        // Multi-partitions query with PER PARTITION LIMIT
        assertRows(execute("SELECT a, b, s, count(b), count(s) FROM %s WHERE a IN (1, 2, 3, 4) GROUP BY a, b PER PARTITION LIMIT 1"),
                   row(1, 2, 1, 2L, 2L),
                   row(2, 2, 2, 1L, 1L),
                   row(3, null, 3, 0L, 1L),
                   row(4, 8, null, 1L, 0L));

        assertRows(execute("SELECT a, b, s, count(b), count(s) FROM %s WHERE a IN (1, 2, 3, 4) GROUP BY a, b PER PARTITION LIMIT 2"),
                   row(1, 2, 1, 2L, 2L),
                   row(1, 4, 1, 2L, 2L),
                   row(2, 2, 2, 1L, 1L),
                   row(2, 4, 2, 1L, 1L),
                   row(3, null, 3, 0L, 1L),
                   row(4, 8, null, 1L, 0L));

        // Multi-partitions queries with PER PARTITION LIMIT and LIMIT
        assertRows(execute("SELECT a, b, s, count(b), count(s) FROM %s WHERE a IN (1, 2, 3, 4) GROUP BY a, b PER PARTITION LIMIT 1 LIMIT 3"),
                   row(1, 2, 1, 2L, 2L),
                   row(2, 2, 2, 1L, 1L),
                   row(3, null, 3, 0L, 1L));

        assertRows(execute("SELECT a, b, s, count(b), count(s) FROM %s WHERE a IN (1, 2, 3, 4) GROUP BY a, b PER PARTITION LIMIT 4 LIMIT 3"),
                   row(1, 2, 1, 2L, 2L),
                   row(1, 4, 1, 2L, 2L),
                   row(2, 2, 2, 1L, 1L));

        // Multi-partitions queries without aggregates and with LIMIT
        assertRows(execute("SELECT a, b, s FROM %s WHERE a IN (1, 2, 3, 4) GROUP BY a LIMIT 2"),
                   row(1, 2, 1),
                   row(2, 2, 2));

        assertRows(execute("SELECT a, b, s FROM %s WHERE a IN (1, 2, 3, 4) GROUP BY a, b LIMIT 10"),
                   row(1, 2, 1),
                   row(1, 4, 1),
                   row(2, 2, 2),
                   row(2, 4, 2),
                   row(3, null, 3),
                   row(4, 8, null));

        // Multi-partitions query with DISTINCT
        assertRows(execute("SELECT DISTINCT a, s, count(a), count(s) FROM %s WHERE a IN (1, 2, 3, 4) GROUP BY a"),
                   row(1, 1, 1L, 1L),
                   row(2, 2, 1L, 1L),
                   row(3, 3, 1L, 1L),
                   row(4, null, 1L, 0L));

        // Multi-partitions query with DISTINCT and LIMIT
        assertRows(execute("SELECT DISTINCT a, s, count(a), count(s) FROM %s WHERE a IN (1, 2, 3, 4) GROUP BY a LIMIT 2"),
                   row(1, 1, 1L, 1L),
                   row(2, 2, 1L, 1L));

         // Multi-partitions query with ORDER BY
        assertRows(execute("SELECT a, b, s, count(b), count(s) FROM %s WHERE a IN (1, 2, 4) GROUP BY a, b ORDER BY b DESC, c DESC"),
                   row(4, 8, null, 1L, 0L),
                   row(1, 4, 1, 2L, 2L),
                   row(2, 4, 2, 1L, 1L),
                   row(2, 2, 2, 1L, 1L),
                   row(1, 2, 1, 2L, 2L));

         // Multi-partitions queries with ORDER BY and LIMIT
        assertRows(execute("SELECT a, b, s, count(b), count(s) FROM %s WHERE a IN (1, 2, 4) GROUP BY a, b ORDER BY b DESC, c DESC LIMIT 2"),
                   row(4, 8, null, 1L, 0L),
                   row(1, 4, 1, 2L, 2L));
    }

    @Test
    public void testGroupByWithPaging() throws Throwable
    {
        createTable("CREATE TABLE %s (a int, b int, c int, d int, e int, primary key (a, b, c, d))");

        execute("INSERT INTO %s (a, b, c, d, e) VALUES (1, 2, 1, 3, 6)");
        execute("INSERT INTO %s (a, b, c, d, e) VALUES (1, 2, 2, 6, 12)");
        execute("INSERT INTO %s (a, b, c, d, e) VALUES (1, 3, 2, 12, 24)");
        execute("INSERT INTO %s (a, b, c, d, e) VALUES (1, 4, 2, 12, 24)");
        execute("INSERT INTO %s (a, b, c, d, e) VALUES (1, 4, 2, 6, 12)");
        execute("INSERT INTO %s (a, b, c, d, e) VALUES (2, 2, 3, 3, 6)");
        execute("INSERT INTO %s (a, b, c, d, e) VALUES (2, 4, 3, 6, 12)");
        execute("INSERT INTO %s (a, b, c, d, e) VALUES (3, 3, 2, 12, 24)");
        execute("INSERT INTO %s (a, b, c, d, e) VALUES (4, 8, 2, 12, 24)");

        // Makes sure that we have some tombstones
        execute("DELETE FROM %s WHERE a = 1 AND b = 3 AND c = 2 AND d = 12");
        execute("DELETE FROM %s WHERE a = 3");

        for (int pageSize = 1; pageSize < 10; pageSize++)
        {
<<<<<<< HEAD
            // Range queries
            assertRowsNet(executeNetWithPaging("SELECT a, b, e, count(b), max(e) FROM %s GROUP BY a", pageSize),
                          row(1, 2, 6, 4L, 24),
                          row(2, 2, 6, 2L, 12),
                          row(4, 8, 24, 1L, 24));

            assertRowsNet(executeNetWithPaging("SELECT a, b, e, count(b), max(e) FROM %s GROUP BY a, b", pageSize),
                          row(1, 2, 6, 2L, 12),
                          row(1, 4, 12, 2L, 24),
                          row(2, 2, 6, 1L, 6),
                          row(2, 4, 12, 1L, 12),
                          row(4, 8, 24, 1L, 24));

            assertRowsNet(executeNetWithPaging("SELECT a, b, e, count(b), max(e) FROM %s", pageSize),
                          row(1, 2, 6, 7L, 24));

            assertRowsNet(executeNetWithPaging("SELECT a, b, e, count(b), max(e) FROM %s WHERE b = 2 GROUP BY a, b ALLOW FILTERING",
                                               pageSize),
                          row(1, 2, 6, 2L, 12),
                          row(2, 2, 6, 1L, 6));

            assertRowsNet(executeNetWithPaging("SELECT a, b, e, count(b), max(e) FROM %s WHERE b = 2 ALLOW FILTERING",
                                               pageSize),
                          row(1, 2, 6, 3L, 12));

            // Range queries without aggregates
            assertRowsNet(executeNetWithPaging("SELECT a, b, c, d FROM %s GROUP BY a, b, c", pageSize),
                          row(1, 2, 1, 3),
                          row(1, 2, 2, 6),
                          row(1, 4, 2, 6),
                          row(2, 2, 3, 3),
                          row(2, 4, 3, 6),
                          row(4, 8, 2, 12));

            assertRowsNet(executeNetWithPaging("SELECT a, b, c, d FROM %s GROUP BY a, b", pageSize),
                          row(1, 2, 1, 3),
                          row(1, 4, 2, 6),
                          row(2, 2, 3, 3),
                          row(2, 4, 3, 6),
                          row(4, 8, 2, 12));

            // Range query with LIMIT
            assertRowsNet(executeNetWithPaging("SELECT a, b, e, count(b), max(e) FROM %s GROUP BY a, b LIMIT 2",
                                               pageSize),
                          row(1, 2, 6, 2L, 12),
                          row(1, 4, 12, 2L, 24));

            assertRowsNet(executeNetWithPaging("SELECT a, b, e, count(b), max(e) FROM %s LIMIT 2",
                                               pageSize),
                          row(1, 2, 6, 7L, 24));

            // Range queries with PER PARTITION LIMIT
            assertRowsNet(executeNetWithPaging("SELECT a, b, e, count(b), max(e) FROM %s GROUP BY a, b PER PARTITION LIMIT 3", pageSize),
                          row(1, 2, 6, 2L, 12),
                          row(1, 4, 12, 2L, 24),
                          row(2, 2, 6, 1L, 6),
                          row(2, 4, 12, 1L, 12),
                          row(4, 8, 24, 1L, 24));

            assertRowsNet(executeNetWithPaging("SELECT a, b, e, count(b), max(e) FROM %s GROUP BY a, b PER PARTITION LIMIT 1", pageSize),
                          row(1, 2, 6, 2L, 12),
                          row(2, 2, 6, 1L, 6),
                          row(4, 8, 24, 1L, 24));

            // Range query with PER PARTITION LIMIT
            assertRowsNet(executeNetWithPaging("SELECT a, b, e, count(b), max(e) FROM %s GROUP BY a, b PER PARTITION LIMIT 1 LIMIT 2", pageSize),
                          row(1, 2, 6, 2L, 12),
                          row(2, 2, 6, 1L, 6));

            // Range query without aggregates and with PER PARTITION LIMIT
            assertRowsNet(executeNetWithPaging("SELECT a, b, c, d FROM %s GROUP BY a, b, c PER PARTITION LIMIT 2", pageSize),
                          row(1, 2, 1, 3),
                          row(1, 2, 2, 6),
                          row(2, 2, 3, 3),
                          row(2, 4, 3, 6),
                          row(4, 8, 2, 12));

            // Range queries without aggregates and with LIMIT
            assertRowsNet(executeNetWithPaging("SELECT a, b, c, d FROM %s GROUP BY a, b, c LIMIT 3", pageSize),
                          row(1, 2, 1, 3),
                          row(1, 2, 2, 6),
                          row(1, 4, 2, 6));

            assertRowsNet(executeNetWithPaging("SELECT a, b, c, d FROM %s GROUP BY a, b LIMIT 3", pageSize),
                          row(1, 2, 1, 3),
                          row(1, 4, 2, 6),
                          row(2, 2, 3, 3));

            // Range query without aggregates, with PER PARTITION LIMIT and with LIMIT
            assertRowsNet(executeNetWithPaging("SELECT a, b, c, d FROM %s GROUP BY a, b, c PER PARTITION LIMIT 2 LIMIT 3", pageSize),
                          row(1, 2, 1, 3),
                          row(1, 2, 2, 6),
                          row(2, 2, 3, 3));

            // Range query with DISTINCT
            assertRowsNet(executeNetWithPaging("SELECT DISTINCT a, count(a)FROM %s GROUP BY a", pageSize),
                          row(1, 1L),
                          row(2, 1L),
                          row(4, 1L));

            assertRowsNet(executeNetWithPaging("SELECT DISTINCT a, count(a)FROM %s", pageSize),
                          row(1, 3L));

            // Range query with DISTINCT and LIMIT
            assertRowsNet(executeNetWithPaging("SELECT DISTINCT a, count(a)FROM %s GROUP BY a LIMIT 2", pageSize),
                          row(1, 1L),
                          row(2, 1L));

            assertRowsNet(executeNetWithPaging("SELECT DISTINCT a, count(a)FROM %s LIMIT 2", pageSize),
                          row(1, 3L));

            // Range query with ORDER BY
            assertInvalidMessage("ORDER BY is only supported when the partition key is restricted by an EQ or an IN",
                                 "SELECT a, b, c, count(b), max(e) FROM %s GROUP BY a, b ORDER BY b DESC, c DESC");

            // Single partition queries
            assertRowsNet(executeNetWithPaging("SELECT a, b, e, count(b), max(e) FROM %s WHERE a = 1 GROUP BY a, b, c",
                                               pageSize),
                          row(1, 2, 6, 1L, 6),
                          row(1, 2, 12, 1L, 12),
                          row(1, 4, 12, 2L, 24));

            assertRowsNet(executeNetWithPaging("SELECT a, b, e, count(b), max(e) FROM %s WHERE a = 1", pageSize),
                          row(1, 2, 6, 4L, 24));

            assertRowsNet(executeNetWithPaging("SELECT a, b, e, count(b), max(e) FROM %s WHERE a = 1 AND b = 2 GROUP BY a, b, c",
                                               pageSize),
                          row(1, 2, 6, 1L, 6),
                          row(1, 2, 12, 1L, 12));

            assertRowsNet(executeNetWithPaging("SELECT a, b, e, count(b), max(e) FROM %s WHERE a = 1 AND b = 2",
                                               pageSize),
                          row(1, 2, 6, 2L, 12));

            // Single partition queries without aggregates
            assertRowsNet(executeNetWithPaging("SELECT a, b, c, d FROM %s WHERE a = 1 GROUP BY a, b", pageSize),
                          row(1, 2, 1, 3),
                          row(1, 4, 2, 6));

            assertRowsNet(executeNetWithPaging("SELECT a, b, c, d FROM %s WHERE a = 1 GROUP BY a, b, c", pageSize),
                          row(1, 2, 1, 3),
                          row(1, 2, 2, 6),
                          row(1, 4, 2, 6));

            // Single partition query with DISTINCT
            assertRowsNet(executeNetWithPaging("SELECT DISTINCT a, count(a)FROM %s WHERE a = 1 GROUP BY a",
                                               pageSize),
                          row(1, 1L));

            assertRowsNet(executeNetWithPaging("SELECT DISTINCT a, count(a)FROM %s WHERE a = 1 GROUP BY a",
                                               pageSize),
                          row(1, 1L));

            // Single partition queries with LIMIT
            assertRowsNet(executeNetWithPaging("SELECT a, b, e, count(b), max(e) FROM %s WHERE a = 1 GROUP BY a, b, c LIMIT 10",
                                               pageSize),
                          row(1, 2, 6, 1L, 6),
                          row(1, 2, 12, 1L, 12),
                          row(1, 4, 12, 2L, 24));

            assertRowsNet(executeNetWithPaging("SELECT a, b, e, count(b), max(e) FROM %s WHERE a = 1 GROUP BY a, b, c LIMIT 2",
                                               pageSize),
                          row(1, 2, 6, 1L, 6),
                          row(1, 2, 12, 1L, 12));

            assertRowsNet(executeNetWithPaging("SELECT a, b, e, count(b), max(e) FROM %s WHERE a = 1 LIMIT 2",
                                               pageSize),
                          row(1, 2, 6, 4L, 24));

            assertRowsNet(executeNetWithPaging("SELECT count(b), max(e) FROM %s WHERE a = 1 GROUP BY a, b, c LIMIT 1",
                                               pageSize),
                          row(1L, 6));

            // Single partition query with PER PARTITION LIMIT
            assertRowsNet(executeNetWithPaging("SELECT a, b, e, count(b), max(e) FROM %s WHERE a = 1 GROUP BY a, b, c PER PARTITION LIMIT 2",
                                               pageSize),
                          row(1, 2, 6, 1L, 6),
                          row(1, 2, 12, 1L, 12));

            // Single partition queries without aggregates and with LIMIT
            assertRowsNet(executeNetWithPaging("SELECT a, b, c, d FROM %s WHERE a = 1 GROUP BY a, b LIMIT 2",
                                               pageSize),
                          row(1, 2, 1, 3),
                          row(1, 4, 2, 6));

            assertRowsNet(executeNetWithPaging("SELECT a, b, c, d FROM %s WHERE a = 1 GROUP BY a, b LIMIT 1",
                                               pageSize),
                          row(1, 2, 1, 3));

            assertRowsNet(executeNetWithPaging("SELECT a, b, c, d FROM %s WHERE a = 1 GROUP BY a, b, c LIMIT 2",
                                               pageSize),
                          row(1, 2, 1, 3),
                          row(1, 2, 2, 6));

            // Single partition queries with ORDER BY
            assertRowsNet(executeNetWithPaging("SELECT a, b, e, count(b), max(e) FROM %s WHERE a = 1 GROUP BY a, b, c ORDER BY b DESC, c DESC",
                                               pageSize),
                          row(1, 4, 24, 2L, 24),
                          row(1, 2, 12, 1L, 12),
                          row(1, 2, 6, 1L, 6));

            assertRowsNet(executeNetWithPaging("SELECT a, b, e, count(b), max(e) FROM %s WHERE a = 1 ORDER BY b DESC, c DESC",
                                               pageSize),
                          row(1, 4, 24, 4L, 24));

            // Single partition queries with ORDER BY and LIMIT
            assertRowsNet(executeNetWithPaging("SELECT a, b, e, count(b), max(e) FROM %s WHERE a = 1 GROUP BY a, b, c ORDER BY b DESC, c DESC LIMIT 2",
                                               pageSize),
                          row(1, 4, 24, 2L, 24),
                          row(1, 2, 12, 1L, 12));

            assertRowsNet(executeNetWithPaging("SELECT a, b, e, count(b), max(e) FROM %s WHERE a = 1 ORDER BY b DESC, c DESC LIMIT 2",
                                               pageSize),
                          row(1, 4, 24, 4L, 24));

            // Single partition queries with ORDER BY and PER PARTITION LIMIT
            assertRowsNet(executeNetWithPaging("SELECT a, b, e, count(b), max(e) FROM %s WHERE a = 1 GROUP BY a, b, c ORDER BY b DESC, c DESC PER PARTITION LIMIT 2",
                                               pageSize),
                          row(1, 4, 24, 2L, 24),
                          row(1, 2, 12, 1L, 12));

            // Multi-partitions queries
            assertRowsNet(executeNetWithPaging("SELECT a, b, e, count(b), max(e) FROM %s WHERE a IN (1, 2, 4) GROUP BY a, b, c",
                                               pageSize),
                          row(1, 2, 6, 1L, 6),
                          row(1, 2, 12, 1L, 12),
                          row(1, 4, 12, 2L, 24),
                          row(2, 2, 6, 1L, 6),
                          row(2, 4, 12, 1L, 12),
                          row(4, 8, 24, 1L, 24));

            assertRowsNet(executeNetWithPaging("SELECT a, b, e, count(b), max(e) FROM %s WHERE a IN (1, 2, 4)",
                                               pageSize),
                          row(1, 2, 6, 7L, 24));

            assertRowsNet(executeNetWithPaging("SELECT a, b, e, count(b), max(e) FROM %s WHERE a IN (1, 2, 4) AND b = 2 GROUP BY a, b, c",
                                               pageSize),
                          row(1, 2, 6, 1L, 6),
                          row(1, 2, 12, 1L, 12),
                          row(2, 2, 6, 1L, 6));

            assertRowsNet(executeNetWithPaging("SELECT a, b, e, count(b), max(e) FROM %s WHERE a IN (1, 2, 4) AND b = 2",
                                               pageSize),
                          row(1, 2, 6, 3L, 12));

            // Multi-partitions queries with PER PARTITION LIMIT
            assertRowsNet(executeNetWithPaging("SELECT a, b, e, count(b), max(e) FROM %s WHERE a IN (1, 2, 4) GROUP BY a, b, c PER PARTITION LIMIT 2",
                                               pageSize),
                          row(1, 2, 6, 1L, 6),
                          row(1, 2, 12, 1L, 12),
                          row(2, 2, 6, 1L, 6),
                          row(2, 4, 12, 1L, 12),
                          row(4, 8, 24, 1L, 24));

            assertRowsNet(executeNetWithPaging("SELECT a, b, e, count(b), max(e) FROM %s WHERE a IN (1, 2, 4) GROUP BY a, b, c PER PARTITION LIMIT 1",
                                               pageSize),
                          row(1, 2, 6, 1L, 6),
                          row(2, 2, 6, 1L, 6),
                          row(4, 8, 24, 1L, 24));

            // Multi-partitions queries without aggregates
            assertRowsNet(executeNetWithPaging("SELECT a, b, c, d FROM %s WHERE a IN (1, 2, 4) GROUP BY a, b",
                                               pageSize),
                          row(1, 2, 1, 3),
                          row(1, 4, 2, 6),
                          row(2, 2, 3, 3),
                          row(2, 4, 3, 6),
                          row(4, 8, 2, 12));

            assertRowsNet(executeNetWithPaging("SELECT a, b, c, d FROM %s WHERE a IN (1, 2, 4) GROUP BY a, b, c",
                                               pageSize),
                          row(1, 2, 1, 3),
                          row(1, 2, 2, 6),
                          row(1, 4, 2, 6),
                          row(2, 2, 3, 3),
                          row(2, 4, 3, 6),
                          row(4, 8, 2, 12));

            // Multi-partitions queries with DISTINCT
            assertRowsNet(executeNetWithPaging("SELECT DISTINCT a, count(a)FROM %s WHERE a IN (1, 2, 4) GROUP BY a",
                                               pageSize),
                          row(1, 1L),
                          row(2, 1L),
                          row(4, 1L));

            assertRowsNet(executeNetWithPaging("SELECT DISTINCT a, count(a)FROM %s WHERE a IN (1, 2, 4)",
                                               pageSize),
                          row(1, 3L));

            // Multi-partitions query with DISTINCT and LIMIT
            assertRowsNet(executeNetWithPaging("SELECT DISTINCT a, count(a)FROM %s WHERE a IN (1, 2, 4) GROUP BY a LIMIT 2",
                                               pageSize),
                          row(1, 1L),
                          row(2, 1L));

            assertRowsNet(executeNetWithPaging("SELECT DISTINCT a, count(a)FROM %s WHERE a IN (1, 2, 4) LIMIT 2",
                                               pageSize),
                          row(1, 3L));
=======
            createTable("CREATE TABLE %s (a int, b int, c int, d int, e int, primary key (a, b, c, d))"
                    + compactOption);

            execute("INSERT INTO %s (a, b, c, d, e) VALUES (1, 2, 1, 3, 6)");
            execute("INSERT INTO %s (a, b, c, d, e) VALUES (1, 2, 2, 6, 12)");
            execute("INSERT INTO %s (a, b, c, d, e) VALUES (1, 3, 2, 12, 24)");
            execute("INSERT INTO %s (a, b, c, d, e) VALUES (1, 4, 2, 12, 24)");
            execute("INSERT INTO %s (a, b, c, d, e) VALUES (1, 4, 2, 6, 12)");
            execute("INSERT INTO %s (a, b, c, d, e) VALUES (2, 2, 3, 3, 6)");
            execute("INSERT INTO %s (a, b, c, d, e) VALUES (2, 4, 3, 6, 12)");
            execute("INSERT INTO %s (a, b, c, d, e) VALUES (3, 3, 2, 12, 24)");
            execute("INSERT INTO %s (a, b, c, d, e) VALUES (4, 8, 2, 12, 24)");

            // Makes sure that we have some tombstones
            execute("DELETE FROM %s WHERE a = 1 AND b = 3 AND c = 2 AND d = 12");
            execute("DELETE FROM %s WHERE a = 3");

            for (int pageSize = 1; pageSize < 10; pageSize++)
            {
                // Range queries
                assertRowsNet(executeNetWithPaging("SELECT a, b, e, count(b), max(e) FROM %s GROUP BY a", pageSize),
                              row(1, 2, 6, 4L, 24),
                              row(2, 2, 6, 2L, 12),
                              row(4, 8, 24, 1L, 24));

                assertRowsNet(executeNetWithPaging("SELECT a, b, e, count(b), max(e) FROM %s GROUP BY a, b", pageSize),
                              row(1, 2, 6, 2L, 12),
                              row(1, 4, 12, 2L, 24),
                              row(2, 2, 6, 1L, 6),
                              row(2, 4, 12, 1L, 12),
                              row(4, 8, 24, 1L, 24));

                assertRowsNet(executeNetWithPaging("SELECT a, b, e, count(b), max(e) FROM %s", pageSize),
                              row(1, 2, 6, 7L, 24));

                assertRowsNet(executeNetWithPaging("SELECT a, b, e, count(b), max(e) FROM %s WHERE b = 2 GROUP BY a, b ALLOW FILTERING",
                                                   pageSize),
                              row(1, 2, 6, 2L, 12),
                              row(2, 2, 6, 1L, 6));

                assertRowsNet(executeNetWithPaging("SELECT a, b, e, count(b), max(e) FROM %s WHERE b = 2 ALLOW FILTERING",
                                                   pageSize),
                              row(1, 2, 6, 3L, 12));

                // Range queries without aggregates
                assertRowsNet(executeNetWithPaging("SELECT a, b, c, d FROM %s GROUP BY a, b, c", pageSize),
                              row(1, 2, 1, 3),
                              row(1, 2, 2, 6),
                              row(1, 4, 2, 6),
                              row(2, 2, 3, 3),
                              row(2, 4, 3, 6),
                              row(4, 8, 2, 12));

                assertRowsNet(executeNetWithPaging("SELECT a, b, c, d FROM %s GROUP BY a, b", pageSize),
                              row(1, 2, 1, 3),
                              row(1, 4, 2, 6),
                              row(2, 2, 3, 3),
                              row(2, 4, 3, 6),
                              row(4, 8, 2, 12));

                // Range queries with wildcard
                assertRowsNet(executeNetWithPaging("SELECT * FROM %s GROUP BY a, b, c", pageSize),
                              row(1, 2, 1, 3, 6),
                              row(1, 2, 2, 6, 12),
                              row(1, 4, 2, 6, 12),
                              row(2, 2, 3, 3, 6),
                              row(2, 4, 3, 6, 12),
                              row(4, 8, 2, 12, 24));

                assertRowsNet(executeNetWithPaging("SELECT * FROM %s GROUP BY a, b", pageSize),
                              row(1, 2, 1, 3, 6),
                              row(1, 4, 2, 6, 12),
                              row(2, 2, 3, 3, 6),
                              row(2, 4, 3, 6, 12),
                              row(4, 8, 2, 12, 24));

                // Range query with LIMIT
                assertRowsNet(executeNetWithPaging("SELECT a, b, e, count(b), max(e) FROM %s GROUP BY a, b LIMIT 2",
                                                   pageSize),
                              row(1, 2, 6, 2L, 12),
                              row(1, 4, 12, 2L, 24));

                assertRowsNet(executeNetWithPaging("SELECT a, b, e, count(b), max(e) FROM %s LIMIT 2",
                                                   pageSize),
                              row(1, 2, 6, 7L, 24));

                // Range queries with PER PARTITION LIMIT
                assertRowsNet(executeNetWithPaging("SELECT a, b, e, count(b), max(e) FROM %s GROUP BY a, b PER PARTITION LIMIT 3", pageSize),
                              row(1, 2, 6, 2L, 12),
                              row(1, 4, 12, 2L, 24),
                              row(2, 2, 6, 1L, 6),
                              row(2, 4, 12, 1L, 12),
                              row(4, 8, 24, 1L, 24));

                assertRowsNet(executeNetWithPaging("SELECT a, b, e, count(b), max(e) FROM %s GROUP BY a, b PER PARTITION LIMIT 1", pageSize),
                              row(1, 2, 6, 2L, 12),
                              row(2, 2, 6, 1L, 6),
                              row(4, 8, 24, 1L, 24));

                // Range query with PER PARTITION LIMIT
                assertRowsNet(executeNetWithPaging("SELECT a, b, e, count(b), max(e) FROM %s GROUP BY a, b PER PARTITION LIMIT 1 LIMIT 2", pageSize),
                              row(1, 2, 6, 2L, 12),
                              row(2, 2, 6, 1L, 6));

                // Range query without aggregates and with PER PARTITION LIMIT
                assertRowsNet(executeNetWithPaging("SELECT a, b, c, d FROM %s GROUP BY a, b, c PER PARTITION LIMIT 2", pageSize),
                              row(1, 2, 1, 3),
                              row(1, 2, 2, 6),
                              row(2, 2, 3, 3),
                              row(2, 4, 3, 6),
                              row(4, 8, 2, 12));

                // Range queries with wildcard and with LIMIT
                assertRowsNet(executeNetWithPaging("SELECT * FROM %s GROUP BY a, b, c LIMIT 3", pageSize),
                              row(1, 2, 1, 3, 6),
                              row(1, 2, 2, 6, 12),
                              row(1, 4, 2, 6, 12));

                assertRowsNet(executeNetWithPaging("SELECT * FROM %s GROUP BY a, b LIMIT 3", pageSize),
                              row(1, 2, 1, 3, 6),
                              row(1, 4, 2, 6, 12),
                              row(2, 2, 3, 3, 6));

                // Range queries with wildcard and with PER PARTITION LIMIT
                assertRowsNet(executeNetWithPaging("SELECT * FROM %s GROUP BY a, b, c PER PARTITION LIMIT 2", pageSize),
                              row(1, 2, 1, 3, 6),
                              row(1, 2, 2, 6, 12),
                              row(2, 2, 3, 3, 6),
                              row(2, 4, 3, 6, 12),
                              row(4, 8, 2, 12, 24));

                assertRowsNet(executeNetWithPaging("SELECT * FROM %s GROUP BY a, b PER PARTITION LIMIT 1", pageSize),
                              row(1, 2, 1, 3, 6),
                              row(2, 2, 3, 3, 6),
                              row(4, 8, 2, 12, 24));

                // Range queries without aggregates and with LIMIT
                assertRowsNet(executeNetWithPaging("SELECT a, b, c, d FROM %s GROUP BY a, b, c LIMIT 3", pageSize),
                              row(1, 2, 1, 3),
                              row(1, 2, 2, 6),
                              row(1, 4, 2, 6));

                assertRowsNet(executeNetWithPaging("SELECT a, b, c, d FROM %s GROUP BY a, b LIMIT 3", pageSize),
                              row(1, 2, 1, 3),
                              row(1, 4, 2, 6),
                              row(2, 2, 3, 3));

                // Range query without aggregates, with PER PARTITION LIMIT and with LIMIT
                assertRowsNet(executeNetWithPaging("SELECT a, b, c, d FROM %s GROUP BY a, b, c PER PARTITION LIMIT 2 LIMIT 3", pageSize),
                              row(1, 2, 1, 3),
                              row(1, 2, 2, 6),
                              row(2, 2, 3, 3));

                // Range queries with wildcard, with PER PARTITION LIMIT and LIMIT
                assertRowsNet(executeNetWithPaging("SELECT * FROM %s GROUP BY a, b, c PER PARTITION LIMIT 2 LIMIT 3", pageSize),
                              row(1, 2, 1, 3, 6),
                              row(1, 2, 2, 6, 12),
                              row(2, 2, 3, 3, 6));

                // Range query with DISTINCT
                assertRowsNet(executeNetWithPaging("SELECT DISTINCT a, count(a)FROM %s GROUP BY a", pageSize),
                              row(1, 1L),
                              row(2, 1L),
                              row(4, 1L));

                assertRowsNet(executeNetWithPaging("SELECT DISTINCT a, count(a)FROM %s", pageSize),
                              row(1, 3L));

                // Range query with DISTINCT and LIMIT
                assertRowsNet(executeNetWithPaging("SELECT DISTINCT a, count(a)FROM %s GROUP BY a LIMIT 2", pageSize),
                              row(1, 1L),
                              row(2, 1L));

                assertRowsNet(executeNetWithPaging("SELECT DISTINCT a, count(a)FROM %s LIMIT 2", pageSize),
                              row(1, 3L));

                // Range query with ORDER BY
                assertInvalidMessage("ORDER BY is only supported when the partition key is restricted by an EQ or an IN",
                                     "SELECT a, b, c, count(b), max(e) FROM %s GROUP BY a, b ORDER BY b DESC, c DESC");

                // Single partition queries
                assertRowsNet(executeNetWithPaging("SELECT a, b, e, count(b), max(e) FROM %s WHERE a = 1 GROUP BY a, b, c",
                                                   pageSize),
                              row(1, 2, 6, 1L, 6),
                              row(1, 2, 12, 1L, 12),
                              row(1, 4, 12, 2L, 24));

                assertRowsNet(executeNetWithPaging("SELECT a, b, e, count(b), max(e) FROM %s WHERE a = 1", pageSize),
                              row(1, 2, 6, 4L, 24));

                assertRowsNet(executeNetWithPaging("SELECT a, b, e, count(b), max(e) FROM %s WHERE a = 1 AND b = 2 GROUP BY a, b, c",
                                                   pageSize),
                              row(1, 2, 6, 1L, 6),
                              row(1, 2, 12, 1L, 12));

                assertRowsNet(executeNetWithPaging("SELECT a, b, e, count(b), max(e) FROM %s WHERE a = 1 AND b = 2",
                                                   pageSize),
                              row(1, 2, 6, 2L, 12));

                // Single partition queries without aggregates
                assertRowsNet(executeNetWithPaging("SELECT a, b, c, d FROM %s WHERE a = 1 GROUP BY a, b", pageSize),
                              row(1, 2, 1, 3),
                              row(1, 4, 2, 6));

                assertRowsNet(executeNetWithPaging("SELECT a, b, c, d FROM %s WHERE a = 1 GROUP BY a, b, c", pageSize),
                              row(1, 2, 1, 3),
                              row(1, 2, 2, 6),
                              row(1, 4, 2, 6));

                // Single partition queries with wildcard
                assertRowsNet(executeNetWithPaging("SELECT * FROM %s WHERE a = 1 GROUP BY a, b, c", pageSize),
                           row(1, 2, 1, 3, 6),
                           row(1, 2, 2, 6, 12),
                           row(1, 4, 2, 6, 12));

                assertRowsNet(executeNetWithPaging("SELECT * FROM %s WHERE a = 1 GROUP BY a, b", pageSize),
                           row(1, 2, 1, 3, 6),
                           row(1, 4, 2, 6, 12));

                // Single partition query with DISTINCT
                assertRowsNet(executeNetWithPaging("SELECT DISTINCT a, count(a)FROM %s WHERE a = 1 GROUP BY a",
                                                   pageSize),
                              row(1, 1L));

                assertRowsNet(executeNetWithPaging("SELECT DISTINCT a, count(a)FROM %s WHERE a = 1 GROUP BY a",
                                                   pageSize),
                              row(1, 1L));

                // Single partition queries with LIMIT
                assertRowsNet(executeNetWithPaging("SELECT a, b, e, count(b), max(e) FROM %s WHERE a = 1 GROUP BY a, b, c LIMIT 10",
                                                   pageSize),
                              row(1, 2, 6, 1L, 6),
                              row(1, 2, 12, 1L, 12),
                              row(1, 4, 12, 2L, 24));

                assertRowsNet(executeNetWithPaging("SELECT a, b, e, count(b), max(e) FROM %s WHERE a = 1 GROUP BY a, b, c LIMIT 2",
                                                   pageSize),
                              row(1, 2, 6, 1L, 6),
                              row(1, 2, 12, 1L, 12));

                assertRowsNet(executeNetWithPaging("SELECT a, b, e, count(b), max(e) FROM %s WHERE a = 1 LIMIT 2",
                                                   pageSize),
                              row(1, 2, 6, 4L, 24));

                assertRowsNet(executeNetWithPaging("SELECT count(b), max(e) FROM %s WHERE a = 1 GROUP BY a, b, c LIMIT 1",
                                                   pageSize),
                              row(1L, 6));

                // Single partition queries with wildcard and with LIMIT
                assertRowsNet(executeNetWithPaging("SELECT * FROM %s WHERE a = 1 GROUP BY a, b, c LIMIT 2", pageSize),
                           row(1, 2, 1, 3, 6),
                           row(1, 2, 2, 6, 12));

                assertRowsNet(executeNetWithPaging("SELECT * FROM %s WHERE a = 1 GROUP BY a, b LIMIT 1", pageSize),
                           row(1, 2, 1, 3, 6));

                // Single partition queries with wildcard and with PER PARTITION LIMIT
                assertRowsNet(executeNetWithPaging("SELECT * FROM %s WHERE a = 1 GROUP BY a, b, c PER PARTITION LIMIT 2", pageSize),
                           row(1, 2, 1, 3, 6),
                           row(1, 2, 2, 6, 12));

                assertRowsNet(executeNetWithPaging("SELECT * FROM %s WHERE a = 1 GROUP BY a, b PER PARTITION LIMIT 1", pageSize),
                           row(1, 2, 1, 3, 6));

                // Single partition query with PER PARTITION LIMIT
                assertRowsNet(executeNetWithPaging("SELECT a, b, e, count(b), max(e) FROM %s WHERE a = 1 GROUP BY a, b, c PER PARTITION LIMIT 2",
                                                   pageSize),
                              row(1, 2, 6, 1L, 6),
                              row(1, 2, 12, 1L, 12));

                // Single partition queries without aggregates and with LIMIT
                assertRowsNet(executeNetWithPaging("SELECT a, b, c, d FROM %s WHERE a = 1 GROUP BY a, b LIMIT 2",
                                                   pageSize),
                              row(1, 2, 1, 3),
                              row(1, 4, 2, 6));

                assertRowsNet(executeNetWithPaging("SELECT a, b, c, d FROM %s WHERE a = 1 GROUP BY a, b LIMIT 1",
                                                   pageSize),
                              row(1, 2, 1, 3));

                assertRowsNet(executeNetWithPaging("SELECT a, b, c, d FROM %s WHERE a = 1 GROUP BY a, b, c LIMIT 2",
                                                   pageSize),
                              row(1, 2, 1, 3),
                              row(1, 2, 2, 6));

                // Single partition queries with ORDER BY
                assertRowsNet(executeNetWithPaging("SELECT a, b, e, count(b), max(e) FROM %s WHERE a = 1 GROUP BY a, b, c ORDER BY b DESC, c DESC",
                                                   pageSize),
                              row(1, 4, 24, 2L, 24),
                              row(1, 2, 12, 1L, 12),
                              row(1, 2, 6, 1L, 6));

                assertRowsNet(executeNetWithPaging("SELECT a, b, e, count(b), max(e) FROM %s WHERE a = 1 ORDER BY b DESC, c DESC",
                                                   pageSize),
                              row(1, 4, 24, 4L, 24));

                // Single partition queries with ORDER BY and LIMIT
                assertRowsNet(executeNetWithPaging("SELECT a, b, e, count(b), max(e) FROM %s WHERE a = 1 GROUP BY a, b, c ORDER BY b DESC, c DESC LIMIT 2",
                                                   pageSize),
                              row(1, 4, 24, 2L, 24),
                              row(1, 2, 12, 1L, 12));

                assertRowsNet(executeNetWithPaging("SELECT a, b, e, count(b), max(e) FROM %s WHERE a = 1 ORDER BY b DESC, c DESC LIMIT 2",
                                                   pageSize),
                              row(1, 4, 24, 4L, 24));

                // Single partition queries with ORDER BY and PER PARTITION LIMIT
                assertRowsNet(executeNetWithPaging("SELECT a, b, e, count(b), max(e) FROM %s WHERE a = 1 GROUP BY a, b, c ORDER BY b DESC, c DESC PER PARTITION LIMIT 2",
                                                   pageSize),
                              row(1, 4, 24, 2L, 24),
                              row(1, 2, 12, 1L, 12));

                // Multi-partitions queries
                assertRowsNet(executeNetWithPaging("SELECT a, b, e, count(b), max(e) FROM %s WHERE a IN (1, 2, 4) GROUP BY a, b, c",
                                                   pageSize),
                              row(1, 2, 6, 1L, 6),
                              row(1, 2, 12, 1L, 12),
                              row(1, 4, 12, 2L, 24),
                              row(2, 2, 6, 1L, 6),
                              row(2, 4, 12, 1L, 12),
                              row(4, 8, 24, 1L, 24));

                assertRowsNet(executeNetWithPaging("SELECT a, b, e, count(b), max(e) FROM %s WHERE a IN (1, 2, 4)",
                                                   pageSize),
                              row(1, 2, 6, 7L, 24));

                assertRowsNet(executeNetWithPaging("SELECT a, b, e, count(b), max(e) FROM %s WHERE a IN (1, 2, 4) AND b = 2 GROUP BY a, b, c",
                                                   pageSize),
                              row(1, 2, 6, 1L, 6),
                              row(1, 2, 12, 1L, 12),
                              row(2, 2, 6, 1L, 6));

                assertRowsNet(executeNetWithPaging("SELECT a, b, e, count(b), max(e) FROM %s WHERE a IN (1, 2, 4) AND b = 2",
                                                   pageSize),
                              row(1, 2, 6, 3L, 12));

                // Multi-partitions queries with PER PARTITION LIMIT
                assertRowsNet(executeNetWithPaging("SELECT a, b, e, count(b), max(e) FROM %s WHERE a IN (1, 2, 4) GROUP BY a, b, c PER PARTITION LIMIT 2",
                                                   pageSize),
                              row(1, 2, 6, 1L, 6),
                              row(1, 2, 12, 1L, 12),
                              row(2, 2, 6, 1L, 6),
                              row(2, 4, 12, 1L, 12),
                              row(4, 8, 24, 1L, 24));

                assertRowsNet(executeNetWithPaging("SELECT a, b, e, count(b), max(e) FROM %s WHERE a IN (1, 2, 4) GROUP BY a, b, c PER PARTITION LIMIT 1",
                                                   pageSize),
                              row(1, 2, 6, 1L, 6),
                              row(2, 2, 6, 1L, 6),
                              row(4, 8, 24, 1L, 24));

                // Multi-partitions queries without aggregates
                assertRowsNet(executeNetWithPaging("SELECT a, b, c, d FROM %s WHERE a IN (1, 2, 4) GROUP BY a, b",
                                                   pageSize),
                              row(1, 2, 1, 3),
                              row(1, 4, 2, 6),
                              row(2, 2, 3, 3),
                              row(2, 4, 3, 6),
                              row(4, 8, 2, 12));

                assertRowsNet(executeNetWithPaging("SELECT a, b, c, d FROM %s WHERE a IN (1, 2, 4) GROUP BY a, b, c",
                                                   pageSize),
                              row(1, 2, 1, 3),
                              row(1, 2, 2, 6),
                              row(1, 4, 2, 6),
                              row(2, 2, 3, 3),
                              row(2, 4, 3, 6),
                              row(4, 8, 2, 12));

                // Multi-partitions with wildcard
                assertRowsNet(executeNetWithPaging("SELECT * FROM %s WHERE a IN (1, 2, 4) GROUP BY a, b, c", pageSize),
                           row(1, 2, 1, 3, 6),
                           row(1, 2, 2, 6, 12),
                           row(1, 4, 2, 6, 12),
                           row(2, 2, 3, 3, 6),
                           row(2, 4, 3, 6, 12),
                           row(4, 8, 2, 12, 24));

                assertRowsNet(executeNetWithPaging("SELECT * FROM %s WHERE a IN (1, 2, 4) GROUP BY a, b", pageSize),
                           row(1, 2, 1, 3, 6),
                           row(1, 4, 2, 6, 12),
                           row(2, 2, 3, 3, 6),
                           row(2, 4, 3, 6, 12),
                           row(4, 8, 2, 12, 24));

                // Multi-partitions queries with DISTINCT
                assertRowsNet(executeNetWithPaging("SELECT DISTINCT a, count(a)FROM %s WHERE a IN (1, 2, 4) GROUP BY a",
                                                   pageSize),
                              row(1, 1L),
                              row(2, 1L),
                              row(4, 1L));

                assertRowsNet(executeNetWithPaging("SELECT DISTINCT a, count(a)FROM %s WHERE a IN (1, 2, 4)",
                                                   pageSize),
                              row(1, 3L));

                // Multi-partitions query with DISTINCT and LIMIT
                assertRowsNet(executeNetWithPaging("SELECT DISTINCT a, count(a)FROM %s WHERE a IN (1, 2, 4) GROUP BY a LIMIT 2",
                                                   pageSize),
                              row(1, 1L),
                              row(2, 1L));

                assertRowsNet(executeNetWithPaging("SELECT DISTINCT a, count(a)FROM %s WHERE a IN (1, 2, 4) LIMIT 2",
                                                   pageSize),
                              row(1, 3L));
            }
>>>>>>> 515f07b5
        }
    }

    @Test
    public void testGroupByWithRangeNamesQueryWithPaging() throws Throwable
    {
        createTable("CREATE TABLE %s (a int, b int, c int, d int, primary key (a, b, c))");

        for (int i = 1; i < 5; i++)
            for (int j = 1; j < 5; j++)
                for (int k = 1; k < 5; k++)
                    execute("INSERT INTO %s (a, b, c, d) VALUES (?, ?, ?, ?)", i, j, k, i + j);

        // Makes sure that we have some tombstones
        execute("DELETE FROM %s WHERE a = 3");

        for (int pageSize = 1; pageSize < 2; pageSize++)
        {
            // Range queries
            assertRowsNet(executeNetWithPaging("SELECT a, b, d, count(b), max(d) FROM %s WHERE b = 1 and c IN (1, 2) GROUP BY a ALLOW FILTERING", pageSize),
                          row(1, 1, 2, 2L, 2),
                          row(2, 1, 3, 2L, 3),
                          row(4, 1, 5, 2L, 5));

            assertRowsNet(executeNetWithPaging("SELECT a, b, d, count(b), max(d) FROM %s WHERE b = 1 and c IN (1, 2) GROUP BY a, b ALLOW FILTERING", pageSize),
                          row(1, 1, 2, 2L, 2),
                          row(2, 1, 3, 2L, 3),
                          row(4, 1, 5, 2L, 5));

            assertRowsNet(executeNetWithPaging("SELECT a, b, d, count(b), max(d) FROM %s WHERE b IN (1, 2) and c IN (1, 2) GROUP BY a, b ALLOW FILTERING", pageSize),
                          row(1, 1, 2, 2L, 2),
                          row(1, 2, 3, 2L, 3),
                          row(2, 1, 3, 2L, 3),
                          row(2, 2, 4, 2L, 4),
                          row(4, 1, 5, 2L, 5),
                          row(4, 2, 6, 2L, 6));

            // Range queries with LIMIT
            assertRowsNet(executeNetWithPaging("SELECT a, b, d, count(b), max(d) FROM %s WHERE b = 1 and c IN (1, 2) GROUP BY a LIMIT 5 ALLOW FILTERING", pageSize),
                          row(1, 1, 2, 2L, 2),
                          row(2, 1, 3, 2L, 3),
                          row(4, 1, 5, 2L, 5));

            assertRowsNet(executeNetWithPaging("SELECT a, b, d, count(b), max(d) FROM %s WHERE b = 1 and c IN (1, 2) GROUP BY a, b LIMIT 3 ALLOW FILTERING", pageSize),
                          row(1, 1, 2, 2L, 2),
                          row(2, 1, 3, 2L, 3),
                          row(4, 1, 5, 2L, 5));

            assertRowsNet(executeNetWithPaging("SELECT a, b, d, count(b), max(d) FROM %s WHERE b IN (1, 2) and c IN (1, 2) GROUP BY a, b LIMIT 3 ALLOW FILTERING", pageSize),
                          row(1, 1, 2, 2L, 2),
                          row(1, 2, 3, 2L, 3),
                          row(2, 1, 3, 2L, 3));

            // Range queries with PER PARTITION LIMIT
            assertRowsNet(executeNetWithPaging("SELECT a, b, d, count(b), max(d) FROM %s WHERE b = 1 and c IN (1, 2) GROUP BY a, b PER PARTITION LIMIT 2 ALLOW FILTERING", pageSize),
                          row(1, 1, 2, 2L, 2),
                          row(2, 1, 3, 2L, 3),
                          row(4, 1, 5, 2L, 5));

            assertRowsNet(executeNetWithPaging("SELECT a, b, d, count(b), max(d) FROM %s WHERE b IN (1, 2) and c IN (1, 2) GROUP BY a, b PER PARTITION LIMIT 1 ALLOW FILTERING", pageSize),
                          row(1, 1, 2, 2L, 2),
                          row(2, 1, 3, 2L, 3),
                          row(4, 1, 5, 2L, 5));

            // Range queries with PER PARTITION LIMIT and LIMIT
            assertRowsNet(executeNetWithPaging("SELECT a, b, d, count(b), max(d) FROM %s WHERE b = 1 and c IN (1, 2) GROUP BY a, b PER PARTITION LIMIT 2 LIMIT 5 ALLOW FILTERING", pageSize),
                          row(1, 1, 2, 2L, 2),
                          row(2, 1, 3, 2L, 3),
                          row(4, 1, 5, 2L, 5));

            assertRowsNet(executeNetWithPaging("SELECT a, b, d, count(b), max(d) FROM %s WHERE b IN (1, 2) and c IN (1, 2) GROUP BY a, b PER PARTITION LIMIT 1 LIMIT 2 ALLOW FILTERING", pageSize),
                          row(1, 1, 2, 2L, 2),
                          row(2, 1, 3, 2L, 3));
        }
    }

    @Test
    public void testGroupByWithStaticColumnsWithPaging() throws Throwable
    {
        createTable("CREATE TABLE %s (a int, b int, c int, s int static, d int, primary key (a, b, c))");

        // ------------------------------------
        // Test with non static columns empty
        // ------------------------------------
        execute("UPDATE %s SET s = 1 WHERE a = 1");
        execute("UPDATE %s SET s = 2 WHERE a = 2");
        execute("UPDATE %s SET s = 3 WHERE a = 4");

        for (int pageSize = 1; pageSize < 10; pageSize++)
        {
            // Range queries
            assertRowsNet(executeNetWithPaging("SELECT a, b, s, count(b), count(s) FROM %s GROUP BY a", pageSize),
                          row(1, null, 1, 0L, 1L),
                          row(2, null, 2, 0L, 1L),
                          row(4, null, 3, 0L, 1L));

            assertRowsNet(executeNetWithPaging("SELECT a, b, s, count(b), count(s) FROM %s GROUP BY a, b", pageSize),
                          row(1, null, 1, 0L, 1L),
                          row(2, null, 2, 0L, 1L),
                          row(4, null, 3, 0L, 1L));

            assertRowsNet(executeNetWithPaging("SELECT a, b, s, count(b), count(s) FROM %s", pageSize),
                          row(1, null, 1, 0L, 3L));

            // Range query without aggregates
            assertRowsNet(executeNetWithPaging("SELECT a, b, s FROM %s GROUP BY a, b", pageSize),
                          row(1, null, 1),
                          row(2, null, 2),
                          row(4, null, 3));

            // Range query with wildcard
            assertRowsNet(executeNetWithPaging("SELECT * FROM %s GROUP BY a, b", pageSize),
                       row(1, null, null, 1, null),
                       row(2, null, null, 2, null),
                       row(4, null, null, 3, null ));

            // Range query with LIMIT
            assertRowsNet(executeNetWithPaging("SELECT a, b, s, count(b), count(s) FROM %s GROUP BY a, b LIMIT 2",
                                               pageSize),
                          row(1, null, 1, 0L, 1L),
                          row(2, null, 2, 0L, 1L));

            assertRowsNet(executeNetWithPaging("SELECT a, b, s, count(b), count(s) FROM %s LIMIT 2", pageSize),
                          row(1, null, 1, 0L, 3L));

            // Range query with PER PARTITION LIMIT
            assertRowsNet(executeNetWithPaging("SELECT a, b, s, count(b), count(s) FROM %s GROUP BY a PER PARTITION LIMIT 2", pageSize),
                          row(1, null, 1, 0L, 1L),
                          row(2, null, 2, 0L, 1L),
                          row(4, null, 3, 0L, 1L));

            // Range query with PER PARTITION LIMIT and LIMIT
            assertRowsNet(executeNetWithPaging("SELECT a, b, s, count(b), count(s) FROM %s GROUP BY a PER PARTITION LIMIT 2 LIMIT 2", pageSize),
                          row(1, null, 1, 0L, 1L),
                          row(2, null, 2, 0L, 1L));

            // Range queries with DISTINCT
            assertRowsNet(executeNetWithPaging("SELECT DISTINCT a, s, count(s) FROM %s GROUP BY a", pageSize),
                          row(1, 1, 1L),
                          row(2, 2, 1L),
                          row(4, 3, 1L));

            assertRowsNet(executeNetWithPaging("SELECT DISTINCT a, s, count(s) FROM %s ", pageSize),
                          row(1, 1, 3L));

            // Range queries with DISTINCT and LIMIT
            assertRowsNet(executeNetWithPaging("SELECT DISTINCT a, s, count(s) FROM %s GROUP BY a LIMIT 2", pageSize),
                          row(1, 1, 1L),
                          row(2, 2, 1L));

            assertRowsNet(executeNetWithPaging("SELECT DISTINCT a, s, count(s) FROM %s LIMIT 2", pageSize),
                          row(1, 1, 3L));

            // Single partition queries
            assertRowsNet(executeNetWithPaging("SELECT a, b, s, count(b), count(s) FROM %s WHERE a = 1 GROUP BY a",
                                               pageSize),
                          row(1, null, 1, 0L, 1L));

            assertRowsNet(executeNetWithPaging("SELECT a, b, s, count(b), count(s) FROM %s WHERE a = 1 GROUP BY a, b",
                                               pageSize),
                          row(1, null, 1, 0L, 1L));

            assertRowsNet(executeNetWithPaging("SELECT a, b, s, count(b), count(s) FROM %s WHERE a = 1", pageSize),
                          row(1, null, 1, 0L, 1L));

            // Single partition query without aggregates
            assertRowsNet(executeNetWithPaging("SELECT a, b, s FROM %s WHERE a = 1 GROUP BY a, b", pageSize),
                          row(1, null, 1));

            // Single partition query with wildcard
            assertRowsNet(executeNetWithPaging("SELECT * FROM %s WHERE a = 1 GROUP BY a, b", pageSize),
                       row(1, null, null, 1, null));

            // Single partition queries with LIMIT
            assertRowsNet(executeNetWithPaging("SELECT a, b, s, count(b), count(s) FROM %s WHERE a = 1 GROUP BY a, b LIMIT 2",
                                               pageSize),
                          row(1, null, 1, 0L, 1L));

            assertRowsNet(executeNetWithPaging("SELECT a, b, s, count(b), count(s) FROM %s WHERE a = 1 LIMIT 2",
                                               pageSize),
                          row(1, null, 1, 0L, 1L));


            // Single partition queries with DISTINCT
            assertRowsNet(executeNetWithPaging("SELECT DISTINCT a, s, count(s) FROM %s WHERE a = 1 GROUP BY a",
                                               pageSize),
                          row(1, 1, 1L));

            assertRowsNet(executeNetWithPaging("SELECT DISTINCT a, s, count(s) FROM %s WHERE a = 1", pageSize),
                          row(1, 1, 1L));

            // Multi-partitions queries
            assertRowsNet(executeNetWithPaging("SELECT a, b, s, count(b), count(s) FROM %s WHERE a IN (1, 2, 3, 4) GROUP BY a",
                                               pageSize),
                          row(1, null, 1, 0L, 1L),
                          row(2, null, 2, 0L, 1L),
                          row(4, null, 3, 0L, 1L));

            assertRowsNet(executeNetWithPaging("SELECT a, b, s, count(b), count(s) FROM %s WHERE a IN (1, 2, 3, 4) GROUP BY a, b",
                                               pageSize),
                          row(1, null, 1, 0L, 1L),
                          row(2, null, 2, 0L, 1L),
                          row(4, null, 3, 0L, 1L));

            assertRowsNet(executeNetWithPaging("SELECT a, b, s, count(b), count(s) FROM %s WHERE a IN (1, 2, 3, 4)",
                                               pageSize),
                          row(1, null, 1, 0L, 3L));

            // Multi-partitions query without aggregates
            assertRowsNet(executeNetWithPaging("SELECT a, b, s FROM %s WHERE a IN (1, 2, 3, 4) GROUP BY a, b",
                                               pageSize),
                          row(1, null, 1),
                          row(2, null, 2),
                          row(4, null, 3));

            // Multi-partitions query with LIMIT
            assertRowsNet(executeNetWithPaging("SELECT a, b, s, count(b), count(s) FROM %s WHERE a IN (1, 2, 3, 4) GROUP BY a, b LIMIT 2",
                                               pageSize),
                          row(1, null, 1, 0L, 1L),
                          row(2, null, 2, 0L, 1L));

            assertRowsNet(executeNetWithPaging("SELECT a, b, s, count(b), count(s) FROM %s WHERE a IN (1, 2, 3, 4) LIMIT 2",
                                               pageSize),
                          row(1, null, 1, 0L, 3L));

            // Multi-partitions query with PER PARTITION LIMIT
            assertRowsNet(executeNetWithPaging("SELECT a, b, s, count(b), count(s) FROM %s WHERE a IN (1, 2, 3, 4) GROUP BY a PER PARTITION LIMIT 2",
                                               pageSize),
                          row(1, null, 1, 0L, 1L),
                          row(2, null, 2, 0L, 1L),
                          row(4, null, 3, 0L, 1L));

            // Multi-partitions query with PER PARTITION LIMIT and LIMIT
            assertRowsNet(executeNetWithPaging("SELECT a, b, s, count(b), count(s) FROM %s WHERE a IN (1, 2, 3, 4) GROUP BY a PER PARTITION LIMIT 2 LIMIT 2",
                                               pageSize),
                          row(1, null, 1, 0L, 1L),
                          row(2, null, 2, 0L, 1L));

            // Multi-partitions queries with DISTINCT
            assertRowsNet(executeNetWithPaging("SELECT DISTINCT a, s, count(s) FROM %s WHERE a IN (1, 2, 3, 4) GROUP BY a",
                                               pageSize),
                          row(1, 1, 1L),
                          row(2, 2, 1L),
                          row(4, 3, 1L));

            assertRowsNet(executeNetWithPaging("SELECT DISTINCT a, s, count(s) FROM %s WHERE a IN (1, 2, 3, 4)",
                                               pageSize),
                          row(1, 1, 3L));

            // Multi-partitions queries with DISTINCT and LIMIT
            assertRowsNet(executeNetWithPaging("SELECT DISTINCT a, s, count(s) FROM %s WHERE a IN (1, 2, 3, 4) GROUP BY a LIMIT 2",
                                               pageSize),
                          row(1, 1, 1L),
                          row(2, 2, 1L));

            assertRowsNet(executeNetWithPaging("SELECT DISTINCT a, s, count(s) FROM %s WHERE a IN (1, 2, 3, 4) LIMIT 2",
                                               pageSize),
                          row(1, 1, 3L));
        }

        // ------------------------------------
        // Test with non static columns
        // ------------------------------------
        execute("UPDATE %s SET s = 3 WHERE a = 3");
        execute("DELETE s FROM %s WHERE a = 4");

        execute("INSERT INTO %s (a, b, c, d) VALUES (1, 2, 1, 3)");
        execute("INSERT INTO %s (a, b, c, d) VALUES (1, 2, 2, 6)");
        execute("INSERT INTO %s (a, b, c, d) VALUES (1, 3, 2, 12)");
        execute("INSERT INTO %s (a, b, c, d) VALUES (1, 4, 2, 12)");
        execute("INSERT INTO %s (a, b, c, d) VALUES (1, 4, 3, 6)");
        execute("INSERT INTO %s (a, b, c, d) VALUES (2, 2, 3, 3)");
        execute("INSERT INTO %s (a, b, c, d) VALUES (2, 4, 3, 6)");
        execute("INSERT INTO %s (a, b, c, d) VALUES (4, 8, 2, 12)");
        execute("INSERT INTO %s (a, b, c, d) VALUES (5, 8, 2, 12)");

        // Makes sure that we have some tombstones
        execute("DELETE FROM %s WHERE a = 1 AND b = 3 AND c = 2");
        execute("DELETE FROM %s WHERE a = 5");

        for (int pageSize = 1; pageSize < 10; pageSize++)
        {
            // Range queries
            assertRowsNet(executeNetWithPaging("SELECT a, b, s, count(b), count(s) FROM %s GROUP BY a", pageSize),
                          row(1, 2, 1, 4L, 4L),
                          row(2, 2, 2, 2L, 2L),
                          row(4, 8, null, 1L, 0L),
                          row(3, null, 3, 0L, 1L));

            assertRowsNet(executeNetWithPaging("SELECT a, b, s, count(b), count(s) FROM %s GROUP BY a, b", pageSize),
                          row(1, 2, 1, 2L, 2L),
                          row(1, 4, 1, 2L, 2L),
                          row(2, 2, 2, 1L, 1L),
                          row(2, 4, 2, 1L, 1L),
                          row(4, 8, null, 1L, 0L),
                          row(3, null, 3, 0L, 1L));

            assertRowsNet(executeNetWithPaging("SELECT a, b, s, count(b), count(s) FROM %s", pageSize),
                          row(1, 2, 1, 7L, 7L));

            assertRowsNet(executeNetWithPaging("SELECT a, b, s, count(b), count(s) FROM %s WHERE b = 2 GROUP BY a, b ALLOW FILTERING",
                                               pageSize),
                          row(1, 2, 1, 2L, 2L),
                          row(2, 2, 2, 1L, 1L));

            assertRowsNet(executeNetWithPaging("SELECT a, b, s, count(b), count(s) FROM %s WHERE b = 2 ALLOW FILTERING",
                                               pageSize),
                          row(1, 2, 1, 3L, 3L));

            // Range queries without aggregates
            assertRowsNet(executeNetWithPaging("SELECT a, b, s FROM %s GROUP BY a", pageSize),
                          row(1, 2, 1),
                          row(2, 2, 2),
                          row(4, 8, null),
                          row(3, null, 3));

            assertRowsNet(executeNetWithPaging("SELECT a, b, s FROM %s GROUP BY a, b", pageSize),
                          row(1, 2, 1),
                          row(1, 4, 1),
                          row(2, 2, 2),
                          row(2, 4, 2),
                          row(4, 8, null),
                          row(3, null, 3));

            // Range queries with wildcard
            assertRowsNet(executeNetWithPaging("SELECT * FROM %s GROUP BY a", pageSize),
                       row(1, 2, 1, 1, 3),
                       row(2, 2, 3, 2, 3),
                       row(4, 8, 2, null, 12),
                       row(3, null, null, 3, null));

            assertRowsNet(executeNetWithPaging("SELECT * FROM %s GROUP BY a, b", pageSize),
                       row(1, 2, 1, 1, 3),
                       row(1, 4, 2, 1, 12),
                       row(2, 2, 3, 2, 3),
                       row(2, 4, 3, 2, 6),
                       row(4, 8, 2, null, 12),
                       row(3, null, null, 3, null));

            // Range query with LIMIT
            assertRowsNet(executeNetWithPaging("SELECT a, b, s, count(b), count(s) FROM %s GROUP BY a LIMIT 2",
                                               pageSize),
                          row(1, 2, 1, 4L, 4L),
                          row(2, 2, 2, 2L, 2L));

            assertRowsNet(executeNetWithPaging("SELECT a, b, s, count(b), count(s) FROM %s LIMIT 2", pageSize),
                          row(1, 2, 1, 7L, 7L));

            // Range queries without aggregates and with LIMIT
            assertRowsNet(executeNetWithPaging("SELECT a, b, s FROM %s GROUP BY a LIMIT 2", pageSize),
                          row(1, 2, 1),
                          row(2, 2, 2));

            assertRowsNet(executeNetWithPaging("SELECT a, b, s FROM %s GROUP BY a, b LIMIT 10", pageSize),
                          row(1, 2, 1),
                          row(1, 4, 1),
                          row(2, 2, 2),
                          row(2, 4, 2),
                          row(4, 8, null),
                          row(3, null, 3));

            // Range queries with wildcard and with LIMIT
            assertRowsNet(executeNetWithPaging("SELECT * FROM %s GROUP BY a LIMIT 2", pageSize),
                       row(1, 2, 1, 1, 3),
                       row(2, 2, 3, 2, 3));

            assertRowsNet(executeNetWithPaging("SELECT * FROM %s GROUP BY a, b LIMIT 10", pageSize),
                       row(1, 2, 1, 1, 3),
                       row(1, 4, 2, 1, 12),
                       row(2, 2, 3, 2, 3),
                       row(2, 4, 3, 2, 6),
                       row(4, 8, 2, null, 12),
                       row(3, null, null, 3, null));

            // Range queries with PER PARTITION LIMIT
            assertRowsNet(executeNetWithPaging("SELECT a, b, s, count(b), count(s) FROM %s GROUP BY a, b PER PARTITION LIMIT 2", pageSize),
                          row(1, 2, 1, 2L, 2L),
                          row(1, 4, 1, 2L, 2L),
                          row(2, 2, 2, 1L, 1L),
                          row(2, 4, 2, 1L, 1L),
                          row(4, 8, null, 1L, 0L),
                          row(3, null, 3, 0L, 1L));

            assertRowsNet(executeNetWithPaging("SELECT a, b, s, count(b), count(s) FROM %s GROUP BY a, b PER PARTITION LIMIT 1", pageSize),
                          row(1, 2, 1, 2L, 2L),
                          row(2, 2, 2, 1L, 1L),
                          row(4, 8, null, 1L, 0L),
                          row(3, null, 3, 0L, 1L));

            // Range queries with wildcard and PER PARTITION LIMIT
            assertRowsNet(executeNetWithPaging("SELECT * FROM %s GROUP BY a, b PER PARTITION LIMIT 1", pageSize),
                       row(1, 2, 1, 1, 3),
                       row(2, 2, 3, 2, 3),
                       row(4, 8, 2, null, 12),
                       row(3, null, null, 3, null));

            // Range queries with PER PARTITION LIMIT and LIMIT
            assertRowsNet(executeNetWithPaging("SELECT a, b, s, count(b), count(s) FROM %s GROUP BY a, b PER PARTITION LIMIT 2 LIMIT 3", pageSize),
                          row(1, 2, 1, 2L, 2L),
                          row(1, 4, 1, 2L, 2L),
                          row(2, 2, 2, 1L, 1L));

            assertRowsNet(executeNetWithPaging("SELECT a, b, s, count(b), count(s) FROM %s GROUP BY a, b PER PARTITION LIMIT 1 LIMIT 3", pageSize),
                          row(1, 2, 1, 2L, 2L),
                          row(2, 2, 2, 1L, 1L),
                          row(4, 8, null, 1L, 0L));

            // Range queries with wildcard, PER PARTITION LIMIT and LIMIT
            assertRowsNet(executeNetWithPaging("SELECT * FROM %s GROUP BY a, b PER PARTITION LIMIT 1 LIMIT 2", pageSize),
                       row(1, 2, 1, 1, 3),
                       row(2, 2, 3, 2, 3));

            // Range query without aggregates and with PER PARTITION LIMIT
            assertRowsNet(executeNetWithPaging("SELECT a, b, s FROM %s GROUP BY a, b PER PARTITION LIMIT 1", pageSize),
                          row(1, 2, 1),
                          row(2, 2, 2),
                          row(4, 8, null),
                          row(3, null, 3));

            // Range queries with DISTINCT
            assertRowsNet(executeNetWithPaging("SELECT DISTINCT a, s, count(a), count(s) FROM %s GROUP BY a", pageSize),
                          row(1, 1, 1L, 1L),
                          row(2, 2, 1L, 1L),
                          row(4, null, 1L, 0L),
                          row(3, 3, 1L, 1L));

            assertRowsNet(executeNetWithPaging("SELECT DISTINCT a, s, count(a), count(s) FROM %s", pageSize),
                          row(1, 1, 4L, 3L));

            // Range queries with DISTINCT and LIMIT
            assertRowsNet(executeNetWithPaging("SELECT DISTINCT a, s, count(a), count(s) FROM %s GROUP BY a LIMIT 2",
                                               pageSize),
                          row(1, 1, 1L, 1L),
                          row(2, 2, 1L, 1L));

            assertRowsNet(executeNetWithPaging("SELECT DISTINCT a, s, count(a), count(s) FROM %s LIMIT 2", pageSize),
                          row(1, 1, 4L, 3L));

            // Single partition queries
            assertRowsNet(executeNetWithPaging("SELECT a, b, s, count(b), count(s) FROM %s WHERE a = 1 GROUP BY a",
                                               pageSize),
                          row(1, 2, 1, 4L, 4L));

            assertRowsNet(executeNetWithPaging("SELECT a, b, s, count(b), count(s) FROM %s WHERE a = 3 GROUP BY a, b",
                                               pageSize),
                          row(3, null, 3, 0L, 1L));

            assertRowsNet(executeNetWithPaging("SELECT a, b, s, count(b), count(s) FROM %s WHERE a = 3",
                                               pageSize),
                          row(3, null, 3, 0L, 1L));

            assertRowsNet(executeNetWithPaging("SELECT a, b, s, count(b), count(s) FROM %s WHERE a = 2 AND b = 2 GROUP BY a, b",
                                               pageSize),
                          row(2, 2, 2, 1L, 1L));

            assertRowsNet(executeNetWithPaging("SELECT a, b, s, count(b), count(s) FROM %s WHERE a = 2 AND b = 2",
                                               pageSize),
                          row(2, 2, 2, 1L, 1L));

            // Single partition queries without aggregates
            assertRowsNet(executeNetWithPaging("SELECT a, b, s FROM %s WHERE a = 1 GROUP BY a", pageSize),
                          row(1, 2, 1));

            assertRowsNet(executeNetWithPaging("SELECT a, b, s FROM %s WHERE a = 4 GROUP BY a, b", pageSize),
                          row(4, 8, null));

            // Single partition queries with wildcard
            assertRowsNet(executeNetWithPaging("SELECT * FROM %s WHERE a = 1 GROUP BY a", pageSize),
                       row(1, 2, 1, 1, 3));

            assertRowsNet(executeNetWithPaging("SELECT * FROM %s WHERE a = 4 GROUP BY a, b", pageSize),
                       row(4, 8, 2, null, 12));

            // Single partition queries with LIMIT
            assertRowsNet(executeNetWithPaging("SELECT a, b, s, count(b), count(s) FROM %s WHERE a = 2 GROUP BY a, b LIMIT 1",
                                               pageSize),
                          row(2, 2, 2, 1L, 1L));

            assertRowsNet(executeNetWithPaging("SELECT a, b, s, count(b), count(s) FROM %s WHERE a = 2 LIMIT 1",
                                               pageSize),
                          row(2, 2, 2, 2L, 2L));

            // Single partition queries without aggregates and with LIMIT
            assertRowsNet(executeNetWithPaging("SELECT a, b, s FROM %s WHERE a = 2 GROUP BY a, b LIMIT 1", pageSize),
                          row(2, 2, 2));

            assertRowsNet(executeNetWithPaging("SELECT a, b, s FROM %s WHERE a = 2 GROUP BY a, b LIMIT 2", pageSize),
                          row(2, 2, 2),
                          row(2, 4, 2));

            // Single partition queries with DISTINCT
            assertRowsNet(executeNetWithPaging("SELECT DISTINCT a, s, count(a), count(s) FROM %s WHERE a = 2 GROUP BY a",
                                               pageSize),
                          row(2, 2, 1L, 1L));

            assertRowsNet(executeNetWithPaging("SELECT DISTINCT a, s, count(a), count(s) FROM %s WHERE a = 4 GROUP BY a",
                                               pageSize),
                          row(4, null, 1L, 0L));

            // Single partition queries with ORDER BY
            assertRowsNet(executeNetWithPaging("SELECT a, b, s, count(b), count(s) FROM %s WHERE a = 2 GROUP BY a, b ORDER BY b DESC, c DESC",
                                               pageSize),
                          row(2, 4, 2, 1L, 1L),
                          row(2, 2, 2, 1L, 1L));

            assertRowsNet(executeNetWithPaging("SELECT a, b, s, count(b), count(s) FROM %s WHERE a = 2 ORDER BY b DESC, c DESC",
                                               pageSize),
                          row(2, 4, 2, 2L, 2L));

            // Single partition queries with ORDER BY and LIMIT
            assertRowsNet(executeNetWithPaging("SELECT a, b, s, count(b), count(s) FROM %s WHERE a = 2 GROUP BY a, b ORDER BY b DESC, c DESC LIMIT 1",
                                               pageSize),
                          row(2, 4, 2, 1L, 1L));

            assertRowsNet(executeNetWithPaging("SELECT a, b, s, count(b), count(s) FROM %s WHERE a = 2 ORDER BY b DESC, c DESC LIMIT 2",
                                               pageSize),
                          row(2, 4, 2, 2L, 2L));

            // Multi-partitions queries
            assertRowsNet(executeNetWithPaging("SELECT a, b, s, count(b), count(s) FROM %s WHERE a IN (1, 2, 3, 4) GROUP BY a",
                                               pageSize),
                          row(1, 2, 1, 4L, 4L),
                          row(2, 2, 2, 2L, 2L),
                          row(3, null, 3, 0L, 1L),
                          row(4, 8, null, 1L, 0L));

            assertRowsNet(executeNetWithPaging("SELECT a, b, s, count(b), count(s) FROM %s WHERE a IN (1, 2, 3, 4) GROUP BY a, b",
                                               pageSize),
                          row(1, 2, 1, 2L, 2L),
                          row(1, 4, 1, 2L, 2L),
                          row(2, 2, 2, 1L, 1L),
                          row(2, 4, 2, 1L, 1L),
                          row(3, null, 3, 0L, 1L),
                          row(4, 8, null, 1L, 0L));

            assertRowsNet(executeNetWithPaging("SELECT a, b, s, count(b), count(s) FROM %s WHERE a IN (1, 2, 3, 4)",
                                               pageSize),
                          row(1, 2, 1, 7L, 7L));

            assertRowsNet(executeNetWithPaging("SELECT a, b, s, count(b), count(s) FROM %s WHERE a IN (1, 2, 3, 4) AND b = 2 GROUP BY a, b",
                                               pageSize),
                          row(1, 2, 1, 2L, 2L),
                          row(2, 2, 2, 1L, 1L));

            assertRowsNet(executeNetWithPaging("SELECT a, b, s, count(b), count(s) FROM %s WHERE a IN (1, 2, 3, 4) AND b = 2",
                                               pageSize),
                          row(1, 2, 1, 3L, 3L));

            // Multi-partitions queries without aggregates
            assertRowsNet(executeNetWithPaging("SELECT a, b, s FROM %s WHERE a IN (1, 2, 3, 4) GROUP BY a", pageSize),
                          row(1, 2, 1),
                          row(2, 2, 2),
                          row(3, null, 3),
                          row(4, 8, null));

            assertRowsNet(executeNetWithPaging("SELECT a, b, s FROM %s WHERE a IN (1, 2, 3, 4) GROUP BY a, b",
                                               pageSize),
                          row(1, 2, 1),
                          row(1, 4, 1),
                          row(2, 2, 2),
                          row(2, 4, 2),
                          row(3, null, 3),
                          row(4, 8, null));

            // Multi-partitions queries with wildcard
            assertRowsNet(executeNetWithPaging("SELECT * FROM %s WHERE a IN (1, 2, 3, 4) GROUP BY a", pageSize),
                       row(1, 2, 1, 1, 3),
                       row(2, 2, 3, 2, 3),
                       row(3, null, null, 3, null),
                       row(4, 8, 2, null, 12));

            assertRowsNet(executeNetWithPaging("SELECT * FROM %s WHERE a IN (1, 2, 3, 4) GROUP BY a, b", pageSize),
                       row(1, 2, 1, 1, 3),
                       row(1, 4, 2, 1, 12),
                       row(2, 2, 3, 2, 3),
                       row(2, 4, 3, 2, 6),
                       row(3, null, null, 3, null),
                       row(4, 8, 2, null, 12));

            // Multi-partitions queries with LIMIT
            assertRowsNet(executeNetWithPaging("SELECT a, b, s, count(b), count(s) FROM %s WHERE a IN (1, 2, 3, 4) GROUP BY a LIMIT 2",
                                               pageSize),
                          row(1, 2, 1, 4L, 4L),
                          row(2, 2, 2, 2L, 2L));

            assertRowsNet(executeNetWithPaging("SELECT a, b, s, count(b), count(s) FROM %s WHERE a IN (1, 2, 3, 4) LIMIT 2",
                                               pageSize),
                          row(1, 2, 1, 7L, 7L));

            // Multi-partitions queries without aggregates and with LIMIT
            assertRowsNet(executeNetWithPaging("SELECT a, b, s FROM %s WHERE a IN (1, 2, 3, 4) GROUP BY a LIMIT 2",
                                               pageSize),
                          row(1, 2, 1),
                          row(2, 2, 2));

            assertRowsNet(executeNetWithPaging("SELECT a, b, s FROM %s WHERE a IN (1, 2, 3, 4) GROUP BY a, b LIMIT 10",
                                               pageSize),
                          row(1, 2, 1),
                          row(1, 4, 1),
                          row(2, 2, 2),
                          row(2, 4, 2),
                          row(3, null, 3),
                          row(4, 8, null));

            // Multi-partitions queries with PER PARTITION LIMIT
            assertRowsNet(executeNetWithPaging("SELECT a, b, s, count(b), count(s) FROM %s WHERE a IN (1, 2, 3, 4) GROUP BY a, b PER PARTITION LIMIT 1",
                                               pageSize),
                          row(1, 2, 1, 2L, 2L),
                          row(2, 2, 2, 1L, 1L),
                          row(3, null, 3, 0L, 1L),
                          row(4, 8, null, 1L, 0L));

            assertRowsNet(executeNetWithPaging("SELECT a, b, s, count(b), count(s) FROM %s WHERE a IN (1, 2, 3, 4) GROUP BY a, b PER PARTITION LIMIT 3",
                                               pageSize),
                          row(1, 2, 1, 2L, 2L),
                          row(1, 4, 1, 2L, 2L),
                          row(2, 2, 2, 1L, 1L),
                          row(2, 4, 2, 1L, 1L),
                          row(3, null, 3, 0L, 1L),
                          row(4, 8, null, 1L, 0L));

            // Multi-partitions queries with PER PARTITION LIMIT and LIMIT
            assertRowsNet(executeNetWithPaging("SELECT a, b, s, count(b), count(s) FROM %s WHERE a IN (1, 2, 3, 4) GROUP BY a, b PER PARTITION LIMIT 1 LIMIT 3",
                                               pageSize),
                          row(1, 2, 1, 2L, 2L),
                          row(2, 2, 2, 1L, 1L),
                          row(3, null, 3, 0L, 1L));

            assertRowsNet(executeNetWithPaging("SELECT a, b, s, count(b), count(s) FROM %s WHERE a IN (1, 2, 3, 4) GROUP BY a, b PER PARTITION LIMIT 3 LIMIT 10",
                                               pageSize),
                          row(1, 2, 1, 2L, 2L),
                          row(1, 4, 1, 2L, 2L),
                          row(2, 2, 2, 1L, 1L),
                          row(2, 4, 2, 1L, 1L),
                          row(3, null, 3, 0L, 1L),
                          row(4, 8, null, 1L, 0L));

            // Multi-partitions queries with DISTINCT
            assertRowsNet(executeNetWithPaging("SELECT DISTINCT a, s, count(a), count(s) FROM %s WHERE a IN (1, 2, 3, 4) GROUP BY a",
                                               pageSize),
                          row(1, 1, 1L, 1L),
                          row(2, 2, 1L, 1L),
                          row(3, 3, 1L, 1L),
                          row(4, null, 1L, 0L));

            assertRowsNet(executeNetWithPaging("SELECT DISTINCT a, s, count(a), count(s) FROM %s WHERE a IN (1, 2, 3, 4)",
                                               pageSize),
                          row(1, 1, 4L, 3L));

            // Multi-partitions query with DISTINCT and LIMIT
            assertRowsNet(executeNetWithPaging("SELECT DISTINCT a, s, count(a), count(s) FROM %s WHERE a IN (1, 2, 3, 4) GROUP BY a LIMIT 2",
                                               pageSize),
                          row(1, 1, 1L, 1L),
                          row(2, 2, 1L, 1L));

            assertRowsNet(executeNetWithPaging("SELECT DISTINCT a, s, count(a), count(s) FROM %s WHERE a IN (1, 2, 3, 4) LIMIT 2",
                                               pageSize),
                          row(1, 1, 4L, 3L));
        }
    }
}<|MERGE_RESOLUTION|>--- conflicted
+++ resolved
@@ -61,7 +61,6 @@
 
         assertEmpty(execute("SELECT a, b, e, count(b), max(e) FROM %s WHERE b IN () GROUP BY a, b ALLOW FILTERING"));
 
-<<<<<<< HEAD
         // Range queries without aggregates
         assertRows(execute("SELECT a, b, c, d FROM %s GROUP BY a, b, c"),
                    row(1, 2, 1, 3),
@@ -77,28 +76,22 @@
                    row(2, 2, 3, 3),
                    row(2, 4, 3, 6),
                    row(4, 8, 2, 12));
-=======
-            // Range queries with wildcard
-            assertRows(execute("SELECT * FROM %s GROUP BY a, b, c"),
-                       row(1, 2, 1, 3, 6),
-                       row(1, 2, 2, 6, 12),
-                       row(1, 4, 2, 6, 12),
-                       row(2, 2, 3, 3, 6),
-                       row(2, 4, 3, 6, 12),
-                       row(4, 8, 2, 12, 24));
-
-            assertRows(execute("SELECT * FROM %s GROUP BY a, b"),
-                       row(1, 2, 1, 3, 6),
-                       row(1, 4, 2, 6, 12),
-                       row(2, 2, 3, 3, 6),
-                       row(2, 4, 3, 6, 12),
-                       row(4, 8, 2, 12, 24));
-
-            // Range query with LIMIT
-            assertRows(execute("SELECT a, b, e, count(b), max(e) FROM %s GROUP BY a, b LIMIT 2"),
-                       row(1, 2, 6, 2L, 12),
-                       row(1, 4, 12, 2L, 24));
->>>>>>> 515f07b5
+
+        // Range queries with wildcard
+        assertRows(execute("SELECT * FROM %s GROUP BY a, b, c"),
+                   row(1, 2, 1, 3, 6),
+                   row(1, 2, 2, 6, 12),
+                   row(1, 4, 2, 6, 12),
+                   row(2, 2, 3, 3, 6),
+                   row(2, 4, 3, 6, 12),
+                   row(4, 8, 2, 12, 24));
+
+        assertRows(execute("SELECT * FROM %s GROUP BY a, b"),
+                   row(1, 2, 1, 3, 6),
+                   row(1, 4, 2, 6, 12),
+                   row(2, 2, 3, 3, 6),
+                   row(2, 4, 3, 6, 12),
+                   row(4, 8, 2, 12, 24));
 
         // Range query with LIMIT
         assertRows(execute("SELECT a, b, e, count(b), max(e) FROM %s GROUP BY a, b LIMIT 2"),
@@ -121,7 +114,6 @@
                    row(1, 2, 6, 2L, 12),
                    row(2, 2, 6, 1L, 6));
 
-<<<<<<< HEAD
         assertRows(execute("SELECT a, b, e, count(b), max(e) FROM %s GROUP BY a PER PARTITION LIMIT 2"),
                    row(1, 2, 6, 4L, 24),
                    row(2, 2, 6, 2L, 12),
@@ -132,78 +124,22 @@
                    row(1, 2, 1, 3),
                    row(1, 2, 2, 6),
                    row(1, 4, 2, 6));
-=======
-            // Range queries without aggregates and with LIMIT
-            assertRows(execute("SELECT a, b, c, d FROM %s GROUP BY a, b, c LIMIT 3"),
-                       row(1, 2, 1, 3),
-                       row(1, 2, 2, 6),
-                       row(1, 4, 2, 6));
-
-            assertRows(execute("SELECT a, b, c, d FROM %s GROUP BY a, b LIMIT 3"),
-                       row(1, 2, 1, 3),
-                       row(1, 4, 2, 6),
-                       row(2, 2, 3, 3));
-
-            // Range queries with wildcard and with LIMIT
-            assertRows(execute("SELECT * FROM %s GROUP BY a, b, c LIMIT 3"),
-                       row(1, 2, 1, 3, 6),
-                       row(1, 2, 2, 6, 12),
-                       row(1, 4, 2, 6, 12));
-
-            assertRows(execute("SELECT * FROM %s GROUP BY a, b LIMIT 3"),
-                       row(1, 2, 1, 3, 6),
-                       row(1, 4, 2, 6, 12),
-                       row(2, 2, 3, 3, 6));
-
-            // Range queries without aggregates and with PER PARTITION LIMIT
-            assertRows(execute("SELECT a, b, c, d FROM %s GROUP BY a, b, c PER PARTITION LIMIT 2"),
-                       row(1, 2, 1, 3),
-                       row(1, 2, 2, 6),
-                       row(2, 2, 3, 3),
-                       row(2, 4, 3, 6),
-                       row(4, 8, 2, 12));
-
-            assertRows(execute("SELECT a, b, c, d FROM %s GROUP BY a, b PER PARTITION LIMIT 1"),
-                       row(1, 2, 1, 3),
-                       row(2, 2, 3, 3),
-                       row(4, 8, 2, 12));
-
-            // Range queries with wildcard and with PER PARTITION LIMIT
-            assertRows(execute("SELECT * FROM %s GROUP BY a, b, c PER PARTITION LIMIT 2"),
-                       row(1, 2, 1, 3, 6),
-                       row(1, 2, 2, 6, 12),
-                       row(2, 2, 3, 3, 6),
-                       row(2, 4, 3, 6, 12),
-                       row(4, 8, 2, 12, 24));
-
-            assertRows(execute("SELECT * FROM %s GROUP BY a, b PER PARTITION LIMIT 1"),
-                       row(1, 2, 1, 3, 6),
-                       row(2, 2, 3, 3, 6),
-                       row(4, 8, 2, 12, 24));
-
-            // Range queries without aggregates, with PER PARTITION LIMIT and LIMIT
-            assertRows(execute("SELECT a, b, c, d FROM %s GROUP BY a, b, c PER PARTITION LIMIT 2 LIMIT 3"),
-                       row(1, 2, 1, 3),
-                       row(1, 2, 2, 6),
-                       row(2, 2, 3, 3));
-
-            // Range queries with wildcard, with PER PARTITION LIMIT and LIMIT
-            assertRows(execute("SELECT * FROM %s GROUP BY a, b, c PER PARTITION LIMIT 2 LIMIT 3"),
-                       row(1, 2, 1, 3, 6),
-                       row(1, 2, 2, 6, 12),
-                       row(2, 2, 3, 3, 6));
-
-            // Range query with DISTINCT
-            assertRows(execute("SELECT DISTINCT a, count(a)FROM %s GROUP BY a"),
-                       row(1, 1L),
-                       row(2, 1L),
-                       row(4, 1L));
->>>>>>> 515f07b5
 
         assertRows(execute("SELECT a, b, c, d FROM %s GROUP BY a, b LIMIT 3"),
                    row(1, 2, 1, 3),
                    row(1, 4, 2, 6),
                    row(2, 2, 3, 3));
+
+        // Range queries with wildcard and with LIMIT
+        assertRows(execute("SELECT * FROM %s GROUP BY a, b, c LIMIT 3"),
+                   row(1, 2, 1, 3, 6),
+                   row(1, 2, 2, 6, 12),
+                   row(1, 4, 2, 6, 12));
+
+        assertRows(execute("SELECT * FROM %s GROUP BY a, b LIMIT 3"),
+                   row(1, 2, 1, 3, 6),
+                   row(1, 4, 2, 6, 12),
+                   row(2, 2, 3, 3, 6));
 
         // Range queries without aggregates and with PER PARTITION LIMIT
         assertRows(execute("SELECT a, b, c, d FROM %s GROUP BY a, b, c PER PARTITION LIMIT 2"),
@@ -218,12 +154,31 @@
                    row(2, 2, 3, 3),
                    row(4, 8, 2, 12));
 
+        // Range queries with wildcard and with PER PARTITION LIMIT
+        assertRows(execute("SELECT * FROM %s GROUP BY a, b, c PER PARTITION LIMIT 2"),
+                   row(1, 2, 1, 3, 6),
+                   row(1, 2, 2, 6, 12),
+                   row(2, 2, 3, 3, 6),
+                   row(2, 4, 3, 6, 12),
+                   row(4, 8, 2, 12, 24));
+
+        assertRows(execute("SELECT * FROM %s GROUP BY a, b PER PARTITION LIMIT 1"),
+                   row(1, 2, 1, 3, 6),
+                   row(2, 2, 3, 3, 6),
+                   row(4, 8, 2, 12, 24));
+
         // Range queries without aggregates, with PER PARTITION LIMIT and LIMIT
         assertRows(execute("SELECT a, b, c, d FROM %s GROUP BY a, b, c PER PARTITION LIMIT 2 LIMIT 3"),
                    row(1, 2, 1, 3),
                    row(1, 2, 2, 6),
                    row(2, 2, 3, 3));
 
+        // Range queries with wildcard, with PER PARTITION LIMIT and LIMIT
+        assertRows(execute("SELECT * FROM %s GROUP BY a, b, c PER PARTITION LIMIT 2 LIMIT 3"),
+                   row(1, 2, 1, 3, 6),
+                   row(1, 2, 2, 6, 12),
+                   row(2, 2, 3, 3, 6));
+
         // Range query with DISTINCT
         assertRows(execute("SELECT DISTINCT a, count(a)FROM %s GROUP BY a"),
                    row(1, 1L),
@@ -273,26 +228,10 @@
                    row(1, 2, 1, 3),
                    row(1, 4, 2, 6));
 
-<<<<<<< HEAD
         assertRows(execute("SELECT a, b, c, d FROM %s WHERE a = 1 GROUP BY a, b, c"),
                    row(1, 2, 1, 3),
                    row(1, 2, 2, 6),
                    row(1, 4, 2, 6));
-=======
-            // Single partition queries with wildcard
-            assertRows(execute("SELECT * FROM %s WHERE a = 1 GROUP BY a, b, c"),
-                       row(1, 2, 1, 3, 6),
-                       row(1, 2, 2, 6, 12),
-                       row(1, 4, 2, 6, 12));
-
-            assertRows(execute("SELECT * FROM %s WHERE a = 1 GROUP BY a, b"),
-                       row(1, 2, 1, 3, 6),
-                       row(1, 4, 2, 6, 12));
-
-            // Single partition queries with DISTINCT
-            assertRows(execute("SELECT DISTINCT a, count(a)FROM %s WHERE a = 1 GROUP BY a"),
-                       row(1, 1L));
->>>>>>> 515f07b5
 
         assertRows(execute("SELECT a, b, c, d FROM %s WHERE a = 1 GROUP BY b, c"),
                    row(1, 2, 1, 3),
@@ -303,6 +242,16 @@
                    row(1, 2, 1, 3),
                    row(1, 2, 2, 6),
                    row(1, 4, 2, 6));
+
+        // Single partition queries with wildcard
+        assertRows(execute("SELECT * FROM %s WHERE a = 1 GROUP BY a, b, c"),
+                   row(1, 2, 1, 3, 6),
+                   row(1, 2, 2, 6, 12),
+                   row(1, 4, 2, 6, 12));
+
+        assertRows(execute("SELECT * FROM %s WHERE a = 1 GROUP BY a, b"),
+                   row(1, 2, 1, 3, 6),
+                   row(1, 4, 2, 6, 12));
 
         // Single partition queries with DISTINCT
         assertRows(execute("SELECT DISTINCT a, count(a)FROM %s WHERE a = 1 GROUP BY a"),
@@ -337,25 +286,10 @@
         assertRows(execute("SELECT count(b), max(e) FROM %s WHERE a = 1 GROUP BY a, b, c PER PARTITION LIMIT 1"),
                    row(1L, 6));
 
-<<<<<<< HEAD
         // Single partition queries without aggregates and with LIMIT
         assertRows(execute("SELECT a, b, c, d FROM %s WHERE a = 1 GROUP BY a, b LIMIT 2"),
                    row(1, 2, 1, 3),
                    row(1, 4, 2, 6));
-=======
-            // Single partition queries with wildcard and with LIMIT
-            assertRows(execute("SELECT * FROM %s WHERE a = 1 GROUP BY a, b, c LIMIT 2"),
-                       row(1, 2, 1, 3, 6),
-                       row(1, 2, 2, 6, 12));
-
-            assertRows(execute("SELECT * FROM %s WHERE a = 1 GROUP BY a, b LIMIT 1"),
-                       row(1, 2, 1, 3, 6));
-
-            // Single partition queries without aggregates and with PER PARTITION LIMIT
-            assertRows(execute("SELECT a, b, c, d FROM %s WHERE a = 1 GROUP BY a, b PER PARTITION LIMIT 2"),
-                       row(1, 2, 1, 3),
-                       row(1, 4, 2, 6));
->>>>>>> 515f07b5
 
         assertRows(execute("SELECT a, b, c, d FROM %s WHERE a = 1 GROUP BY a, b LIMIT 1"),
                    row(1, 2, 1, 3));
@@ -364,26 +298,18 @@
                    row(1, 2, 1, 3),
                    row(1, 2, 2, 6));
 
-<<<<<<< HEAD
+        // Single partition queries with wildcard and with LIMIT
+        assertRows(execute("SELECT * FROM %s WHERE a = 1 GROUP BY a, b, c LIMIT 2"),
+                   row(1, 2, 1, 3, 6),
+                   row(1, 2, 2, 6, 12));
+
+        assertRows(execute("SELECT * FROM %s WHERE a = 1 GROUP BY a, b LIMIT 1"),
+                   row(1, 2, 1, 3, 6));
+
         // Single partition queries without aggregates and with PER PARTITION LIMIT
         assertRows(execute("SELECT a, b, c, d FROM %s WHERE a = 1 GROUP BY a, b PER PARTITION LIMIT 2"),
                    row(1, 2, 1, 3),
                    row(1, 4, 2, 6));
-=======
-            // Single partition queries with wildcard and with PER PARTITION LIMIT
-            assertRows(execute("SELECT * FROM %s WHERE a = 1 GROUP BY a, b, c PER PARTITION LIMIT 2"),
-                       row(1, 2, 1, 3, 6),
-                       row(1, 2, 2, 6, 12));
-
-            assertRows(execute("SELECT * FROM %s WHERE a = 1 GROUP BY a, b PER PARTITION LIMIT 1"),
-                       row(1, 2, 1, 3, 6));
-
-            // Single partition queries with ORDER BY
-            assertRows(execute("SELECT a, b, e, count(b), max(e) FROM %s WHERE a = 1 GROUP BY a, b, c ORDER BY b DESC, c DESC"),
-                       row(1, 4, 24, 2L, 24),
-                       row(1, 2, 12, 1L, 12),
-                       row(1, 2, 6, 1L, 6));
->>>>>>> 515f07b5
 
         assertRows(execute("SELECT a, b, c, d FROM %s WHERE a = 1 GROUP BY a, b PER PARTITION LIMIT 1"),
                    row(1, 2, 1, 3));
@@ -391,6 +317,14 @@
         assertRows(execute("SELECT a, b, c, d FROM %s WHERE a = 1 GROUP BY a, b, c PER PARTITION LIMIT 2"),
                    row(1, 2, 1, 3),
                    row(1, 2, 2, 6));
+
+        // Single partition queries with wildcard and with PER PARTITION LIMIT
+        assertRows(execute("SELECT * FROM %s WHERE a = 1 GROUP BY a, b, c PER PARTITION LIMIT 2"),
+                   row(1, 2, 1, 3, 6),
+                   row(1, 2, 2, 6, 12));
+
+        assertRows(execute("SELECT * FROM %s WHERE a = 1 GROUP BY a, b PER PARTITION LIMIT 1"),
+                   row(1, 2, 1, 3, 6));
 
         // Single partition queries with ORDER BY
         assertRows(execute("SELECT a, b, e, count(b), max(e) FROM %s WHERE a = 1 GROUP BY a, b, c ORDER BY b DESC, c DESC"),
@@ -398,59 +332,15 @@
                    row(1, 2, 12, 1L, 12),
                    row(1, 2, 6, 1L, 6));
 
-<<<<<<< HEAD
         // Single partition queries with ORDER BY and PER PARTITION LIMIT
         assertRows(execute("SELECT a, b, e, count(b), max(e) FROM %s WHERE a = 1 GROUP BY a, b, c ORDER BY b DESC, c DESC PER PARTITION LIMIT 1"),
                    row(1, 4, 24, 2L, 24));
-=======
-            // Multi-partitions queries without aggregates
-            assertRows(execute("SELECT a, b, c, d FROM %s WHERE a IN (1, 2, 4) GROUP BY a, b"),
-                       row(1, 2, 1, 3),
-                       row(1, 4, 2, 6),
-                       row(2, 2, 3, 3),
-                       row(2, 4, 3, 6),
-                       row(4, 8, 2, 12));
-
-            assertRows(execute("SELECT a, b, c, d FROM %s WHERE a IN (1, 2, 4) GROUP BY a, b, c"),
-                       row(1, 2, 1, 3),
-                       row(1, 2, 2, 6),
-                       row(1, 4, 2, 6),
-                       row(2, 2, 3, 3),
-                       row(2, 4, 3, 6),
-                       row(4, 8, 2, 12));
-
-            // Multi-partitions with wildcard
-            assertRows(execute("SELECT * FROM %s WHERE a IN (1, 2, 4) GROUP BY a, b, c"),
-                       row(1, 2, 1, 3, 6),
-                       row(1, 2, 2, 6, 12),
-                       row(1, 4, 2, 6, 12),
-                       row(2, 2, 3, 3, 6),
-                       row(2, 4, 3, 6, 12),
-                       row(4, 8, 2, 12, 24));
-
-            assertRows(execute("SELECT * FROM %s WHERE a IN (1, 2, 4) GROUP BY a, b"),
-                       row(1, 2, 1, 3, 6),
-                       row(1, 4, 2, 6, 12),
-                       row(2, 2, 3, 3, 6),
-                       row(2, 4, 3, 6, 12),
-                       row(4, 8, 2, 12, 24));
-
-            // Multi-partitions query with DISTINCT
-            assertRows(execute("SELECT DISTINCT a, count(a)FROM %s WHERE a IN (1, 2, 4) GROUP BY a"),
-                       row(1, 1L),
-                       row(2, 1L),
-                       row(4, 1L));
-
-            assertInvalidMessage("Grouping on clustering columns is not allowed for SELECT DISTINCT queries",
-                                 "SELECT DISTINCT a, count(a)FROM %s WHERE a IN (1, 2, 4) GROUP BY a, b");
->>>>>>> 515f07b5
 
         // Single partition queries with ORDER BY and LIMIT
         assertRows(execute("SELECT a, b, e, count(b), max(e) FROM %s WHERE a = 1 GROUP BY a, b, c ORDER BY b DESC, c DESC LIMIT 2"),
                    row(1, 4, 24, 2L, 24),
                    row(1, 2, 12, 1L, 12));
 
-<<<<<<< HEAD
         // Multi-partitions queries
         assertRows(execute("SELECT a, b, e, count(b), max(e) FROM %s WHERE a IN (1, 2, 4) GROUP BY a, b, c"),
                    row(1, 2, 6, 1L, 6),
@@ -481,6 +371,22 @@
                    row(2, 4, 3, 6),
                    row(4, 8, 2, 12));
 
+        // Multi-partitions with wildcard
+        assertRows(execute("SELECT * FROM %s WHERE a IN (1, 2, 4) GROUP BY a, b, c"),
+                   row(1, 2, 1, 3, 6),
+                   row(1, 2, 2, 6, 12),
+                   row(1, 4, 2, 6, 12),
+                   row(2, 2, 3, 3, 6),
+                   row(2, 4, 3, 6, 12),
+                   row(4, 8, 2, 12, 24));
+
+        assertRows(execute("SELECT * FROM %s WHERE a IN (1, 2, 4) GROUP BY a, b"),
+                   row(1, 2, 1, 3, 6),
+                   row(1, 4, 2, 6, 12),
+                   row(2, 2, 3, 3, 6),
+                   row(2, 4, 3, 6, 12),
+                   row(4, 8, 2, 12, 24));
+
         // Multi-partitions query with DISTINCT
         assertRows(execute("SELECT DISTINCT a, count(a)FROM %s WHERE a IN (1, 2, 4) GROUP BY a"),
                    row(1, 1L),
@@ -507,6 +413,19 @@
                    row(2, 2, 6, 1L, 6),
                    row(2, 4, 12, 1L, 12),
                    row(4, 8, 24, 1L, 24));
+
+        // Multi-partitions with wildcard and PER PARTITION LIMIT
+        assertRows(execute("SELECT * FROM %s WHERE a IN (1, 2, 4) GROUP BY a, b, c PER PARTITION LIMIT 2"),
+                   row(1, 2, 1, 3, 6),
+                   row(1, 2, 2, 6, 12),
+                   row(2, 2, 3, 3, 6),
+                   row(2, 4, 3, 6, 12),
+                   row(4, 8, 2, 12, 24));
+
+        assertRows(execute("SELECT * FROM %s WHERE a IN (1, 2, 4) GROUP BY a, b PER PARTITION LIMIT 1"),
+                   row(1, 2, 1, 3, 6),
+                   row(2, 2, 3, 3, 6),
+                   row(4, 8, 2, 12, 24));
 
         // Multi-partitions queries with ORDER BY
         assertRows(execute("SELECT a, b, c, count(b), max(e) FROM %s WHERE a IN (1, 2, 4) GROUP BY a, b ORDER BY b DESC, c DESC"),
@@ -530,6 +449,12 @@
                    row(2, 4, 3, 6),
                    row(1, 4, 2, 12));
 
+        // Multi-partitions with wildcard, ORDER BY and LIMIT
+        assertRows(execute("SELECT * FROM %s WHERE a IN (1, 2, 4) GROUP BY a, b, c ORDER BY b DESC, c DESC LIMIT 3"),
+                   row(4, 8, 2, 12, 24),
+                   row(2, 4, 3, 6, 12),
+                   row(1, 4, 2, 12, 24));
+
         // Invalid queries
         assertInvalidMessage("Group by is currently only supported on the columns of the PRIMARY KEY, got e",
                              "SELECT a, b, d, count(b), max(c) FROM %s WHERE a = 1 GROUP BY a, e");
@@ -580,113 +505,6 @@
 
         assertInvalidMessage("Group by currently only support groups of columns following their declared order in the PRIMARY KEY",
                              "SELECT a, max(c) FROM %s WHERE a = 1 GROUP BY a, a");
-=======
-            // Multi-partitions queries with PER PARTITION LIMIT
-            assertRows(execute("SELECT a, b, e, count(b), max(e) FROM %s WHERE a IN (1, 2, 4) GROUP BY a, b, c PER PARTITION LIMIT 1"),
-                       row(1, 2, 6, 1L, 6),
-                       row(2, 2, 6, 1L, 6),
-                       row(4, 8, 24, 1L, 24));
-
-            assertRows(execute("SELECT a, b, e, count(b), max(e) FROM %s WHERE a IN (1, 2, 4) GROUP BY a, b, c PER PARTITION LIMIT 2"),
-                       row(1, 2, 6, 1L, 6),
-                       row(1, 2, 12, 1L, 12),
-                       row(2, 2, 6, 1L, 6),
-                       row(2, 4, 12, 1L, 12),
-                       row(4, 8, 24, 1L, 24));
-
-            // Multi-partitions with wildcard and PER PARTITION LIMIT
-            assertRows(execute("SELECT * FROM %s WHERE a IN (1, 2, 4) GROUP BY a, b, c PER PARTITION LIMIT 2"),
-                       row(1, 2, 1, 3, 6),
-                       row(1, 2, 2, 6, 12),
-                       row(2, 2, 3, 3, 6),
-                       row(2, 4, 3, 6, 12),
-                       row(4, 8, 2, 12, 24));
-
-            assertRows(execute("SELECT * FROM %s WHERE a IN (1, 2, 4) GROUP BY a, b PER PARTITION LIMIT 1"),
-                       row(1, 2, 1, 3, 6),
-                       row(2, 2, 3, 3, 6),
-                       row(4, 8, 2, 12, 24));
-
-            // Multi-partitions queries with ORDER BY
-            assertRows(execute("SELECT a, b, c, count(b), max(e) FROM %s WHERE a IN (1, 2, 4) GROUP BY a, b ORDER BY b DESC, c DESC"),
-                       row(4, 8, 2, 1L, 24),
-                       row(2, 4, 3, 1L, 12),
-                       row(1, 4, 2, 2L, 24),
-                       row(2, 2, 3, 1L, 6),
-                       row(1, 2, 2, 2L, 12));
-
-            assertRows(execute("SELECT a, b, c, d FROM %s WHERE a IN (1, 2, 4) GROUP BY a, b, c ORDER BY b DESC, c DESC"),
-                       row(4, 8, 2, 12),
-                       row(2, 4, 3, 6),
-                       row(1, 4, 2, 12),
-                       row(2, 2, 3, 3),
-                       row(1, 2, 2, 6),
-                       row(1, 2, 1, 3));
-
-            // Multi-partitions queries with ORDER BY and LIMIT
-            assertRows(execute("SELECT a, b, c, d FROM %s WHERE a IN (1, 2, 4) GROUP BY a, b ORDER BY b DESC, c DESC LIMIT 3"),
-                       row(4, 8, 2, 12),
-                       row(2, 4, 3, 6),
-                       row(1, 4, 2, 12));
-
-            // Multi-partitions with wildcard, ORDER BY and LIMIT
-            assertRows(execute("SELECT * FROM %s WHERE a IN (1, 2, 4) GROUP BY a, b, c ORDER BY b DESC, c DESC LIMIT 3"),
-                       row(4, 8, 2, 12, 24),
-                       row(2, 4, 3, 6, 12),
-                       row(1, 4, 2, 12, 24));
-
-            // Invalid queries
-            assertInvalidMessage("Group by is currently only supported on the columns of the PRIMARY KEY, got e",
-                                 "SELECT a, b, d, count(b), max(c) FROM %s WHERE a = 1 GROUP BY a, e");
-
-            assertInvalidMessage("Group by currently only support groups of columns following their declared order in the PRIMARY KEY",
-                                 "SELECT a, b, d, count(b), max(c) FROM %s WHERE a = 1 GROUP BY c");
-
-            assertInvalidMessage("Group by currently only support groups of columns following their declared order in the PRIMARY KEY",
-                                 "SELECT a, b, d, count(b), max(c) FROM %s WHERE a = 1 GROUP BY a, c, b");
-
-            assertInvalidMessage("Group by currently only support groups of columns following their declared order in the PRIMARY KEY",
-                                 "SELECT a, b, d, count(b), max(c) FROM %s WHERE a = 1 GROUP BY a, a");
-
-            assertInvalidMessage("Group by currently only support groups of columns following their declared order in the PRIMARY KEY",
-                                 "SELECT a, b, c, d FROM %s WHERE token(a) = token(1) GROUP BY b, c");
-
-            assertInvalidMessage("Undefined column name clustering1",
-                                 "SELECT a, b as clustering1, max(c) FROM %s WHERE a = 1 GROUP BY a, clustering1");
-
-            assertInvalidMessage("Undefined column name z",
-                                 "SELECT a, b, max(c) FROM %s WHERE a = 1 GROUP BY a, b, z");
-
-            // Test with composite partition key
-            createTable("CREATE TABLE %s (a int, b int, c int, d int, e int, primary key ((a, b), c, d))" + compactOption);
-
-            execute("INSERT INTO %s (a, b, c, d, e) VALUES (1, 1, 1, 3, 6)");
-            execute("INSERT INTO %s (a, b, c, d, e) VALUES (1, 1, 2, 6, 12)");
-            execute("INSERT INTO %s (a, b, c, d, e) VALUES (1, 1, 3, 12, 24)");
-            execute("INSERT INTO %s (a, b, c, d, e) VALUES (1, 2, 1, 12, 24)");
-            execute("INSERT INTO %s (a, b, c, d, e) VALUES (1, 2, 2, 6, 12)");
-
-            assertInvalidMessage("Group by is not supported on only a part of the partition key",
-                                 "SELECT a, b, max(d) FROM %s GROUP BY a");
-
-            assertRows(execute("SELECT a, b, max(d) FROM %s GROUP BY a, b"),
-                       row(1, 2, 12),
-                       row(1, 1, 12));
-
-            assertRows(execute("SELECT a, b, max(d) FROM %s WHERE a = 1 AND b = 1 GROUP BY b"),
-                       row(1, 1, 12));
-
-            // Test with table without clustering key
-            createTable("CREATE TABLE %s (a int primary key, b int, c int)" + compactOption);
-
-            execute("INSERT INTO %s (a, b, c) VALUES (1, 3, 6)");
-            execute("INSERT INTO %s (a, b, c) VALUES (2, 6, 12)");
-            execute("INSERT INTO %s (a, b, c) VALUES (3, 12, 24)");
-
-            assertInvalidMessage("Group by currently only support groups of columns following their declared order in the PRIMARY KEY",
-                    "SELECT a, max(c) FROM %s WHERE a = 1 GROUP BY a, a");
-        }
->>>>>>> 515f07b5
     }
 
     @Test
@@ -1268,7 +1086,6 @@
 
         for (int pageSize = 1; pageSize < 10; pageSize++)
         {
-<<<<<<< HEAD
             // Range queries
             assertRowsNet(executeNetWithPaging("SELECT a, b, e, count(b), max(e) FROM %s GROUP BY a", pageSize),
                           row(1, 2, 6, 4L, 24),
@@ -1310,6 +1127,22 @@
                           row(2, 4, 3, 6),
                           row(4, 8, 2, 12));
 
+            // Range queries with wildcard
+            assertRowsNet(executeNetWithPaging("SELECT * FROM %s GROUP BY a, b, c", pageSize),
+                          row(1, 2, 1, 3, 6),
+                          row(1, 2, 2, 6, 12),
+                          row(1, 4, 2, 6, 12),
+                          row(2, 2, 3, 3, 6),
+                          row(2, 4, 3, 6, 12),
+                          row(4, 8, 2, 12, 24));
+
+            assertRowsNet(executeNetWithPaging("SELECT * FROM %s GROUP BY a, b", pageSize),
+                          row(1, 2, 1, 3, 6),
+                          row(1, 4, 2, 6, 12),
+                          row(2, 2, 3, 3, 6),
+                          row(2, 4, 3, 6, 12),
+                          row(4, 8, 2, 12, 24));
+
             // Range query with LIMIT
             assertRowsNet(executeNetWithPaging("SELECT a, b, e, count(b), max(e) FROM %s GROUP BY a, b LIMIT 2",
                                                pageSize),
@@ -1363,6 +1196,36 @@
                           row(1, 2, 2, 6),
                           row(2, 2, 3, 3));
 
+            // Range queries with wildcard and with LIMIT
+            assertRowsNet(executeNetWithPaging("SELECT * FROM %s GROUP BY a, b, c LIMIT 3", pageSize),
+                          row(1, 2, 1, 3, 6),
+                          row(1, 2, 2, 6, 12),
+                          row(1, 4, 2, 6, 12));
+
+            assertRowsNet(executeNetWithPaging("SELECT * FROM %s GROUP BY a, b LIMIT 3", pageSize),
+                          row(1, 2, 1, 3, 6),
+                          row(1, 4, 2, 6, 12),
+                          row(2, 2, 3, 3, 6));
+
+            // Range queries with wildcard and with PER PARTITION LIMIT
+            assertRowsNet(executeNetWithPaging("SELECT * FROM %s GROUP BY a, b, c PER PARTITION LIMIT 2", pageSize),
+                          row(1, 2, 1, 3, 6),
+                          row(1, 2, 2, 6, 12),
+                          row(2, 2, 3, 3, 6),
+                          row(2, 4, 3, 6, 12),
+                          row(4, 8, 2, 12, 24));
+
+            assertRowsNet(executeNetWithPaging("SELECT * FROM %s GROUP BY a, b PER PARTITION LIMIT 1", pageSize),
+                          row(1, 2, 1, 3, 6),
+                          row(2, 2, 3, 3, 6),
+                          row(4, 8, 2, 12, 24));
+
+            // Range queries with wildcard, with PER PARTITION LIMIT and LIMIT
+            assertRowsNet(executeNetWithPaging("SELECT * FROM %s GROUP BY a, b, c PER PARTITION LIMIT 2 LIMIT 3", pageSize),
+                          row(1, 2, 1, 3, 6),
+                          row(1, 2, 2, 6, 12),
+                          row(2, 2, 3, 3, 6));
+
             // Range query with DISTINCT
             assertRowsNet(executeNetWithPaging("SELECT DISTINCT a, count(a)FROM %s GROUP BY a", pageSize),
                           row(1, 1L),
@@ -1413,6 +1276,16 @@
                           row(1, 2, 2, 6),
                           row(1, 4, 2, 6));
 
+            // Single partition queries with wildcard
+            assertRowsNet(executeNetWithPaging("SELECT * FROM %s WHERE a = 1 GROUP BY a, b, c", pageSize),
+                       row(1, 2, 1, 3, 6),
+                       row(1, 2, 2, 6, 12),
+                       row(1, 4, 2, 6, 12));
+
+            assertRowsNet(executeNetWithPaging("SELECT * FROM %s WHERE a = 1 GROUP BY a, b", pageSize),
+                       row(1, 2, 1, 3, 6),
+                       row(1, 4, 2, 6, 12));
+
             // Single partition query with DISTINCT
             assertRowsNet(executeNetWithPaging("SELECT DISTINCT a, count(a)FROM %s WHERE a = 1 GROUP BY a",
                                                pageSize),
@@ -1462,6 +1335,22 @@
                                                pageSize),
                           row(1, 2, 1, 3),
                           row(1, 2, 2, 6));
+
+            // Single partition queries with wildcard and with LIMIT
+            assertRowsNet(executeNetWithPaging("SELECT * FROM %s WHERE a = 1 GROUP BY a, b, c LIMIT 2", pageSize),
+                       row(1, 2, 1, 3, 6),
+                       row(1, 2, 2, 6, 12));
+
+            assertRowsNet(executeNetWithPaging("SELECT * FROM %s WHERE a = 1 GROUP BY a, b LIMIT 1", pageSize),
+                       row(1, 2, 1, 3, 6));
+
+            // Single partition queries with wildcard and with PER PARTITION LIMIT
+            assertRowsNet(executeNetWithPaging("SELECT * FROM %s WHERE a = 1 GROUP BY a, b, c PER PARTITION LIMIT 2", pageSize),
+                       row(1, 2, 1, 3, 6),
+                       row(1, 2, 2, 6, 12));
+
+            assertRowsNet(executeNetWithPaging("SELECT * FROM %s WHERE a = 1 GROUP BY a, b PER PARTITION LIMIT 1", pageSize),
+                       row(1, 2, 1, 3, 6));
 
             // Single partition queries with ORDER BY
             assertRowsNet(executeNetWithPaging("SELECT a, b, e, count(b), max(e) FROM %s WHERE a = 1 GROUP BY a, b, c ORDER BY b DESC, c DESC",
@@ -1547,6 +1436,22 @@
                           row(2, 4, 3, 6),
                           row(4, 8, 2, 12));
 
+            // Multi-partitions with wildcard
+            assertRowsNet(executeNetWithPaging("SELECT * FROM %s WHERE a IN (1, 2, 4) GROUP BY a, b, c", pageSize),
+                       row(1, 2, 1, 3, 6),
+                       row(1, 2, 2, 6, 12),
+                       row(1, 4, 2, 6, 12),
+                       row(2, 2, 3, 3, 6),
+                       row(2, 4, 3, 6, 12),
+                       row(4, 8, 2, 12, 24));
+
+            assertRowsNet(executeNetWithPaging("SELECT * FROM %s WHERE a IN (1, 2, 4) GROUP BY a, b", pageSize),
+                       row(1, 2, 1, 3, 6),
+                       row(1, 4, 2, 6, 12),
+                       row(2, 2, 3, 3, 6),
+                       row(2, 4, 3, 6, 12),
+                       row(4, 8, 2, 12, 24));
+
             // Multi-partitions queries with DISTINCT
             assertRowsNet(executeNetWithPaging("SELECT DISTINCT a, count(a)FROM %s WHERE a IN (1, 2, 4) GROUP BY a",
                                                pageSize),
@@ -1567,414 +1472,6 @@
             assertRowsNet(executeNetWithPaging("SELECT DISTINCT a, count(a)FROM %s WHERE a IN (1, 2, 4) LIMIT 2",
                                                pageSize),
                           row(1, 3L));
-=======
-            createTable("CREATE TABLE %s (a int, b int, c int, d int, e int, primary key (a, b, c, d))"
-                    + compactOption);
-
-            execute("INSERT INTO %s (a, b, c, d, e) VALUES (1, 2, 1, 3, 6)");
-            execute("INSERT INTO %s (a, b, c, d, e) VALUES (1, 2, 2, 6, 12)");
-            execute("INSERT INTO %s (a, b, c, d, e) VALUES (1, 3, 2, 12, 24)");
-            execute("INSERT INTO %s (a, b, c, d, e) VALUES (1, 4, 2, 12, 24)");
-            execute("INSERT INTO %s (a, b, c, d, e) VALUES (1, 4, 2, 6, 12)");
-            execute("INSERT INTO %s (a, b, c, d, e) VALUES (2, 2, 3, 3, 6)");
-            execute("INSERT INTO %s (a, b, c, d, e) VALUES (2, 4, 3, 6, 12)");
-            execute("INSERT INTO %s (a, b, c, d, e) VALUES (3, 3, 2, 12, 24)");
-            execute("INSERT INTO %s (a, b, c, d, e) VALUES (4, 8, 2, 12, 24)");
-
-            // Makes sure that we have some tombstones
-            execute("DELETE FROM %s WHERE a = 1 AND b = 3 AND c = 2 AND d = 12");
-            execute("DELETE FROM %s WHERE a = 3");
-
-            for (int pageSize = 1; pageSize < 10; pageSize++)
-            {
-                // Range queries
-                assertRowsNet(executeNetWithPaging("SELECT a, b, e, count(b), max(e) FROM %s GROUP BY a", pageSize),
-                              row(1, 2, 6, 4L, 24),
-                              row(2, 2, 6, 2L, 12),
-                              row(4, 8, 24, 1L, 24));
-
-                assertRowsNet(executeNetWithPaging("SELECT a, b, e, count(b), max(e) FROM %s GROUP BY a, b", pageSize),
-                              row(1, 2, 6, 2L, 12),
-                              row(1, 4, 12, 2L, 24),
-                              row(2, 2, 6, 1L, 6),
-                              row(2, 4, 12, 1L, 12),
-                              row(4, 8, 24, 1L, 24));
-
-                assertRowsNet(executeNetWithPaging("SELECT a, b, e, count(b), max(e) FROM %s", pageSize),
-                              row(1, 2, 6, 7L, 24));
-
-                assertRowsNet(executeNetWithPaging("SELECT a, b, e, count(b), max(e) FROM %s WHERE b = 2 GROUP BY a, b ALLOW FILTERING",
-                                                   pageSize),
-                              row(1, 2, 6, 2L, 12),
-                              row(2, 2, 6, 1L, 6));
-
-                assertRowsNet(executeNetWithPaging("SELECT a, b, e, count(b), max(e) FROM %s WHERE b = 2 ALLOW FILTERING",
-                                                   pageSize),
-                              row(1, 2, 6, 3L, 12));
-
-                // Range queries without aggregates
-                assertRowsNet(executeNetWithPaging("SELECT a, b, c, d FROM %s GROUP BY a, b, c", pageSize),
-                              row(1, 2, 1, 3),
-                              row(1, 2, 2, 6),
-                              row(1, 4, 2, 6),
-                              row(2, 2, 3, 3),
-                              row(2, 4, 3, 6),
-                              row(4, 8, 2, 12));
-
-                assertRowsNet(executeNetWithPaging("SELECT a, b, c, d FROM %s GROUP BY a, b", pageSize),
-                              row(1, 2, 1, 3),
-                              row(1, 4, 2, 6),
-                              row(2, 2, 3, 3),
-                              row(2, 4, 3, 6),
-                              row(4, 8, 2, 12));
-
-                // Range queries with wildcard
-                assertRowsNet(executeNetWithPaging("SELECT * FROM %s GROUP BY a, b, c", pageSize),
-                              row(1, 2, 1, 3, 6),
-                              row(1, 2, 2, 6, 12),
-                              row(1, 4, 2, 6, 12),
-                              row(2, 2, 3, 3, 6),
-                              row(2, 4, 3, 6, 12),
-                              row(4, 8, 2, 12, 24));
-
-                assertRowsNet(executeNetWithPaging("SELECT * FROM %s GROUP BY a, b", pageSize),
-                              row(1, 2, 1, 3, 6),
-                              row(1, 4, 2, 6, 12),
-                              row(2, 2, 3, 3, 6),
-                              row(2, 4, 3, 6, 12),
-                              row(4, 8, 2, 12, 24));
-
-                // Range query with LIMIT
-                assertRowsNet(executeNetWithPaging("SELECT a, b, e, count(b), max(e) FROM %s GROUP BY a, b LIMIT 2",
-                                                   pageSize),
-                              row(1, 2, 6, 2L, 12),
-                              row(1, 4, 12, 2L, 24));
-
-                assertRowsNet(executeNetWithPaging("SELECT a, b, e, count(b), max(e) FROM %s LIMIT 2",
-                                                   pageSize),
-                              row(1, 2, 6, 7L, 24));
-
-                // Range queries with PER PARTITION LIMIT
-                assertRowsNet(executeNetWithPaging("SELECT a, b, e, count(b), max(e) FROM %s GROUP BY a, b PER PARTITION LIMIT 3", pageSize),
-                              row(1, 2, 6, 2L, 12),
-                              row(1, 4, 12, 2L, 24),
-                              row(2, 2, 6, 1L, 6),
-                              row(2, 4, 12, 1L, 12),
-                              row(4, 8, 24, 1L, 24));
-
-                assertRowsNet(executeNetWithPaging("SELECT a, b, e, count(b), max(e) FROM %s GROUP BY a, b PER PARTITION LIMIT 1", pageSize),
-                              row(1, 2, 6, 2L, 12),
-                              row(2, 2, 6, 1L, 6),
-                              row(4, 8, 24, 1L, 24));
-
-                // Range query with PER PARTITION LIMIT
-                assertRowsNet(executeNetWithPaging("SELECT a, b, e, count(b), max(e) FROM %s GROUP BY a, b PER PARTITION LIMIT 1 LIMIT 2", pageSize),
-                              row(1, 2, 6, 2L, 12),
-                              row(2, 2, 6, 1L, 6));
-
-                // Range query without aggregates and with PER PARTITION LIMIT
-                assertRowsNet(executeNetWithPaging("SELECT a, b, c, d FROM %s GROUP BY a, b, c PER PARTITION LIMIT 2", pageSize),
-                              row(1, 2, 1, 3),
-                              row(1, 2, 2, 6),
-                              row(2, 2, 3, 3),
-                              row(2, 4, 3, 6),
-                              row(4, 8, 2, 12));
-
-                // Range queries with wildcard and with LIMIT
-                assertRowsNet(executeNetWithPaging("SELECT * FROM %s GROUP BY a, b, c LIMIT 3", pageSize),
-                              row(1, 2, 1, 3, 6),
-                              row(1, 2, 2, 6, 12),
-                              row(1, 4, 2, 6, 12));
-
-                assertRowsNet(executeNetWithPaging("SELECT * FROM %s GROUP BY a, b LIMIT 3", pageSize),
-                              row(1, 2, 1, 3, 6),
-                              row(1, 4, 2, 6, 12),
-                              row(2, 2, 3, 3, 6));
-
-                // Range queries with wildcard and with PER PARTITION LIMIT
-                assertRowsNet(executeNetWithPaging("SELECT * FROM %s GROUP BY a, b, c PER PARTITION LIMIT 2", pageSize),
-                              row(1, 2, 1, 3, 6),
-                              row(1, 2, 2, 6, 12),
-                              row(2, 2, 3, 3, 6),
-                              row(2, 4, 3, 6, 12),
-                              row(4, 8, 2, 12, 24));
-
-                assertRowsNet(executeNetWithPaging("SELECT * FROM %s GROUP BY a, b PER PARTITION LIMIT 1", pageSize),
-                              row(1, 2, 1, 3, 6),
-                              row(2, 2, 3, 3, 6),
-                              row(4, 8, 2, 12, 24));
-
-                // Range queries without aggregates and with LIMIT
-                assertRowsNet(executeNetWithPaging("SELECT a, b, c, d FROM %s GROUP BY a, b, c LIMIT 3", pageSize),
-                              row(1, 2, 1, 3),
-                              row(1, 2, 2, 6),
-                              row(1, 4, 2, 6));
-
-                assertRowsNet(executeNetWithPaging("SELECT a, b, c, d FROM %s GROUP BY a, b LIMIT 3", pageSize),
-                              row(1, 2, 1, 3),
-                              row(1, 4, 2, 6),
-                              row(2, 2, 3, 3));
-
-                // Range query without aggregates, with PER PARTITION LIMIT and with LIMIT
-                assertRowsNet(executeNetWithPaging("SELECT a, b, c, d FROM %s GROUP BY a, b, c PER PARTITION LIMIT 2 LIMIT 3", pageSize),
-                              row(1, 2, 1, 3),
-                              row(1, 2, 2, 6),
-                              row(2, 2, 3, 3));
-
-                // Range queries with wildcard, with PER PARTITION LIMIT and LIMIT
-                assertRowsNet(executeNetWithPaging("SELECT * FROM %s GROUP BY a, b, c PER PARTITION LIMIT 2 LIMIT 3", pageSize),
-                              row(1, 2, 1, 3, 6),
-                              row(1, 2, 2, 6, 12),
-                              row(2, 2, 3, 3, 6));
-
-                // Range query with DISTINCT
-                assertRowsNet(executeNetWithPaging("SELECT DISTINCT a, count(a)FROM %s GROUP BY a", pageSize),
-                              row(1, 1L),
-                              row(2, 1L),
-                              row(4, 1L));
-
-                assertRowsNet(executeNetWithPaging("SELECT DISTINCT a, count(a)FROM %s", pageSize),
-                              row(1, 3L));
-
-                // Range query with DISTINCT and LIMIT
-                assertRowsNet(executeNetWithPaging("SELECT DISTINCT a, count(a)FROM %s GROUP BY a LIMIT 2", pageSize),
-                              row(1, 1L),
-                              row(2, 1L));
-
-                assertRowsNet(executeNetWithPaging("SELECT DISTINCT a, count(a)FROM %s LIMIT 2", pageSize),
-                              row(1, 3L));
-
-                // Range query with ORDER BY
-                assertInvalidMessage("ORDER BY is only supported when the partition key is restricted by an EQ or an IN",
-                                     "SELECT a, b, c, count(b), max(e) FROM %s GROUP BY a, b ORDER BY b DESC, c DESC");
-
-                // Single partition queries
-                assertRowsNet(executeNetWithPaging("SELECT a, b, e, count(b), max(e) FROM %s WHERE a = 1 GROUP BY a, b, c",
-                                                   pageSize),
-                              row(1, 2, 6, 1L, 6),
-                              row(1, 2, 12, 1L, 12),
-                              row(1, 4, 12, 2L, 24));
-
-                assertRowsNet(executeNetWithPaging("SELECT a, b, e, count(b), max(e) FROM %s WHERE a = 1", pageSize),
-                              row(1, 2, 6, 4L, 24));
-
-                assertRowsNet(executeNetWithPaging("SELECT a, b, e, count(b), max(e) FROM %s WHERE a = 1 AND b = 2 GROUP BY a, b, c",
-                                                   pageSize),
-                              row(1, 2, 6, 1L, 6),
-                              row(1, 2, 12, 1L, 12));
-
-                assertRowsNet(executeNetWithPaging("SELECT a, b, e, count(b), max(e) FROM %s WHERE a = 1 AND b = 2",
-                                                   pageSize),
-                              row(1, 2, 6, 2L, 12));
-
-                // Single partition queries without aggregates
-                assertRowsNet(executeNetWithPaging("SELECT a, b, c, d FROM %s WHERE a = 1 GROUP BY a, b", pageSize),
-                              row(1, 2, 1, 3),
-                              row(1, 4, 2, 6));
-
-                assertRowsNet(executeNetWithPaging("SELECT a, b, c, d FROM %s WHERE a = 1 GROUP BY a, b, c", pageSize),
-                              row(1, 2, 1, 3),
-                              row(1, 2, 2, 6),
-                              row(1, 4, 2, 6));
-
-                // Single partition queries with wildcard
-                assertRowsNet(executeNetWithPaging("SELECT * FROM %s WHERE a = 1 GROUP BY a, b, c", pageSize),
-                           row(1, 2, 1, 3, 6),
-                           row(1, 2, 2, 6, 12),
-                           row(1, 4, 2, 6, 12));
-
-                assertRowsNet(executeNetWithPaging("SELECT * FROM %s WHERE a = 1 GROUP BY a, b", pageSize),
-                           row(1, 2, 1, 3, 6),
-                           row(1, 4, 2, 6, 12));
-
-                // Single partition query with DISTINCT
-                assertRowsNet(executeNetWithPaging("SELECT DISTINCT a, count(a)FROM %s WHERE a = 1 GROUP BY a",
-                                                   pageSize),
-                              row(1, 1L));
-
-                assertRowsNet(executeNetWithPaging("SELECT DISTINCT a, count(a)FROM %s WHERE a = 1 GROUP BY a",
-                                                   pageSize),
-                              row(1, 1L));
-
-                // Single partition queries with LIMIT
-                assertRowsNet(executeNetWithPaging("SELECT a, b, e, count(b), max(e) FROM %s WHERE a = 1 GROUP BY a, b, c LIMIT 10",
-                                                   pageSize),
-                              row(1, 2, 6, 1L, 6),
-                              row(1, 2, 12, 1L, 12),
-                              row(1, 4, 12, 2L, 24));
-
-                assertRowsNet(executeNetWithPaging("SELECT a, b, e, count(b), max(e) FROM %s WHERE a = 1 GROUP BY a, b, c LIMIT 2",
-                                                   pageSize),
-                              row(1, 2, 6, 1L, 6),
-                              row(1, 2, 12, 1L, 12));
-
-                assertRowsNet(executeNetWithPaging("SELECT a, b, e, count(b), max(e) FROM %s WHERE a = 1 LIMIT 2",
-                                                   pageSize),
-                              row(1, 2, 6, 4L, 24));
-
-                assertRowsNet(executeNetWithPaging("SELECT count(b), max(e) FROM %s WHERE a = 1 GROUP BY a, b, c LIMIT 1",
-                                                   pageSize),
-                              row(1L, 6));
-
-                // Single partition queries with wildcard and with LIMIT
-                assertRowsNet(executeNetWithPaging("SELECT * FROM %s WHERE a = 1 GROUP BY a, b, c LIMIT 2", pageSize),
-                           row(1, 2, 1, 3, 6),
-                           row(1, 2, 2, 6, 12));
-
-                assertRowsNet(executeNetWithPaging("SELECT * FROM %s WHERE a = 1 GROUP BY a, b LIMIT 1", pageSize),
-                           row(1, 2, 1, 3, 6));
-
-                // Single partition queries with wildcard and with PER PARTITION LIMIT
-                assertRowsNet(executeNetWithPaging("SELECT * FROM %s WHERE a = 1 GROUP BY a, b, c PER PARTITION LIMIT 2", pageSize),
-                           row(1, 2, 1, 3, 6),
-                           row(1, 2, 2, 6, 12));
-
-                assertRowsNet(executeNetWithPaging("SELECT * FROM %s WHERE a = 1 GROUP BY a, b PER PARTITION LIMIT 1", pageSize),
-                           row(1, 2, 1, 3, 6));
-
-                // Single partition query with PER PARTITION LIMIT
-                assertRowsNet(executeNetWithPaging("SELECT a, b, e, count(b), max(e) FROM %s WHERE a = 1 GROUP BY a, b, c PER PARTITION LIMIT 2",
-                                                   pageSize),
-                              row(1, 2, 6, 1L, 6),
-                              row(1, 2, 12, 1L, 12));
-
-                // Single partition queries without aggregates and with LIMIT
-                assertRowsNet(executeNetWithPaging("SELECT a, b, c, d FROM %s WHERE a = 1 GROUP BY a, b LIMIT 2",
-                                                   pageSize),
-                              row(1, 2, 1, 3),
-                              row(1, 4, 2, 6));
-
-                assertRowsNet(executeNetWithPaging("SELECT a, b, c, d FROM %s WHERE a = 1 GROUP BY a, b LIMIT 1",
-                                                   pageSize),
-                              row(1, 2, 1, 3));
-
-                assertRowsNet(executeNetWithPaging("SELECT a, b, c, d FROM %s WHERE a = 1 GROUP BY a, b, c LIMIT 2",
-                                                   pageSize),
-                              row(1, 2, 1, 3),
-                              row(1, 2, 2, 6));
-
-                // Single partition queries with ORDER BY
-                assertRowsNet(executeNetWithPaging("SELECT a, b, e, count(b), max(e) FROM %s WHERE a = 1 GROUP BY a, b, c ORDER BY b DESC, c DESC",
-                                                   pageSize),
-                              row(1, 4, 24, 2L, 24),
-                              row(1, 2, 12, 1L, 12),
-                              row(1, 2, 6, 1L, 6));
-
-                assertRowsNet(executeNetWithPaging("SELECT a, b, e, count(b), max(e) FROM %s WHERE a = 1 ORDER BY b DESC, c DESC",
-                                                   pageSize),
-                              row(1, 4, 24, 4L, 24));
-
-                // Single partition queries with ORDER BY and LIMIT
-                assertRowsNet(executeNetWithPaging("SELECT a, b, e, count(b), max(e) FROM %s WHERE a = 1 GROUP BY a, b, c ORDER BY b DESC, c DESC LIMIT 2",
-                                                   pageSize),
-                              row(1, 4, 24, 2L, 24),
-                              row(1, 2, 12, 1L, 12));
-
-                assertRowsNet(executeNetWithPaging("SELECT a, b, e, count(b), max(e) FROM %s WHERE a = 1 ORDER BY b DESC, c DESC LIMIT 2",
-                                                   pageSize),
-                              row(1, 4, 24, 4L, 24));
-
-                // Single partition queries with ORDER BY and PER PARTITION LIMIT
-                assertRowsNet(executeNetWithPaging("SELECT a, b, e, count(b), max(e) FROM %s WHERE a = 1 GROUP BY a, b, c ORDER BY b DESC, c DESC PER PARTITION LIMIT 2",
-                                                   pageSize),
-                              row(1, 4, 24, 2L, 24),
-                              row(1, 2, 12, 1L, 12));
-
-                // Multi-partitions queries
-                assertRowsNet(executeNetWithPaging("SELECT a, b, e, count(b), max(e) FROM %s WHERE a IN (1, 2, 4) GROUP BY a, b, c",
-                                                   pageSize),
-                              row(1, 2, 6, 1L, 6),
-                              row(1, 2, 12, 1L, 12),
-                              row(1, 4, 12, 2L, 24),
-                              row(2, 2, 6, 1L, 6),
-                              row(2, 4, 12, 1L, 12),
-                              row(4, 8, 24, 1L, 24));
-
-                assertRowsNet(executeNetWithPaging("SELECT a, b, e, count(b), max(e) FROM %s WHERE a IN (1, 2, 4)",
-                                                   pageSize),
-                              row(1, 2, 6, 7L, 24));
-
-                assertRowsNet(executeNetWithPaging("SELECT a, b, e, count(b), max(e) FROM %s WHERE a IN (1, 2, 4) AND b = 2 GROUP BY a, b, c",
-                                                   pageSize),
-                              row(1, 2, 6, 1L, 6),
-                              row(1, 2, 12, 1L, 12),
-                              row(2, 2, 6, 1L, 6));
-
-                assertRowsNet(executeNetWithPaging("SELECT a, b, e, count(b), max(e) FROM %s WHERE a IN (1, 2, 4) AND b = 2",
-                                                   pageSize),
-                              row(1, 2, 6, 3L, 12));
-
-                // Multi-partitions queries with PER PARTITION LIMIT
-                assertRowsNet(executeNetWithPaging("SELECT a, b, e, count(b), max(e) FROM %s WHERE a IN (1, 2, 4) GROUP BY a, b, c PER PARTITION LIMIT 2",
-                                                   pageSize),
-                              row(1, 2, 6, 1L, 6),
-                              row(1, 2, 12, 1L, 12),
-                              row(2, 2, 6, 1L, 6),
-                              row(2, 4, 12, 1L, 12),
-                              row(4, 8, 24, 1L, 24));
-
-                assertRowsNet(executeNetWithPaging("SELECT a, b, e, count(b), max(e) FROM %s WHERE a IN (1, 2, 4) GROUP BY a, b, c PER PARTITION LIMIT 1",
-                                                   pageSize),
-                              row(1, 2, 6, 1L, 6),
-                              row(2, 2, 6, 1L, 6),
-                              row(4, 8, 24, 1L, 24));
-
-                // Multi-partitions queries without aggregates
-                assertRowsNet(executeNetWithPaging("SELECT a, b, c, d FROM %s WHERE a IN (1, 2, 4) GROUP BY a, b",
-                                                   pageSize),
-                              row(1, 2, 1, 3),
-                              row(1, 4, 2, 6),
-                              row(2, 2, 3, 3),
-                              row(2, 4, 3, 6),
-                              row(4, 8, 2, 12));
-
-                assertRowsNet(executeNetWithPaging("SELECT a, b, c, d FROM %s WHERE a IN (1, 2, 4) GROUP BY a, b, c",
-                                                   pageSize),
-                              row(1, 2, 1, 3),
-                              row(1, 2, 2, 6),
-                              row(1, 4, 2, 6),
-                              row(2, 2, 3, 3),
-                              row(2, 4, 3, 6),
-                              row(4, 8, 2, 12));
-
-                // Multi-partitions with wildcard
-                assertRowsNet(executeNetWithPaging("SELECT * FROM %s WHERE a IN (1, 2, 4) GROUP BY a, b, c", pageSize),
-                           row(1, 2, 1, 3, 6),
-                           row(1, 2, 2, 6, 12),
-                           row(1, 4, 2, 6, 12),
-                           row(2, 2, 3, 3, 6),
-                           row(2, 4, 3, 6, 12),
-                           row(4, 8, 2, 12, 24));
-
-                assertRowsNet(executeNetWithPaging("SELECT * FROM %s WHERE a IN (1, 2, 4) GROUP BY a, b", pageSize),
-                           row(1, 2, 1, 3, 6),
-                           row(1, 4, 2, 6, 12),
-                           row(2, 2, 3, 3, 6),
-                           row(2, 4, 3, 6, 12),
-                           row(4, 8, 2, 12, 24));
-
-                // Multi-partitions queries with DISTINCT
-                assertRowsNet(executeNetWithPaging("SELECT DISTINCT a, count(a)FROM %s WHERE a IN (1, 2, 4) GROUP BY a",
-                                                   pageSize),
-                              row(1, 1L),
-                              row(2, 1L),
-                              row(4, 1L));
-
-                assertRowsNet(executeNetWithPaging("SELECT DISTINCT a, count(a)FROM %s WHERE a IN (1, 2, 4)",
-                                                   pageSize),
-                              row(1, 3L));
-
-                // Multi-partitions query with DISTINCT and LIMIT
-                assertRowsNet(executeNetWithPaging("SELECT DISTINCT a, count(a)FROM %s WHERE a IN (1, 2, 4) GROUP BY a LIMIT 2",
-                                                   pageSize),
-                              row(1, 1L),
-                              row(2, 1L));
-
-                assertRowsNet(executeNetWithPaging("SELECT DISTINCT a, count(a)FROM %s WHERE a IN (1, 2, 4) LIMIT 2",
-                                                   pageSize),
-                              row(1, 3L));
-            }
->>>>>>> 515f07b5
         }
     }
 

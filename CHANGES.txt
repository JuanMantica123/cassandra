1.2-beta2
 * optimize batchlog flushing to skip successful batches (CASSANDRA-4667)
 * include metadata for system keyspace itself in schema tables (CASSANDRA-4416)
 * add check to PropertyFileSnitch to verify presence of location for
   local node (CASSANDRA-4728)
 * add PBSPredictor consistency modeler (CASSANDRA-4261)
 * remove vestiges of Thrift unframed mode (CASSANDRA-4729)
 * optimize single-row PK lookups (CASSANDRA-4710)
 * adjust blockFor calculation to account for pending ranges due to node 
   movement (CASSANDRA-833)
 * Change CQL version to 3.0.0 and stop accepting 3.0.0-beta1 (CASSANDRA-4649)
 * (CQL3) Make prepared statement global instead of per connection 
   (CASSANDRA-4449)
 * Fix scrubbing of CQL3 created tables (CASSANDRA-4685)
 * (CQL3) Fix validation when using counter and regular columns in the same 
   table (CASSANDRA-4706)
 * Fix bug starting Cassandra with simple authentication (CASSANDRA-4648)
 * Add support for batchlog in CQL3 (CASSANDRA-4545, 4738)
 * Add support for multiple column family outputs in CFOF (CASSANDRA-4208)
 * Support repairing only the local DC nodes (CASSANDRA-4747)
 * Use rpc_address for binary protocol and change default port (CASSANRA-4751)
 * Fix use of collections in prepared statements (CASSANDRA-4739)
 * Store more information into peers table (CASSANDRA-4351)


1.2-beta1
 * add atomic_batch_mutate (CASSANDRA-4542, -4635)
 * increase default max_hint_window_in_ms to 3h (CASSANDRA-4632)
 * include message initiation time to replicas so they can more
   accurately drop timed-out requests (CASSANDRA-2858)
 * fix clientutil.jar dependencies (CASSANDRA-4566)
 * optimize WriteResponse (CASSANDRA-4548)
 * new metrics (CASSANDRA-4009)
 * redesign KEYS indexes to avoid read-before-write (CASSANDRA-2897)
 * debug tracing (CASSANDRA-1123)
 * parallelize row cache loading (CASSANDRA-4282)
 * Make compaction, flush JBOD-aware (CASSANDRA-4292)
 * run local range scans on the read stage (CASSANDRA-3687)
 * clean up ioexceptions (CASSANDRA-2116)
 * add disk_failure_policy (CASSANDRA-2118)
 * Introduce new json format with row level deletion (CASSANDRA-4054)
 * remove redundant "name" column from schema_keyspaces (CASSANDRA-4433)
 * improve "nodetool ring" handling of multi-dc clusters (CASSANDRA-3047)
 * update NTS calculateNaturalEndpoints to be O(N log N) (CASSANDRA-3881)
 * add UseCondCardMark XX jvm settings on jdk 1.7 (CASSANDRA-4366)
 * split up rpc timeout by operation type (CASSANDRA-2819)
 * rewrite key cache save/load to use only sequential i/o (CASSANDRA-3762)
 * update MS protocol with a version handshake + broadcast address id
   (CASSANDRA-4311)
 * multithreaded hint replay (CASSANDRA-4189)
 * add inter-node message compression (CASSANDRA-3127)
 * remove COPP (CASSANDRA-2479)
 * Track tombstone expiration and compact when tombstone content is
   higher than a configurable threshold, default 20% (CASSANDRA-3442, 4234)
 * update MurmurHash to version 3 (CASSANDRA-2975)
 * (CLI) track elapsed time for `delete' operation (CASSANDRA-4060)
 * (CLI) jline version is bumped to 1.0 to properly  support
   'delete' key function (CASSANDRA-4132)
 * Save IndexSummary into new SSTable 'Summary' component (CASSANDRA-2392, 4289)
 * Add support for range tombstones (CASSANDRA-3708)
 * Improve MessagingService efficiency (CASSANDRA-3617)
 * Avoid ID conflicts from concurrent schema changes (CASSANDRA-3794)
 * Set thrift HSHA server thread limit to unlimited by default (CASSANDRA-4277)
 * Avoids double serialization of CF id in RowMutation messages
   (CASSANDRA-4293)
 * stream compressed sstables directly with java nio (CASSANDRA-4297)
 * Support multiple ranges in SliceQueryFilter (CASSANDRA-3885)
 * Add column metadata to system column families (CASSANDRA-4018)
 * (cql3) Always use composite types by default (CASSANDRA-4329)
 * (cql3) Add support for set, map and list (CASSANDRA-3647)
 * Validate date type correctly (CASSANDRA-4441)
 * (cql3) Allow definitions with only a PK (CASSANDRA-4361)
 * (cql3) Add support for row key composites (CASSANDRA-4179)
 * improve DynamicEndpointSnitch by using reservoir sampling (CASSANDRA-4038)
 * (cql3) Add support for 2ndary indexes (CASSANDRA-3680)
 * (cql3) fix defining more than one PK to be invalid (CASSANDRA-4477)
 * remove schema agreement checking from all external APIs (Thrift, CQL and CQL3) (CASSANDRA-4487)
 * add Murmur3Partitioner and make it default for new installations (CASSANDRA-3772, 4621)
 * (cql3) update pseudo-map syntax to use map syntax (CASSANDRA-4497)
 * Finer grained exceptions hierarchy and provides error code with exceptions (CASSANDRA-3979)
 * Adds events push to binary protocol (CASSANDRA-4480)
 * Rewrite nodetool help (CASSANDRA-2293)
 * Make CQL3 the default for CQL (CASSANDRA-4640)
 * update stress tool to be able to use CQL3 (CASSANDRA-4406)
 * Accept all thrift update on CQL3 cf but don't expose their metadata (CASSANDRA-4377)
 * Replace Throttle with Guava's RateLimiter for HintedHandOff (CASSANDRA-4541)
 * fix counter add/get using CQL2 and CQL3 in stress tool (CASSANDRA-4633)
 * Add sstable count per level to cfstats (CASSANDRA-4537)
 * (cql3) Add ALTER KEYSPACE statement (CASSANDRA-4611)
 * (cql3) Allow defining default consistency levels (CASSANDRA-4448)
 * (cql3) Fix queries using LIMIT missing results (CASSANDRA-4579)
 * fix cross-version gossip messaging (CASSANDRA-4576)


1.1.6
 * NTS will default unconfigured DC replicas to zero (CASSANDRA-4675)
 * use default consistency level in counter validation if none is
   explicitly provide (CASSANDRA-4700)
 * Improve IAuthority interface by introducing fine-grained
   access permissions and grant/revoke commands (CASSANDRA-4490, 4644)
 * fix assumption error in CLI when updating/describing keyspace 
   (CASSANDRA-4322)
 * Adds offline sstablescrub to debian packaging (CASSANDRA-4642)
 * Automatic fixing of overlapping leveled sstables (CASSANDRA-4644)
 * fix error when using ORDER BY with extended selections (CASSANDRA-4689)
 * (CQL3) Fix validation for IN queries for non-PK cols (CASSANDRA-4709)
 * fix re-created keyspace disappering after 1.1.5 upgrade 
   (CASSANDRA-4698, 4752)
 * (CLI) display elapsed time in 2 fraction digits (CASSANDRA-3460)
 * add authentication support to sstableloader (CASSANDRA-4712)
 * Fix CQL3 'is reversed' logic (CASSANDRA-4716, 4759)
 * (CQL3) Don't return ReversedType in result set metadata (CASSANDRA-4717)
 * Pluggable Thrift transport factories for CLI (CASSANDRA-4609)
 * Backport adding AlterKeyspace statement (CASSANDRA-4611)
 * (CQL3) Correcty accept upper-case data types (CASSANDRA-4770)
<<<<<<< HEAD
 * Add binary protocol events for schema changes (CASSANDRA-4684)
 * Add ability to use custom TServerFactory implementations (CASSANDRA-4608)
=======
>>>>>>> 5b5b20a8
Merged from 1.0:
 * Switch from NBHM to CHM in MessagingService's callback map, which
   prevents OOM in long-running instances (CASSANDRA-4708)


1.1.5
 * add SecondaryIndex.reload API (CASSANDRA-4581)
 * use millis + atomicint for commitlog segment creation instead of
   nanotime, which has issues under some hypervisors (CASSANDRA-4601)
 * fix FD leak in slice queries (CASSANDRA-4571)
 * avoid recursion in leveled compaction (CASSANDRA-4587)
 * increase stack size under Java7 to 180K
 * Log(info) schema changes (CASSANDRA-4547)
 * Change nodetool setcachecapcity to manipulate global caches (CASSANDRA-4563)
 * (cql3) fix setting compaction strategy (CASSANDRA-4597)
 * fix broken system.schema_* timestamps on system startup (CASSANDRA-4561)
 * fix wrong skip of cache saving (CASSANDRA-4533)
 * Avoid NPE when lost+found is in data dir (CASSANDRA-4572)
 * Respect five-minute flush moratorium after initial CL replay (CASSANDRA-4474)
 * Adds ntp as recommended in debian packaging (CASSANDRA-4606)
 * Configurable transport in CF Record{Reader|Writer} (CASSANDRA-4558)
 * (cql3) fix potential NPE with both equal and unequal restriction (CASSANDRA-4532)
 * (cql3) improves ORDER BY validation (CASSANDRA-4624)
 * Fix potential deadlock during counter writes (CASSANDRA-4578)
 * Fix cql error with ORDER BY when using IN (CASSANDRA-4612)
Merged from 1.0:
 * increase Xss to 160k to accomodate latest 1.6 JVMs (CASSANDRA-4602)
 * fix toString of hint destination tokens (CASSANDRA-4568)
 * Fix multiple values for CurrentLocal NodeID (CASSANDRA-4626)


1.1.4
 * fix offline scrub to catch >= out of order rows (CASSANDRA-4411)
 * fix cassandra-env.sh on RHEL and other non-dash-based systems 
   (CASSANDRA-4494)
Merged from 1.0:
 * (Hadoop) fix setting key length for old-style mapred api (CASSANDRA-4534)
 * (Hadoop) fix iterating through a resultset consisting entirely
   of tombstoned rows (CASSANDRA-4466)
 * Fix multiple values for CurrentLocal NodeID (CASSANDRA-4626)


1.1.3
 * munmap commitlog segments before rename (CASSANDRA-4337)
 * (JMX) rename getRangeKeySample to sampleKeyRange to avoid returning
   multi-MB results as an attribute (CASSANDRA-4452)
 * flush based on data size, not throughput; overwritten columns no 
   longer artificially inflate liveRatio (CASSANDRA-4399)
 * update default commitlog segment size to 32MB and total commitlog
   size to 32/1024 MB for 32/64 bit JVMs, respectively (CASSANDRA-4422)
 * avoid using global partitioner to estimate ranges in index sstables
   (CASSANDRA-4403)
 * restore pre-CASSANDRA-3862 approach to removing expired tombstones
   from row cache during compaction (CASSANDRA-4364)
 * (stress) support for CQL prepared statements (CASSANDRA-3633)
 * Correctly catch exception when Snappy cannot be loaded (CASSANDRA-4400)
 * (cql3) Support ORDER BY when IN condition is given in WHERE clause (CASSANDRA-4327)
 * (cql3) delete "component_index" column on DROP TABLE call (CASSANDRA-4420)
 * change nanoTime() to currentTimeInMillis() in schema related code (CASSANDRA-4432)
 * add a token generation tool (CASSANDRA-3709)
 * Fix LCS bug with sstable containing only 1 row (CASSANDRA-4411)
 * fix "Can't Modify Index Name" problem on CF update (CASSANDRA-4439)
 * Fix assertion error in getOverlappingSSTables during repair (CASSANDRA-4456)
 * fix nodetool's setcompactionthreshold command (CASSANDRA-4455)
 * Ensure compacted files are never used, to avoid counter overcount (CASSANDRA-4436)
Merged from 1.0:
 * Push the validation of secondary index values to the SecondaryIndexManager (CASSANDRA-4240)
 * (Hadoop) fix iterating through a resultset consisting entirely
   of tombstoned rows (CASSANDRA-4466)
 * allow dropping columns shadowed by not-yet-expired supercolumn or row
   tombstones in PrecompactedRow (CASSANDRA-4396)


1.1.2
 * Fix cleanup not deleting index entries (CASSANDRA-4379)
 * Use correct partitioner when saving + loading caches (CASSANDRA-4331)
 * Check schema before trying to export sstable (CASSANDRA-2760)
 * Raise a meaningful exception instead of NPE when PFS encounters
   an unconfigured node + no default (CASSANDRA-4349)
 * fix bug in sstable blacklisting with LCS (CASSANDRA-4343)
 * LCS no longer promotes tiny sstables out of L0 (CASSANDRA-4341)
 * skip tombstones during hint replay (CASSANDRA-4320)
 * fix NPE in compactionstats (CASSANDRA-4318)
 * enforce 1m min keycache for auto (CASSANDRA-4306)
 * Have DeletedColumn.isMFD always return true (CASSANDRA-4307)
 * (cql3) exeption message for ORDER BY constraints said primary filter can be
    an IN clause, which is misleading (CASSANDRA-4319)
 * (cql3) Reject (not yet supported) creation of 2ndardy indexes on tables with
   composite primary keys (CASSANDRA-4328)
 * Set JVM stack size to 160k for java 7 (CASSANDRA-4275)
 * cqlsh: add COPY command to load data from CSV flat files (CASSANDRA-4012)
 * CFMetaData.fromThrift to throw ConfigurationException upon error (CASSANDRA-4353)
 * Use CF comparator to sort indexed columns in SecondaryIndexManager
   (CASSANDRA-4365)
 * add strategy_options to the KSMetaData.toString() output (CASSANDRA-4248)
 * (cql3) fix range queries containing unqueried results (CASSANDRA-4372)
 * (cql3) allow updating column_alias types (CASSANDRA-4041)
 * (cql3) Fix deletion bug (CASSANDRA-4193)
 * Fix computation of overlapping sstable for leveled compaction (CASSANDRA-4321)
 * Improve scrub and allow to run it offline (CASSANDRA-4321)
 * Fix assertionError in StorageService.bulkLoad (CASSANDRA-4368)
 * (cqlsh) add option to authenticate to a keyspace at startup (CASSANDRA-4108)
 * (cqlsh) fix ASSUME functionality (CASSANDRA-4352)
 * Fix ColumnFamilyRecordReader to not return progress > 100% (CASSANDRA-3942)
Merged from 1.0:
 * Set gc_grace on index CF to 0 (CASSANDRA-4314)


1.1.1
 * allow larger cache capacities than 2GB (CASSANDRA-4150)
 * add getsstables command to nodetool (CASSANDRA-4199)
 * apply parent CF compaction settings to secondary index CFs (CASSANDRA-4280)
 * preserve commitlog size cap when recycling segments at startup
   (CASSANDRA-4201)
 * (Hadoop) fix split generation regression (CASSANDRA-4259)
 * ignore min/max compactions settings in LCS, while preserving
   behavior that min=max=0 disables autocompaction (CASSANDRA-4233)
 * log number of rows read from saved cache (CASSANDRA-4249)
 * calculate exact size required for cleanup operations (CASSANDRA-1404)
 * avoid blocking additional writes during flush when the commitlog
   gets behind temporarily (CASSANDRA-1991)
 * enable caching on index CFs based on data CF cache setting (CASSANDRA-4197)
 * warn on invalid replication strategy creation options (CASSANDRA-4046)
 * remove [Freeable]Memory finalizers (CASSANDRA-4222)
 * include tombstone size in ColumnFamily.size, which can prevent OOM
   during sudden mass delete operations by yielding a nonzero liveRatio
   (CASSANDRA-3741)
 * Open 1 sstableScanner per level for leveled compaction (CASSANDRA-4142)
 * Optimize reads when row deletion timestamps allow us to restrict
   the set of sstables we check (CASSANDRA-4116)
 * add support for commitlog archiving and point-in-time recovery
   (CASSANDRA-3690)
 * avoid generating redundant compaction tasks during streaming
   (CASSANDRA-4174)
 * add -cf option to nodetool snapshot, and takeColumnFamilySnapshot to
   StorageService mbean (CASSANDRA-556)
 * optimize cleanup to drop entire sstables where possible (CASSANDRA-4079)
 * optimize truncate when autosnapshot is disabled (CASSANDRA-4153)
 * update caches to use byte[] keys to reduce memory overhead (CASSANDRA-3966)
 * add column limit to cli (CASSANDRA-3012, 4098)
 * clean up and optimize DataOutputBuffer, used by CQL compression and
   CompositeType (CASSANDRA-4072)
 * optimize commitlog checksumming (CASSANDRA-3610)
 * identify and blacklist corrupted SSTables from future compactions 
   (CASSANDRA-2261)
 * Move CfDef and KsDef validation out of thrift (CASSANDRA-4037)
 * Expose API to repair a user provided range (CASSANDRA-3912)
 * Add way to force the cassandra-cli to refresh its schema (CASSANDRA-4052)
 * Avoid having replicate on write tasks stacking up at CL.ONE (CASSANDRA-2889)
 * (cql3) Backwards compatibility for composite comparators in non-cql3-aware
   clients (CASSANDRA-4093)
 * (cql3) Fix order by for reversed queries (CASSANDRA-4160)
 * (cql3) Add ReversedType support (CASSANDRA-4004)
 * (cql3) Add timeuuid type (CASSANDRA-4194)
 * (cql3) Minor fixes (CASSANDRA-4185)
 * (cql3) Fix prepared statement in BATCH (CASSANDRA-4202)
 * (cql3) Reduce the list of reserved keywords (CASSANDRA-4186)
 * (cql3) Move max/min compaction thresholds to compaction strategy options
   (CASSANDRA-4187)
 * Fix exception during move when localhost is the only source (CASSANDRA-4200)
 * (cql3) Allow paging through non-ordered partitioner results (CASSANDRA-3771)
 * (cql3) Fix drop index (CASSANDRA-4192)
 * (cql3) Don't return range ghosts anymore (CASSANDRA-3982)
 * fix re-creating Keyspaces/ColumnFamilies with the same name as dropped
   ones (CASSANDRA-4219)
 * fix SecondaryIndex LeveledManifest save upon snapshot (CASSANDRA-4230)
 * fix missing arrayOffset in FBUtilities.hash (CASSANDRA-4250)
 * (cql3) Add name of parameters in CqlResultSet (CASSANDRA-4242)
 * (cql3) Correctly validate order by queries (CASSANDRA-4246)
 * rename stress to cassandra-stress for saner packaging (CASSANDRA-4256)
 * Fix exception on colum metadata with non-string comparator (CASSANDRA-4269)
 * Check for unknown/invalid compression options (CASSANDRA-4266)
 * (cql3) Adds simple access to column timestamp and ttl (CASSANDRA-4217)
 * (cql3) Fix range queries with secondary indexes (CASSANDRA-4257)
 * Better error messages from improper input in cli (CASSANDRA-3865)
 * Try to stop all compaction upon Keyspace or ColumnFamily drop (CASSANDRA-4221)
 * (cql3) Allow keyspace properties to contain hyphens (CASSANDRA-4278)
 * (cql3) Correctly validate keyspace access in create table (CASSANDRA-4296)
 * Avoid deadlock in migration stage (CASSANDRA-3882)
 * Take supercolumn names and deletion info into account in memtable throughput
   (CASSANDRA-4264)
 * Add back backward compatibility for old style replication factor (CASSANDRA-4294)
 * Preserve compatibility with pre-1.1 index queries (CASSANDRA-4262)
Merged from 1.0:
 * Fix super columns bug where cache is not updated (CASSANDRA-4190)
 * fix maxTimestamp to include row tombstones (CASSANDRA-4116)
 * (CLI) properly handle quotes in create/update keyspace commands (CASSANDRA-4129)
 * Avoids possible deadlock during bootstrap (CASSANDRA-4159)
 * fix stress tool that hangs forever on timeout or error (CASSANDRA-4128)
 * stress tool to return appropriate exit code on failure (CASSANDRA-4188)
 * fix compaction NPE when out of disk space and assertions disabled
   (CASSANDRA-3985)
 * synchronize LCS getEstimatedTasks to avoid CME (CASSANDRA-4255)
 * ensure unique streaming session id's (CASSANDRA-4223)
 * kick off background compaction when min/max thresholds change 
   (CASSANDRA-4279)
 * improve ability of STCS.getBuckets to deal with 100s of 1000s of
   sstables, such as when convertinb back from LCS (CASSANDRA-4287)
 * Oversize integer in CQL throws NumberFormatException (CASSANDRA-4291)
 * fix 1.0.x node join to mixed version cluster, other nodes >= 1.1 (CASSANDRA-4195)
 * Fix LCS splitting sstable base on uncompressed size (CASSANDRA-4419)
 * Push the validation of secondary index values to the SecondaryIndexManager (CASSANDRA-4240)
 * Don't purge columns during upgradesstables (CASSANDRA-4462)
 * Make cqlsh work with piping (CASSANDRA-4113)
 * Validate arguments for nodetool decommission (CASSANDRA-4061)
 * Report thrift status in nodetool info (CASSANDRA-4010)


1.1.0-final
 * average a reduced liveRatio estimate with the previous one (CASSANDRA-4065)
 * Allow KS and CF names up to 48 characters (CASSANDRA-4157)
 * fix stress build (CASSANDRA-4140)
 * add time remaining estimate to nodetool compactionstats (CASSANDRA-4167)
 * (cql) fix NPE in cql3 ALTER TABLE (CASSANDRA-4163)
 * (cql) Add support for CL.TWO and CL.THREE in CQL (CASSANDRA-4156)
 * (cql) Fix type in CQL3 ALTER TABLE preventing update (CASSANDRA-4170)
 * (cql) Throw invalid exception from CQL3 on obsolete options (CASSANDRA-4171)
 * (cqlsh) fix recognizing uppercase SELECT keyword (CASSANDRA-4161)
 * Pig: wide row support (CASSANDRA-3909)
Merged from 1.0:
 * avoid streaming empty files with bulk loader if sstablewriter errors out
   (CASSANDRA-3946)


1.1-rc1
 * Include stress tool in binary builds (CASSANDRA-4103)
 * (Hadoop) fix wide row iteration when last row read was deleted
   (CASSANDRA-4154)
 * fix read_repair_chance to really default to 0.1 in the cli (CASSANDRA-4114)
 * Adds caching and bloomFilterFpChange to CQL options (CASSANDRA-4042)
 * Adds posibility to autoconfigure size of the KeyCache (CASSANDRA-4087)
 * fix KEYS index from skipping results (CASSANDRA-3996)
 * Remove sliced_buffer_size_in_kb dead option (CASSANDRA-4076)
 * make loadNewSStable preserve sstable version (CASSANDRA-4077)
 * Respect 1.0 cache settings as much as possible when upgrading 
   (CASSANDRA-4088)
 * relax path length requirement for sstable files when upgrading on 
   non-Windows platforms (CASSANDRA-4110)
 * fix terminination of the stress.java when errors were encountered
   (CASSANDRA-4128)
 * Move CfDef and KsDef validation out of thrift (CASSANDRA-4037)
 * Fix get_paged_slice (CASSANDRA-4136)
 * CQL3: Support slice with exclusive start and stop (CASSANDRA-3785)
Merged from 1.0:
 * support PropertyFileSnitch in bulk loader (CASSANDRA-4145)
 * add auto_snapshot option allowing disabling snapshot before drop/truncate
   (CASSANDRA-3710)
 * allow short snitch names (CASSANDRA-4130)


1.1-beta2
 * rename loaded sstables to avoid conflicts with local snapshots
   (CASSANDRA-3967)
 * start hint replay as soon as FD notifies that the target is back up
   (CASSANDRA-3958)
 * avoid unproductive deserializing of cached rows during compaction
   (CASSANDRA-3921)
 * fix concurrency issues with CQL keyspace creation (CASSANDRA-3903)
 * Show Effective Owership via Nodetool ring <keyspace> (CASSANDRA-3412)
 * Update ORDER BY syntax for CQL3 (CASSANDRA-3925)
 * Fix BulkRecordWriter to not throw NPE if reducer gets no map data from Hadoop (CASSANDRA-3944)
 * Fix bug with counters in super columns (CASSANDRA-3821)
 * Remove deprecated merge_shard_chance (CASSANDRA-3940)
 * add a convenient way to reset a node's schema (CASSANDRA-2963)
 * fix for intermittent SchemaDisagreementException (CASSANDRA-3884)
 * CLI `list <CF>` to limit number of columns and their order (CASSANDRA-3012)
 * ignore deprecated KsDef/CfDef/ColumnDef fields in native schema (CASSANDRA-3963)
 * CLI to report when unsupported column_metadata pair was given (CASSANDRA-3959)
 * reincarnate removed and deprecated KsDef/CfDef attributes (CASSANDRA-3953)
 * Fix race between writes and read for cache (CASSANDRA-3862)
 * perform static initialization of StorageProxy on start-up (CASSANDRA-3797)
 * support trickling fsync() on writes (CASSANDRA-3950)
 * expose counters for unavailable/timeout exceptions given to thrift clients (CASSANDRA-3671)
 * avoid quadratic startup time in LeveledManifest (CASSANDRA-3952)
 * Add type information to new schema_ columnfamilies and remove thrift
   serialization for schema (CASSANDRA-3792)
 * add missing column validator options to the CLI help (CASSANDRA-3926)
 * skip reading saved key cache if CF's caching strategy is NONE or ROWS_ONLY (CASSANDRA-3954)
 * Unify migration code (CASSANDRA-4017)
Merged from 1.0:
 * cqlsh: guess correct version of Python for Arch Linux (CASSANDRA-4090)
 * (CLI) properly handle quotes in create/update keyspace commands (CASSANDRA-4129)
 * Avoids possible deadlock during bootstrap (CASSANDRA-4159)
 * fix stress tool that hangs forever on timeout or error (CASSANDRA-4128)
 * Fix super columns bug where cache is not updated (CASSANDRA-4190)
 * stress tool to return appropriate exit code on failure (CASSANDRA-4188)


1.0.9
 * improve index sampling performance (CASSANDRA-4023)
 * always compact away deleted hints immediately after handoff (CASSANDRA-3955)
 * delete hints from dropped ColumnFamilies on handoff instead of
   erroring out (CASSANDRA-3975)
 * add CompositeType ref to the CLI doc for create/update column family (CASSANDRA-3980)
 * Pig: support Counter ColumnFamilies (CASSANDRA-3973)
 * Pig: Composite column support (CASSANDRA-3684)
 * Avoid NPE during repair when a keyspace has no CFs (CASSANDRA-3988)
 * Fix division-by-zero error on get_slice (CASSANDRA-4000)
 * don't change manifest level for cleanup, scrub, and upgradesstables
   operations under LeveledCompactionStrategy (CASSANDRA-3989, 4112)
 * fix race leading to super columns assertion failure (CASSANDRA-3957)
 * fix NPE on invalid CQL delete command (CASSANDRA-3755)
 * allow custom types in CLI's assume command (CASSANDRA-4081)
 * fix totalBytes count for parallel compactions (CASSANDRA-3758)
 * fix intermittent NPE in get_slice (CASSANDRA-4095)
 * remove unnecessary asserts in native code interfaces (CASSANDRA-4096)
 * Validate blank keys in CQL to avoid assertion errors (CASSANDRA-3612)
 * cqlsh: fix bad decoding of some column names (CASSANDRA-4003)
 * cqlsh: fix incorrect padding with unicode chars (CASSANDRA-4033)
 * Fix EC2 snitch incorrectly reporting region (CASSANDRA-4026)
 * Shut down thrift during decommission (CASSANDRA-4086)
 * Expose nodetool cfhistograms for 2ndary indexes (CASSANDRA-4063)
Merged from 0.8:
 * Fix ConcurrentModificationException in gossiper (CASSANDRA-4019)


1.1-beta1
 * (cqlsh)
   + add SOURCE and CAPTURE commands, and --file option (CASSANDRA-3479)
   + add ALTER COLUMNFAMILY WITH (CASSANDRA-3523)
   + bundle Python dependencies with Cassandra (CASSANDRA-3507)
   + added to Debian package (CASSANDRA-3458)
   + display byte data instead of erroring out on decode failure 
     (CASSANDRA-3874)
 * add nodetool rebuild_index (CASSANDRA-3583)
 * add nodetool rangekeysample (CASSANDRA-2917)
 * Fix streaming too much data during move operations (CASSANDRA-3639)
 * Nodetool and CLI connect to localhost by default (CASSANDRA-3568)
 * Reduce memory used by primary index sample (CASSANDRA-3743)
 * (Hadoop) separate input/output configurations (CASSANDRA-3197, 3765)
 * avoid returning internal Cassandra classes over JMX (CASSANDRA-2805)
 * add row-level isolation via SnapTree (CASSANDRA-2893)
 * Optimize key count estimation when opening sstable on startup
   (CASSANDRA-2988)
 * multi-dc replication optimization supporting CL > ONE (CASSANDRA-3577)
 * add command to stop compactions (CASSANDRA-1740, 3566, 3582)
 * multithreaded streaming (CASSANDRA-3494)
 * removed in-tree redhat spec (CASSANDRA-3567)
 * "defragment" rows for name-based queries under STCS, again (CASSANDRA-2503)
 * Recycle commitlog segments for improved performance 
   (CASSANDRA-3411, 3543, 3557, 3615)
 * update size-tiered compaction to prioritize small tiers (CASSANDRA-2407)
 * add message expiration logic to OutboundTcpConnection (CASSANDRA-3005)
 * off-heap cache to use sun.misc.Unsafe instead of JNA (CASSANDRA-3271)
 * EACH_QUORUM is only supported for writes (CASSANDRA-3272)
 * replace compactionlock use in schema migration by checking CFS.isValid
   (CASSANDRA-3116)
 * recognize that "SELECT first ... *" isn't really "SELECT *" (CASSANDRA-3445)
 * Use faster bytes comparison (CASSANDRA-3434)
 * Bulk loader is no longer a fat client, (HADOOP) bulk load output format
   (CASSANDRA-3045)
 * (Hadoop) add support for KeyRange.filter
 * remove assumption that keys and token are in bijection
   (CASSANDRA-1034, 3574, 3604)
 * always remove endpoints from delevery queue in HH (CASSANDRA-3546)
 * fix race between cf flush and its 2ndary indexes flush (CASSANDRA-3547)
 * fix potential race in AES when a repair fails (CASSANDRA-3548)
 * Remove columns shadowed by a deleted container even when we cannot purge
   (CASSANDRA-3538)
 * Improve memtable slice iteration performance (CASSANDRA-3545)
 * more efficient allocation of small bloom filters (CASSANDRA-3618)
 * Use separate writer thread in SSTableSimpleUnsortedWriter (CASSANDRA-3619)
 * fsync the directory after new sstable or commitlog segment are created (CASSANDRA-3250)
 * fix minor issues reported by FindBugs (CASSANDRA-3658)
 * global key/row caches (CASSANDRA-3143, 3849)
 * optimize memtable iteration during range scan (CASSANDRA-3638)
 * introduce 'crc_check_chance' in CompressionParameters to support
   a checksum percentage checking chance similarly to read-repair (CASSANDRA-3611)
 * a way to deactivate global key/row cache on per-CF basis (CASSANDRA-3667)
 * fix LeveledCompactionStrategy broken because of generation pre-allocation
   in LeveledManifest (CASSANDRA-3691)
 * finer-grained control over data directories (CASSANDRA-2749)
 * Fix ClassCastException during hinted handoff (CASSANDRA-3694)
 * Upgrade Thrift to 0.7 (CASSANDRA-3213)
 * Make stress.java insert operation to use microseconds (CASSANDRA-3725)
 * Allows (internally) doing a range query with a limit of columns instead of
   rows (CASSANDRA-3742)
 * Allow rangeSlice queries to be start/end inclusive/exclusive (CASSANDRA-3749)
 * Fix BulkLoader to support new SSTable layout and add stream
   throttling to prevent an NPE when there is no yaml config (CASSANDRA-3752)
 * Allow concurrent schema migrations (CASSANDRA-1391, 3832)
 * Add SnapshotCommand to trigger snapshot on remote node (CASSANDRA-3721)
 * Make CFMetaData conversions to/from thrift/native schema inverses
   (CASSANDRA_3559)
 * Add initial code for CQL 3.0-beta (CASSANDRA-3781, 3753)
 * Add wide row support for ColumnFamilyInputFormat (CASSANDRA-3264)
 * Allow extending CompositeType comparator (CASSANDRA-3657)
 * Avoids over-paging during get_count (CASSANDRA-3798)
 * Add new command to rebuild a node without (repair) merkle tree calculations
   (CASSANDRA-3483, 3922)
 * respect not only row cache capacity but caching mode when
   trying to read data (CASSANDRA-3812)
 * fix system tests (CASSANDRA-3827)
 * CQL support for altering row key type in ALTER TABLE (CASSANDRA-3781)
 * turn compression on by default (CASSANDRA-3871)
 * make hexToBytes refuse invalid input (CASSANDRA-2851)
 * Make secondary indexes CF inherit compression and compaction from their
   parent CF (CASSANDRA-3877)
 * Finish cleanup up tombstone purge code (CASSANDRA-3872)
 * Avoid NPE on aboarted stream-out sessions (CASSANDRA-3904)
 * BulkRecordWriter throws NPE for counter columns (CASSANDRA-3906)
 * Support compression using BulkWriter (CASSANDRA-3907)


1.0.8
 * fix race between cleanup and flush on secondary index CFSes (CASSANDRA-3712)
 * avoid including non-queried nodes in rangeslice read repair
   (CASSANDRA-3843)
 * Only snapshot CF being compacted for snapshot_before_compaction 
   (CASSANDRA-3803)
 * Log active compactions in StatusLogger (CASSANDRA-3703)
 * Compute more accurate compaction score per level (CASSANDRA-3790)
 * Return InvalidRequest when using a keyspace that doesn't exist
   (CASSANDRA-3764)
 * disallow user modification of System keyspace (CASSANDRA-3738)
 * allow using sstable2json on secondary index data (CASSANDRA-3738)
 * (cqlsh) add DESCRIBE COLUMNFAMILIES (CASSANDRA-3586)
 * (cqlsh) format blobs correctly and use colors to improve output
   readability (CASSANDRA-3726)
 * synchronize BiMap of bootstrapping tokens (CASSANDRA-3417)
 * show index options in CLI (CASSANDRA-3809)
 * add optional socket timeout for streaming (CASSANDRA-3838)
 * fix truncate not to leave behind non-CFS backed secondary indexes
   (CASSANDRA-3844)
 * make CLI `show schema` to use output stream directly instead
   of StringBuilder (CASSANDRA-3842)
 * remove the wait on hint future during write (CASSANDRA-3870)
 * (cqlsh) ignore missing CfDef opts (CASSANDRA-3933)
 * (cqlsh) look for cqlshlib relative to realpath (CASSANDRA-3767)
 * Fix short read protection (CASSANDRA-3934)
 * Make sure infered and actual schema match (CASSANDRA-3371)
 * Fix NPE during HH delivery (CASSANDRA-3677)
 * Don't put boostrapping node in 'hibernate' status (CASSANDRA-3737)
 * Fix double quotes in windows bat files (CASSANDRA-3744)
 * Fix bad validator lookup (CASSANDRA-3789)
 * Fix soft reset in EC2MultiRegionSnitch (CASSANDRA-3835)
 * Don't leave zombie connections with THSHA thrift server (CASSANDRA-3867)
 * (cqlsh) fix deserialization of data (CASSANDRA-3874)
 * Fix removetoken force causing an inconsistent state (CASSANDRA-3876)
 * Fix ahndling of some types with Pig (CASSANDRA-3886)
 * Don't allow to drop the system keyspace (CASSANDRA-3759)
 * Make Pig deletes disabled by default and configurable (CASSANDRA-3628)
Merged from 0.8:
 * (Pig) fix CassandraStorage to use correct comparator in Super ColumnFamily
   case (CASSANDRA-3251)
 * fix thread safety issues in commitlog replay, primarily affecting
   systems with many (100s) of CF definitions (CASSANDRA-3751)
 * Fix relevant tomstone ignored with super columns (CASSANDRA-3875)


1.0.7
 * fix regression in HH page size calculation (CASSANDRA-3624)
 * retry failed stream on IOException (CASSANDRA-3686)
 * allow configuring bloom_filter_fp_chance (CASSANDRA-3497)
 * attempt hint delivery every ten minutes, or when failure detector
   notifies us that a node is back up, whichever comes first.  hint
   handoff throttle delay default changed to 1ms, from 50 (CASSANDRA-3554)
 * add nodetool setstreamthroughput (CASSANDRA-3571)
 * fix assertion when dropping a columnfamily with no sstables (CASSANDRA-3614)
 * more efficient allocation of small bloom filters (CASSANDRA-3618)
 * CLibrary.createHardLinkWithExec() to check for errors (CASSANDRA-3101)
 * Avoid creating empty and non cleaned writer during compaction (CASSANDRA-3616)
 * stop thrift service in shutdown hook so we can quiesce MessagingService
   (CASSANDRA-3335)
 * (CQL) compaction_strategy_options and compression_parameters for
   CREATE COLUMNFAMILY statement (CASSANDRA-3374)
 * Reset min/max compaction threshold when creating size tiered compaction
   strategy (CASSANDRA-3666)
 * Don't ignore IOException during compaction (CASSANDRA-3655)
 * Fix assertion error for CF with gc_grace=0 (CASSANDRA-3579)
 * Shutdown ParallelCompaction reducer executor after use (CASSANDRA-3711)
 * Avoid < 0 value for pending tasks in leveled compaction (CASSANDRA-3693)
 * (Hadoop) Support TimeUUID in Pig CassandraStorage (CASSANDRA-3327)
 * Check schema is ready before continuing boostrapping (CASSANDRA-3629)
 * Catch overflows during parsing of chunk_length_kb (CASSANDRA-3644)
 * Improve stream protocol mismatch errors (CASSANDRA-3652)
 * Avoid multiple thread doing HH to the same target (CASSANDRA-3681)
 * Add JMX property for rp_timeout_in_ms (CASSANDRA-2940)
 * Allow DynamicCompositeType to compare component of different types
   (CASSANDRA-3625)
 * Flush non-cfs backed secondary indexes (CASSANDRA-3659)
 * Secondary Indexes should report memory consumption (CASSANDRA-3155)
 * fix for SelectStatement start/end key are not set correctly
   when a key alias is involved (CASSANDRA-3700)
 * fix CLI `show schema` command insert of an extra comma in
   column_metadata (CASSANDRA-3714)
Merged from 0.8:
 * avoid logging (harmless) exception when GC takes < 1ms (CASSANDRA-3656)
 * prevent new nodes from thinking down nodes are up forever (CASSANDRA-3626)
 * use correct list of replicas for LOCAL_QUORUM reads when read repair
   is disabled (CASSANDRA-3696)
 * block on flush before compacting hints (may prevent OOM) (CASSANDRA-3733)


1.0.6
 * (CQL) fix cqlsh support for replicate_on_write (CASSANDRA-3596)
 * fix adding to leveled manifest after streaming (CASSANDRA-3536)
 * filter out unavailable cipher suites when using encryption (CASSANDRA-3178)
 * (HADOOP) add old-style api support for CFIF and CFRR (CASSANDRA-2799)
 * Support TimeUUIDType column names in Stress.java tool (CASSANDRA-3541)
 * (CQL) INSERT/UPDATE/DELETE/TRUNCATE commands should allow CF names to
   be qualified by keyspace (CASSANDRA-3419)
 * always remove endpoints from delevery queue in HH (CASSANDRA-3546)
 * fix race between cf flush and its 2ndary indexes flush (CASSANDRA-3547)
 * fix potential race in AES when a repair fails (CASSANDRA-3548)
 * fix default value validation usage in CLI SET command (CASSANDRA-3553)
 * Optimize componentsFor method for compaction and startup time
   (CASSANDRA-3532)
 * (CQL) Proper ColumnFamily metadata validation on CREATE COLUMNFAMILY 
   (CASSANDRA-3565)
 * fix compression "chunk_length_kb" option to set correct kb value for 
   thrift/avro (CASSANDRA-3558)
 * fix missing response during range slice repair (CASSANDRA-3551)
 * 'describe ring' moved from CLI to nodetool and available through JMX (CASSANDRA-3220)
 * add back partitioner to sstable metadata (CASSANDRA-3540)
 * fix NPE in get_count for counters (CASSANDRA-3601)
Merged from 0.8:
 * remove invalid assertion that table was opened before dropping it
   (CASSANDRA-3580)
 * range and index scans now only send requests to enough replicas to
   satisfy requested CL + RR (CASSANDRA-3598)
 * use cannonical host for local node in nodetool info (CASSANDRA-3556)
 * remove nonlocal DC write optimization since it only worked with
   CL.ONE or CL.LOCAL_QUORUM (CASSANDRA-3577, 3585)
 * detect misuses of CounterColumnType (CASSANDRA-3422)
 * turn off string interning in json2sstable, take 2 (CASSANDRA-2189)
 * validate compression parameters on add/update of the ColumnFamily 
   (CASSANDRA-3573)
 * Check for 0.0.0.0 is incorrect in CFIF (CASSANDRA-3584)
 * Increase vm.max_map_count in debian packaging (CASSANDRA-3563)
 * gossiper will never add itself to saved endpoints (CASSANDRA-3485)


1.0.5
 * revert CASSANDRA-3407 (see CASSANDRA-3540)
 * fix assertion error while forwarding writes to local nodes (CASSANDRA-3539)


1.0.4
 * fix self-hinting of timed out read repair updates and make hinted handoff
   less prone to OOMing a coordinator (CASSANDRA-3440)
 * expose bloom filter sizes via JMX (CASSANDRA-3495)
 * enforce RP tokens 0..2**127 (CASSANDRA-3501)
 * canonicalize paths exposed through JMX (CASSANDRA-3504)
 * fix "liveSize" stat when sstables are removed (CASSANDRA-3496)
 * add bloom filter FP rates to nodetool cfstats (CASSANDRA-3347)
 * record partitioner in sstable metadata component (CASSANDRA-3407)
 * add new upgradesstables nodetool command (CASSANDRA-3406)
 * skip --debug requirement to see common exceptions in CLI (CASSANDRA-3508)
 * fix incorrect query results due to invalid max timestamp (CASSANDRA-3510)
 * make sstableloader recognize compressed sstables (CASSANDRA-3521)
 * avoids race in OutboundTcpConnection in multi-DC setups (CASSANDRA-3530)
 * use SETLOCAL in cassandra.bat (CASANDRA-3506)
 * fix ConcurrentModificationException in Table.all() (CASSANDRA-3529)
Merged from 0.8:
 * fix concurrence issue in the FailureDetector (CASSANDRA-3519)
 * fix array out of bounds error in counter shard removal (CASSANDRA-3514)
 * avoid dropping tombstones when they might still be needed to shadow
   data in a different sstable (CASSANDRA-2786)


1.0.3
 * revert name-based query defragmentation aka CASSANDRA-2503 (CASSANDRA-3491)
 * fix invalidate-related test failures (CASSANDRA-3437)
 * add next-gen cqlsh to bin/ (CASSANDRA-3188, 3131, 3493)
 * (CQL) fix handling of rows with no columns (CASSANDRA-3424, 3473)
 * fix querying supercolumns by name returning only a subset of
   subcolumns or old subcolumn versions (CASSANDRA-3446)
 * automatically compute sha1 sum for uncompressed data files (CASSANDRA-3456)
 * fix reading metadata/statistics component for version < h (CASSANDRA-3474)
 * add sstable forward-compatibility (CASSANDRA-3478)
 * report compression ratio in CFSMBean (CASSANDRA-3393)
 * fix incorrect size exception during streaming of counters (CASSANDRA-3481)
 * (CQL) fix for counter decrement syntax (CASSANDRA-3418)
 * Fix race introduced by CASSANDRA-2503 (CASSANDRA-3482)
 * Fix incomplete deletion of delivered hints (CASSANDRA-3466)
 * Avoid rescheduling compactions when no compaction was executed 
   (CASSANDRA-3484)
 * fix handling of the chunk_length_kb compression options (CASSANDRA-3492)
Merged from 0.8:
 * fix updating CF row_cache_provider (CASSANDRA-3414)
 * CFMetaData.convertToThrift method to set RowCacheProvider (CASSANDRA-3405)
 * acquire compactionlock during truncate (CASSANDRA-3399)
 * fix displaying cfdef entries for super columnfamilies (CASSANDRA-3415)
 * Make counter shard merging thread safe (CASSANDRA-3178)
 * Revert CASSANDRA-2855
 * Fix bug preventing the use of efficient cross-DC writes (CASSANDRA-3472)
 * `describe ring` command for CLI (CASSANDRA-3220)
 * (Hadoop) skip empty rows when entire row is requested, redux (CASSANDRA-2855)


1.0.2
 * "defragment" rows for name-based queries under STCS (CASSANDRA-2503)
 * Add timing information to cassandra-cli GET/SET/LIST queries (CASSANDRA-3326)
 * Only create one CompressionMetadata object per sstable (CASSANDRA-3427)
 * cleanup usage of StorageService.setMode() (CASANDRA-3388)
 * Avoid large array allocation for compressed chunk offsets (CASSANDRA-3432)
 * fix DecimalType bytebuffer marshalling (CASSANDRA-3421)
 * fix bug that caused first column in per row indexes to be ignored 
   (CASSANDRA-3441)
 * add JMX call to clean (failed) repair sessions (CASSANDRA-3316)
 * fix sstableloader reference acquisition bug (CASSANDRA-3438)
 * fix estimated row size regression (CASSANDRA-3451)
 * make sure we don't return more columns than asked (CASSANDRA-3303, 3395)
Merged from 0.8:
 * acquire compactionlock during truncate (CASSANDRA-3399)
 * fix displaying cfdef entries for super columnfamilies (CASSANDRA-3415)


1.0.1
 * acquire references during index build to prevent delete problems
   on Windows (CASSANDRA-3314)
 * describe_ring should include datacenter/topology information (CASSANDRA-2882)
 * Thrift sockets are not properly buffered (CASSANDRA-3261)
 * performance improvement for bytebufferutil compare function (CASSANDRA-3286)
 * add system.versions ColumnFamily (CASSANDRA-3140)
 * reduce network copies (CASSANDRA-3333, 3373)
 * limit nodetool to 32MB of heap (CASSANDRA-3124)
 * (CQL) update parser to accept "timestamp" instead of "date" (CASSANDRA-3149)
 * Fix CLI `show schema` to include "compression_options" (CASSANDRA-3368)
 * Snapshot to include manifest under LeveledCompactionStrategy (CASSANDRA-3359)
 * (CQL) SELECT query should allow CF name to be qualified by keyspace (CASSANDRA-3130)
 * (CQL) Fix internal application error specifying 'using consistency ...'
   in lower case (CASSANDRA-3366)
 * fix Deflate compression when compression actually makes the data bigger
   (CASSANDRA-3370)
 * optimize UUIDGen to avoid lock contention on InetAddress.getLocalHost 
   (CASSANDRA-3387)
 * tolerate index being dropped mid-mutation (CASSANDRA-3334, 3313)
 * CompactionManager is now responsible for checking for new candidates
   post-task execution, enabling more consistent leveled compaction 
   (CASSANDRA-3391)
 * Cache HSHA threads (CASSANDRA-3372)
 * use CF/KS names as snapshot prefix for drop + truncate operations
   (CASSANDRA-2997)
 * Break bloom filters up to avoid heap fragmentation (CASSANDRA-2466)
 * fix cassandra hanging on jsvc stop (CASSANDRA-3302)
 * Avoid leveled compaction getting blocked on errors (CASSANDRA-3408)
 * Make reloading the compaction strategy safe (CASSANDRA-3409)
 * ignore 0.8 hints even if compaction begins before we try to purge
   them (CASSANDRA-3385)
 * remove procrun (bin\daemon) from Cassandra source tree and 
   artifacts (CASSANDRA-3331)
 * make cassandra compile under JDK7 (CASSANDRA-3275)
 * remove dependency of clientutil.jar to FBUtilities (CASSANDRA-3299)
 * avoid truncation errors by using long math on long values (CASSANDRA-3364)
 * avoid clock drift on some Windows machine (CASSANDRA-3375)
 * display cache provider in cli 'describe keyspace' command (CASSANDRA-3384)
 * fix incomplete topology information in describe_ring (CASSANDRA-3403)
 * expire dead gossip states based on time (CASSANDRA-2961)
 * improve CompactionTask extensibility (CASSANDRA-3330)
 * Allow one leveled compaction task to kick off another (CASSANDRA-3363)
 * allow encryption only between datacenters (CASSANDRA-2802)
Merged from 0.8:
 * fix truncate allowing data to be replayed post-restart (CASSANDRA-3297)
 * make iwriter final in IndexWriter to avoid NPE (CASSANDRA-2863)
 * (CQL) update grammar to require key clause in DELETE statement
   (CASSANDRA-3349)
 * (CQL) allow numeric keyspace names in USE statement (CASSANDRA-3350)
 * (Hadoop) skip empty rows when slicing the entire row (CASSANDRA-2855)
 * Fix handling of tombstone by SSTableExport/Import (CASSANDRA-3357)
 * fix ColumnIndexer to use long offsets (CASSANDRA-3358)
 * Improved CLI exceptions (CASSANDRA-3312)
 * Fix handling of tombstone by SSTableExport/Import (CASSANDRA-3357)
 * Only count compaction as active (for throttling) when they have
   successfully acquired the compaction lock (CASSANDRA-3344)
 * Display CLI version string on startup (CASSANDRA-3196)
 * (Hadoop) make CFIF try rpc_address or fallback to listen_address
   (CASSANDRA-3214)
 * (Hadoop) accept comma delimited lists of initial thrift connections
   (CASSANDRA-3185)
 * ColumnFamily min_compaction_threshold should be >= 2 (CASSANDRA-3342)
 * (Pig) add 0.8+ types and key validation type in schema (CASSANDRA-3280)
 * Fix completely removing column metadata using CLI (CASSANDRA-3126)
 * CLI `describe cluster;` output should be on separate lines for separate versions
   (CASSANDRA-3170)
 * fix changing durable_writes keyspace option during CF creation
   (CASSANDRA-3292)
 * avoid locking on update when no indexes are involved (CASSANDRA-3386)
 * fix assertionError during repair with ordered partitioners (CASSANDRA-3369)
 * correctly serialize key_validation_class for avro (CASSANDRA-3391)
 * don't expire counter tombstone after streaming (CASSANDRA-3394)
 * prevent nodes that failed to join from hanging around forever 
   (CASSANDRA-3351)
 * remove incorrect optimization from slice read path (CASSANDRA-3390)
 * Fix race in AntiEntropyService (CASSANDRA-3400)


1.0.0-final
 * close scrubbed sstable fd before deleting it (CASSANDRA-3318)
 * fix bug preventing obsolete commitlog segments from being removed
   (CASSANDRA-3269)
 * tolerate whitespace in seed CDL (CASSANDRA-3263)
 * Change default heap thresholds to max(min(1/2 ram, 1G), min(1/4 ram, 8GB))
   (CASSANDRA-3295)
 * Fix broken CompressedRandomAccessReaderTest (CASSANDRA-3298)
 * (CQL) fix type information returned for wildcard queries (CASSANDRA-3311)
 * add estimated tasks to LeveledCompactionStrategy (CASSANDRA-3322)
 * avoid including compaction cache-warming in keycache stats (CASSANDRA-3325)
 * run compaction and hinted handoff threads at MIN_PRIORITY (CASSANDRA-3308)
 * default hsha thrift server to cpu core count in rpc pool (CASSANDRA-3329)
 * add bin\daemon to binary tarball for Windows service (CASSANDRA-3331)
 * Fix places where uncompressed size of sstables was use in place of the
   compressed one (CASSANDRA-3338)
 * Fix hsha thrift server (CASSANDRA-3346)
 * Make sure repair only stream needed sstables (CASSANDRA-3345)


1.0.0-rc2
 * Log a meaningful warning when a node receives a message for a repair session
   that doesn't exist anymore (CASSANDRA-3256)
 * test for NUMA policy support as well as numactl presence (CASSANDRA-3245)
 * Fix FD leak when internode encryption is enabled (CASSANDRA-3257)
 * Remove incorrect assertion in mergeIterator (CASSANDRA-3260)
 * FBUtilities.hexToBytes(String) to throw NumberFormatException when string
   contains non-hex characters (CASSANDRA-3231)
 * Keep SimpleSnitch proximity ordering unchanged from what the Strategy
   generates, as intended (CASSANDRA-3262)
 * remove Scrub from compactionstats when finished (CASSANDRA-3255)
 * fix counter entry in jdbc TypesMap (CASSANDRA-3268)
 * fix full queue scenario for ParallelCompactionIterator (CASSANDRA-3270)
 * fix bootstrap process (CASSANDRA-3285)
 * don't try delivering hints if when there isn't any (CASSANDRA-3176)
 * CLI documentation change for ColumnFamily `compression_options` (CASSANDRA-3282)
 * ignore any CF ids sent by client for adding CF/KS (CASSANDRA-3288)
 * remove obsolete hints on first startup (CASSANDRA-3291)
 * use correct ISortedColumns for time-optimized reads (CASSANDRA-3289)
 * Evict gossip state immediately when a token is taken over by a new IP 
   (CASSANDRA-3259)


1.0.0-rc1
 * Update CQL to generate microsecond timestamps by default (CASSANDRA-3227)
 * Fix counting CFMetadata towards Memtable liveRatio (CASSANDRA-3023)
 * Kill server on wrapped OOME such as from FileChannel.map (CASSANDRA-3201)
 * remove unnecessary copy when adding to row cache (CASSANDRA-3223)
 * Log message when a full repair operation completes (CASSANDRA-3207)
 * Fix streamOutSession keeping sstables references forever if the remote end
   dies (CASSANDRA-3216)
 * Remove dynamic_snitch boolean from example configuration (defaulting to 
   true) and set default badness threshold to 0.1 (CASSANDRA-3229)
 * Base choice of random or "balanced" token on bootstrap on whether
   schema definitions were found (CASSANDRA-3219)
 * Fixes for LeveledCompactionStrategy score computation, prioritization,
   scheduling, and performance (CASSANDRA-3224, 3234)
 * parallelize sstable open at server startup (CASSANDRA-2988)
 * fix handling of exceptions writing to OutboundTcpConnection (CASSANDRA-3235)
 * Allow using quotes in "USE <keyspace>;" CLI command (CASSANDRA-3208)
 * Don't allow any cache loading exceptions to halt startup (CASSANDRA-3218)
 * Fix sstableloader --ignores option (CASSANDRA-3247)
 * File descriptor limit increased in packaging (CASSANDRA-3206)
 * Fix deadlock in commit log during flush (CASSANDRA-3253) 


1.0.0-beta1
 * removed binarymemtable (CASSANDRA-2692)
 * add commitlog_total_space_in_mb to prevent fragmented logs (CASSANDRA-2427)
 * removed commitlog_rotation_threshold_in_mb configuration (CASSANDRA-2771)
 * make AbstractBounds.normalize de-overlapp overlapping ranges (CASSANDRA-2641)
 * replace CollatingIterator, ReducingIterator with MergeIterator 
   (CASSANDRA-2062)
 * Fixed the ability to set compaction strategy in cli using create column 
   family command (CASSANDRA-2778)
 * clean up tmp files after failed compaction (CASSANDRA-2468)
 * restrict repair streaming to specific columnfamilies (CASSANDRA-2280)
 * don't bother persisting columns shadowed by a row tombstone (CASSANDRA-2589)
 * reset CF and SC deletion times after gc_grace (CASSANDRA-2317)
 * optimize away seek when compacting wide rows (CASSANDRA-2879)
 * single-pass streaming (CASSANDRA-2677, 2906, 2916, 3003)
 * use reference counting for deleting sstables instead of relying on GC
   (CASSANDRA-2521, 3179)
 * store hints as serialized mutations instead of pointers to data row
   (CASSANDRA-2045)
 * store hints in the coordinator node instead of in the closest replica 
   (CASSANDRA-2914)
 * add row_cache_keys_to_save CF option (CASSANDRA-1966)
 * check column family validity in nodetool repair (CASSANDRA-2933)
 * use lazy initialization instead of class initialization in NodeId
   (CASSANDRA-2953)
 * add paging to get_count (CASSANDRA-2894)
 * fix "short reads" in [multi]get (CASSANDRA-2643, 3157, 3192)
 * add optional compression for sstables (CASSANDRA-47, 2994, 3001, 3128)
 * add scheduler JMX metrics (CASSANDRA-2962)
 * add block level checksum for compressed data (CASSANDRA-1717)
 * make column family backed column map pluggable and introduce unsynchronized
   ArrayList backed one to speedup reads (CASSANDRA-2843, 3165, 3205)
 * refactoring of the secondary index api (CASSANDRA-2982)
 * make CL > ONE reads wait for digest reconciliation before returning
   (CASSANDRA-2494)
 * fix missing logging for some exceptions (CASSANDRA-2061)
 * refactor and optimize ColumnFamilyStore.files(...) and Descriptor.fromFilename(String)
   and few other places responsible for work with SSTable files (CASSANDRA-3040)
 * Stop reading from sstables once we know we have the most recent columns,
   for query-by-name requests (CASSANDRA-2498)
 * Add query-by-column mode to stress.java (CASSANDRA-3064)
 * Add "install" command to cassandra.bat (CASSANDRA-292)
 * clean up KSMetadata, CFMetadata from unnecessary
   Thrift<->Avro conversion methods (CASSANDRA-3032)
 * Add timeouts to client request schedulers (CASSANDRA-3079, 3096)
 * Cli to use hashes rather than array of hashes for strategy options (CASSANDRA-3081)
 * LeveledCompactionStrategy (CASSANDRA-1608, 3085, 3110, 3087, 3145, 3154, 3182)
 * Improvements of the CLI `describe` command (CASSANDRA-2630)
 * reduce window where dropped CF sstables may not be deleted (CASSANDRA-2942)
 * Expose gossip/FD info to JMX (CASSANDRA-2806)
 * Fix streaming over SSL when compressed SSTable involved (CASSANDRA-3051)
 * Add support for pluggable secondary index implementations (CASSANDRA-3078)
 * remove compaction_thread_priority setting (CASSANDRA-3104)
 * generate hints for replicas that timeout, not just replicas that are known
   to be down before starting (CASSANDRA-2034)
 * Add throttling for internode streaming (CASSANDRA-3080)
 * make the repair of a range repair all replica (CASSANDRA-2610, 3194)
 * expose the ability to repair the first range (as returned by the
   partitioner) of a node (CASSANDRA-2606)
 * Streams Compression (CASSANDRA-3015)
 * add ability to use multiple threads during a single compaction
   (CASSANDRA-2901)
 * make AbstractBounds.normalize support overlapping ranges (CASSANDRA-2641)
 * fix of the CQL count() behavior (CASSANDRA-3068)
 * use TreeMap backed column families for the SSTable simple writers
   (CASSANDRA-3148)
 * fix inconsistency of the CLI syntax when {} should be used instead of [{}]
   (CASSANDRA-3119)
 * rename CQL type names to match expected SQL behavior (CASSANDRA-3149, 3031)
 * Arena-based allocation for memtables (CASSANDRA-2252, 3162, 3163, 3168)
 * Default RR chance to 0.1 (CASSANDRA-3169)
 * Add RowLevel support to secondary index API (CASSANDRA-3147)
 * Make SerializingCacheProvider the default if JNA is available (CASSANDRA-3183)
 * Fix backwards compatibilty for CQL memtable properties (CASSANDRA-3190)
 * Add five-minute delay before starting compactions on a restarted server
   (CASSANDRA-3181)
 * Reduce copies done for intra-host messages (CASSANDRA-1788, 3144)
 * support of compaction strategy option for stress.java (CASSANDRA-3204)
 * make memtable throughput and column count thresholds no-ops (CASSANDRA-2449)
 * Return schema information along with the resultSet in CQL (CASSANDRA-2734)
 * Add new DecimalType (CASSANDRA-2883)
 * Fix assertion error in RowRepairResolver (CASSANDRA-3156)
 * Reduce unnecessary high buffer sizes (CASSANDRA-3171)
 * Pluggable compaction strategy (CASSANDRA-1610)
 * Add new broadcast_address config option (CASSANDRA-2491)


0.8.7
 * Kill server on wrapped OOME such as from FileChannel.map (CASSANDRA-3201)
 * Allow using quotes in "USE <keyspace>;" CLI command (CASSANDRA-3208)
 * Log message when a full repair operation completes (CASSANDRA-3207)
 * Don't allow any cache loading exceptions to halt startup (CASSANDRA-3218)
 * Fix sstableloader --ignores option (CASSANDRA-3247)
 * File descriptor limit increased in packaging (CASSANDRA-3206)
 * Log a meaningfull warning when a node receive a message for a repair session
   that doesn't exist anymore (CASSANDRA-3256)
 * Fix FD leak when internode encryption is enabled (CASSANDRA-3257)
 * FBUtilities.hexToBytes(String) to throw NumberFormatException when string
   contains non-hex characters (CASSANDRA-3231)
 * Keep SimpleSnitch proximity ordering unchanged from what the Strategy
   generates, as intended (CASSANDRA-3262)
 * remove Scrub from compactionstats when finished (CASSANDRA-3255)
 * Fix tool .bat files when CASSANDRA_HOME contains spaces (CASSANDRA-3258)
 * Force flush of status table when removing/updating token (CASSANDRA-3243)
 * Evict gossip state immediately when a token is taken over by a new IP (CASSANDRA-3259)
 * Fix bug where the failure detector can take too long to mark a host
   down (CASSANDRA-3273)
 * (Hadoop) allow wrapping ranges in queries (CASSANDRA-3137)
 * (Hadoop) check all interfaces for a match with split location
   before falling back to random replica (CASSANDRA-3211)
 * (Hadoop) Make Pig storage handle implements LoadMetadata (CASSANDRA-2777)
 * (Hadoop) Fix exception during PIG 'dump' (CASSANDRA-2810)
 * Fix stress COUNTER_GET option (CASSANDRA-3301)
 * Fix missing fields in CLI `show schema` output (CASSANDRA-3304)
 * Nodetool no longer leaks threads and closes JMX connections (CASSANDRA-3309)
 * fix truncate allowing data to be replayed post-restart (CASSANDRA-3297)
 * Move SimpleAuthority and SimpleAuthenticator to examples (CASSANDRA-2922)
 * Fix handling of tombstone by SSTableExport/Import (CASSANDRA-3357)
 * Fix transposition in cfHistograms (CASSANDRA-3222)
 * Allow using number as DC name when creating keyspace in CQL (CASSANDRA-3239)
 * Force flush of system table after updating/removing a token (CASSANDRA-3243)


0.8.6
 * revert CASSANDRA-2388
 * change TokenRange.endpoints back to listen/broadcast address to match
   pre-1777 behavior, and add TokenRange.rpc_endpoints instead (CASSANDRA-3187)
 * avoid trying to watch cassandra-topology.properties when loaded from jar
   (CASSANDRA-3138)
 * prevent users from creating keyspaces with LocalStrategy replication
   (CASSANDRA-3139)
 * fix CLI `show schema;` to output correct keyspace definition statement
   (CASSANDRA-3129)
 * CustomTThreadPoolServer to log TTransportException at DEBUG level
   (CASSANDRA-3142)
 * allow topology sort to work with non-unique rack names between 
   datacenters (CASSANDRA-3152)
 * Improve caching of same-version Messages on digest and repair paths
   (CASSANDRA-3158)
 * Randomize choice of first replica for counter increment (CASSANDRA-2890)
 * Fix using read_repair_chance instead of merge_shard_change (CASSANDRA-3202)
 * Avoid streaming data to nodes that already have it, on move as well as
   decommission (CASSANDRA-3041)
 * Fix divide by zero error in GCInspector (CASSANDRA-3164)
 * allow quoting of the ColumnFamily name in CLI `create column family`
   statement (CASSANDRA-3195)
 * Fix rolling upgrade from 0.7 to 0.8 problem (CASANDRA-3166)
 * Accomodate missing encryption_options in IncomingTcpConnection.stream
   (CASSANDRA-3212)


0.8.5
 * fix NPE when encryption_options is unspecified (CASSANDRA-3007)
 * include column name in validation failure exceptions (CASSANDRA-2849)
 * make sure truncate clears out the commitlog so replay won't re-
   populate with truncated data (CASSANDRA-2950)
 * fix NPE when debug logging is enabled and dropped CF is present
   in a commitlog segment (CASSANDRA-3021)
 * fix cassandra.bat when CASSANDRA_HOME contains spaces (CASSANDRA-2952)
 * fix to SSTableSimpleUnsortedWriter bufferSize calculation (CASSANDRA-3027)
 * make cleanup and normal compaction able to skip empty rows
   (rows containing nothing but expired tombstones) (CASSANDRA-3039)
 * work around native memory leak in com.sun.management.GarbageCollectorMXBean
   (CASSANDRA-2868)
 * validate that column names in column_metadata are not equal to key_alias
   on create/update of the ColumnFamily and CQL 'ALTER' statement (CASSANDRA-3036)
 * return an InvalidRequestException if an indexed column is assigned
   a value larger than 64KB (CASSANDRA-3057)
 * fix of numeric-only and string column names handling in CLI "drop index" 
   (CASSANDRA-3054)
 * prune index scan resultset back to original request for lazy
   resultset expansion case (CASSANDRA-2964)
 * (Hadoop) fail jobs when Cassandra node has failed but TaskTracker
   has not (CASSANDRA-2388)
 * fix dynamic snitch ignoring nodes when read_repair_chance is zero
   (CASSANDRA-2662)
 * avoid retaining references to dropped CFS objects in 
   CompactionManager.estimatedCompactions (CASSANDRA-2708)
 * expose rpc timeouts per host in MessagingServiceMBean (CASSANDRA-2941)
 * avoid including cwd in classpath for deb and rpm packages (CASSANDRA-2881)
 * remove gossip state when a new IP takes over a token (CASSANDRA-3071)
 * allow sstable2json to work on index sstable files (CASSANDRA-3059)
 * always hint counters (CASSANDRA-3099)
 * fix log4j initialization in EmbeddedCassandraService (CASSANDRA-2857)
 * remove gossip state when a new IP takes over a token (CASSANDRA-3071)
 * work around native memory leak in com.sun.management.GarbageCollectorMXBean
    (CASSANDRA-2868)
 * fix UnavailableException with writes at CL.EACH_QUORM (CASSANDRA-3084)
 * fix parsing of the Keyspace and ColumnFamily names in numeric
   and string representations in CLI (CASSANDRA-3075)
 * fix corner cases in Range.differenceToFetch (CASSANDRA-3084)
 * fix ip address String representation in the ring cache (CASSANDRA-3044)
 * fix ring cache compatibility when mixing pre-0.8.4 nodes with post-
   in the same cluster (CASSANDRA-3023)
 * make repair report failure when a node participating dies (instead of
   hanging forever) (CASSANDRA-2433)
 * fix handling of the empty byte buffer by ReversedType (CASSANDRA-3111)
 * Add validation that Keyspace names are case-insensitively unique (CASSANDRA-3066)
 * catch invalid key_validation_class before instantiating UpdateColumnFamily (CASSANDRA-3102)
 * make Range and Bounds objects client-safe (CASSANDRA-3108)
 * optionally skip log4j configuration (CASSANDRA-3061)
 * bundle sstableloader with the debian package (CASSANDRA-3113)
 * don't try to build secondary indexes when there is none (CASSANDRA-3123)
 * improve SSTableSimpleUnsortedWriter speed for large rows (CASSANDRA-3122)
 * handle keyspace arguments correctly in nodetool snapshot (CASSANDRA-3038)
 * Fix SSTableImportTest on windows (CASSANDRA-3043)
 * expose compactionThroughputMbPerSec through JMX (CASSANDRA-3117)
 * log keyspace and CF of large rows being compacted


0.8.4
 * change TokenRing.endpoints to be a list of rpc addresses instead of 
   listen/broadcast addresses (CASSANDRA-1777)
 * include files-to-be-streamed in StreamInSession.getSources (CASSANDRA-2972)
 * use JAVA env var in cassandra-env.sh (CASSANDRA-2785, 2992)
 * avoid doing read for no-op replicate-on-write at CL=1 (CASSANDRA-2892)
 * refuse counter write for CL.ANY (CASSANDRA-2990)
 * switch back to only logging recent dropped messages (CASSANDRA-3004)
 * always deserialize RowMutation for counters (CASSANDRA-3006)
 * ignore saved replication_factor strategy_option for NTS (CASSANDRA-3011)
 * make sure pre-truncate CL segments are discarded (CASSANDRA-2950)


0.8.3
 * add ability to drop local reads/writes that are going to timeout
   (CASSANDRA-2943)
 * revamp token removal process, keep gossip states for 3 days (CASSANDRA-2496)
 * don't accept extra args for 0-arg nodetool commands (CASSANDRA-2740)
 * log unavailableexception details at debug level (CASSANDRA-2856)
 * expose data_dir though jmx (CASSANDRA-2770)
 * don't include tmp files as sstable when create cfs (CASSANDRA-2929)
 * log Java classpath on startup (CASSANDRA-2895)
 * keep gossipped version in sync with actual on migration coordinator 
   (CASSANDRA-2946)
 * use lazy initialization instead of class initialization in NodeId
   (CASSANDRA-2953)
 * check column family validity in nodetool repair (CASSANDRA-2933)
 * speedup bytes to hex conversions dramatically (CASSANDRA-2850)
 * Flush memtables on shutdown when durable writes are disabled 
   (CASSANDRA-2958)
 * improved POSIX compatibility of start scripts (CASsANDRA-2965)
 * add counter support to Hadoop InputFormat (CASSANDRA-2981)
 * fix bug where dirty commitlog segments were removed (and avoid keeping 
   segments with no post-flush activity permanently dirty) (CASSANDRA-2829)
 * fix throwing exception with batch mutation of counter super columns
   (CASSANDRA-2949)
 * ignore system tables during repair (CASSANDRA-2979)
 * throw exception when NTS is given replication_factor as an option
   (CASSANDRA-2960)
 * fix assertion error during compaction of counter CFs (CASSANDRA-2968)
 * avoid trying to create index names, when no index exists (CASSANDRA-2867)
 * don't sample the system table when choosing a bootstrap token
   (CASSANDRA-2825)
 * gossiper notifies of local state changes (CASSANDRA-2948)
 * add asynchronous and half-sync/half-async (hsha) thrift servers 
   (CASSANDRA-1405)
 * fix potential use of free'd native memory in SerializingCache 
   (CASSANDRA-2951)
 * prune index scan resultset back to original request for lazy
   resultset expansion case (CASSANDRA-2964)
 * (Hadoop) fail jobs when Cassandra node has failed but TaskTracker
    has not (CASSANDRA-2388)


0.8.2
 * CQL: 
   - include only one row per unique key for IN queries (CASSANDRA-2717)
   - respect client timestamp on full row deletions (CASSANDRA-2912)
 * improve thread-safety in StreamOutSession (CASSANDRA-2792)
 * allow deleting a row and updating indexed columns in it in the
   same mutation (CASSANDRA-2773)
 * Expose number of threads blocked on submitting memtable to flush
   in JMX (CASSANDRA-2817)
 * add ability to return "endpoints" to nodetool (CASSANDRA-2776)
 * Add support for multiple (comma-delimited) coordinator addresses
   to ColumnFamilyInputFormat (CASSANDRA-2807)
 * fix potential NPE while scheduling read repair for range slice
   (CASSANDRA-2823)
 * Fix race in SystemTable.getCurrentLocalNodeId (CASSANDRA-2824)
 * Correctly set default for replicate_on_write (CASSANDRA-2835)
 * improve nodetool compactionstats formatting (CASSANDRA-2844)
 * fix index-building status display (CASSANDRA-2853)
 * fix CLI perpetuating obsolete KsDef.replication_factor (CASSANDRA-2846)
 * improve cli treatment of multiline comments (CASSANDRA-2852)
 * handle row tombstones correctly in EchoedRow (CASSANDRA-2786)
 * add MessagingService.get[Recently]DroppedMessages and
   StorageService.getExceptionCount (CASSANDRA-2804)
 * fix possibility of spurious UnavailableException for LOCAL_QUORUM
   reads with dynamic snitch + read repair disabled (CASSANDRA-2870)
 * add ant-optional as dependence for the debian package (CASSANDRA-2164)
 * add option to specify limit for get_slice in the CLI (CASSANDRA-2646)
 * decrease HH page size (CASSANDRA-2832)
 * reset cli keyspace after dropping the current one (CASSANDRA-2763)
 * add KeyRange option to Hadoop inputformat (CASSANDRA-1125)
 * fix protocol versioning (CASSANDRA-2818, 2860)
 * support spaces in path to log4j configuration (CASSANDRA-2383)
 * avoid including inferred types in CF update (CASSANDRA-2809)
 * fix JMX bulkload call (CASSANDRA-2908)
 * fix updating KS with durable_writes=false (CASSANDRA-2907)
 * add simplified facade to SSTableWriter for bulk loading use
   (CASSANDRA-2911)
 * fix re-using index CF sstable names after drop/recreate (CASSANDRA-2872)
 * prepend CF to default index names (CASSANDRA-2903)
 * fix hint replay (CASSANDRA-2928)
 * Properly synchronize repair's merkle tree computation (CASSANDRA-2816)


0.8.1
 * CQL:
   - support for insert, delete in BATCH (CASSANDRA-2537)
   - support for IN to SELECT, UPDATE (CASSANDRA-2553)
   - timestamp support for INSERT, UPDATE, and BATCH (CASSANDRA-2555)
   - TTL support (CASSANDRA-2476)
   - counter support (CASSANDRA-2473)
   - ALTER COLUMNFAMILY (CASSANDRA-1709)
   - DROP INDEX (CASSANDRA-2617)
   - add SCHEMA/TABLE as aliases for KS/CF (CASSANDRA-2743)
   - server handles wait-for-schema-agreement (CASSANDRA-2756)
   - key alias support (CASSANDRA-2480)
 * add support for comparator parameters and a generic ReverseType
   (CASSANDRA-2355)
 * add CompositeType and DynamicCompositeType (CASSANDRA-2231)
 * optimize batches containing multiple updates to the same row
   (CASSANDRA-2583)
 * adjust hinted handoff page size to avoid OOM with large columns 
   (CASSANDRA-2652)
 * mark BRAF buffer invalid post-flush so we don't re-flush partial
   buffers again, especially on CL writes (CASSANDRA-2660)
 * add DROP INDEX support to CLI (CASSANDRA-2616)
 * don't perform HH to client-mode [storageproxy] nodes (CASSANDRA-2668)
 * Improve forceDeserialize/getCompactedRow encapsulation (CASSANDRA-2659)
 * Don't write CounterUpdateColumn to disk in tests (CASSANDRA-2650)
 * Add sstable bulk loading utility (CASSANDRA-1278)
 * avoid replaying hints to dropped columnfamilies (CASSANDRA-2685)
 * add placeholders for missing rows in range query pseudo-RR (CASSANDRA-2680)
 * remove no-op HHOM.renameHints (CASSANDRA-2693)
 * clone super columns to avoid modifying them during flush (CASSANDRA-2675)
 * allow writes to bypass the commitlog for certain keyspaces (CASSANDRA-2683)
 * avoid NPE when bypassing commitlog during memtable flush (CASSANDRA-2781)
 * Added support for making bootstrap retry if nodes flap (CASSANDRA-2644)
 * Added statusthrift to nodetool to report if thrift server is running (CASSANDRA-2722)
 * Fixed rows being cached if they do not exist (CASSANDRA-2723)
 * Support passing tableName and cfName to RowCacheProviders (CASSANDRA-2702)
 * close scrub file handles (CASSANDRA-2669)
 * throttle migration replay (CASSANDRA-2714)
 * optimize column serializer creation (CASSANDRA-2716)
 * Added support for making bootstrap retry if nodes flap (CASSANDRA-2644)
 * Added statusthrift to nodetool to report if thrift server is running
   (CASSANDRA-2722)
 * Fixed rows being cached if they do not exist (CASSANDRA-2723)
 * fix truncate/compaction race (CASSANDRA-2673)
 * workaround large resultsets causing large allocation retention
   by nio sockets (CASSANDRA-2654)
 * fix nodetool ring use with Ec2Snitch (CASSANDRA-2733)
 * fix removing columns and subcolumns that are supressed by a row or
   supercolumn tombstone during replica resolution (CASSANDRA-2590)
 * support sstable2json against snapshot sstables (CASSANDRA-2386)
 * remove active-pull schema requests (CASSANDRA-2715)
 * avoid marking entire list of sstables as actively being compacted
   in multithreaded compaction (CASSANDRA-2765)
 * seek back after deserializing a row to update cache with (CASSANDRA-2752)
 * avoid skipping rows in scrub for counter column family (CASSANDRA-2759)
 * fix ConcurrentModificationException in repair when dealing with 0.7 node
   (CASSANDRA-2767)
 * use threadsafe collections for StreamInSession (CASSANDRA-2766)
 * avoid infinite loop when creating merkle tree (CASSANDRA-2758)
 * avoids unmarking compacting sstable prematurely in cleanup (CASSANDRA-2769)
 * fix NPE when the commit log is bypassed (CASSANDRA-2718)
 * don't throw an exception in SS.isRPCServerRunning (CASSANDRA-2721)
 * make stress.jar executable (CASSANDRA-2744)
 * add daemon mode to java stress (CASSANDRA-2267)
 * expose the DC and rack of a node through JMX and nodetool ring (CASSANDRA-2531)
 * fix cache mbean getSize (CASSANDRA-2781)
 * Add Date, Float, Double, and Boolean types (CASSANDRA-2530)
 * Add startup flag to renew counter node id (CASSANDRA-2788)
 * add jamm agent to cassandra.bat (CASSANDRA-2787)
 * fix repair hanging if a neighbor has nothing to send (CASSANDRA-2797)
 * purge tombstone even if row is in only one sstable (CASSANDRA-2801)
 * Fix wrong purge of deleted cf during compaction (CASSANDRA-2786)
 * fix race that could result in Hadoop writer failing to throw an
   exception encountered after close() (CASSANDRA-2755)
 * fix scan wrongly throwing assertion error (CASSANDRA-2653)
 * Always use even distribution for merkle tree with RandomPartitionner
   (CASSANDRA-2841)
 * fix describeOwnership for OPP (CASSANDRA-2800)
 * ensure that string tokens do not contain commas (CASSANDRA-2762)


0.8.0-final
 * fix CQL grammar warning and cqlsh regression from CASSANDRA-2622
 * add ant generate-cql-html target (CASSANDRA-2526)
 * update CQL consistency levels (CASSANDRA-2566)
 * debian packaging fixes (CASSANDRA-2481, 2647)
 * fix UUIDType, IntegerType for direct buffers (CASSANDRA-2682, 2684)
 * switch to native Thrift for Hadoop map/reduce (CASSANDRA-2667)
 * fix StackOverflowError when building from eclipse (CASSANDRA-2687)
 * only provide replication_factor to strategy_options "help" for
   SimpleStrategy, OldNetworkTopologyStrategy (CASSANDRA-2678, 2713)
 * fix exception adding validators to non-string columns (CASSANDRA-2696)
 * avoid instantiating DatabaseDescriptor in JDBC (CASSANDRA-2694)
 * fix potential stack overflow during compaction (CASSANDRA-2626)
 * clone super columns to avoid modifying them during flush (CASSANDRA-2675)
 * reset underlying iterator in EchoedRow constructor (CASSANDRA-2653)


0.8.0-rc1
 * faster flushes and compaction from fixing excessively pessimistic 
   rebuffering in BRAF (CASSANDRA-2581)
 * fix returning null column values in the python cql driver (CASSANDRA-2593)
 * fix merkle tree splitting exiting early (CASSANDRA-2605)
 * snapshot_before_compaction directory name fix (CASSANDRA-2598)
 * Disable compaction throttling during bootstrap (CASSANDRA-2612) 
 * fix CQL treatment of > and < operators in range slices (CASSANDRA-2592)
 * fix potential double-application of counter updates on commitlog replay
   by moving replay position from header to sstable metadata (CASSANDRA-2419)
 * JDBC CQL driver exposes getColumn for access to timestamp
 * JDBC ResultSetMetadata properties added to AbstractType
 * r/m clustertool (CASSANDRA-2607)
 * add support for presenting row key as a column in CQL result sets 
   (CASSANDRA-2622)
 * Don't allow {LOCAL|EACH}_QUORUM unless strategy is NTS (CASSANDRA-2627)
 * validate keyspace strategy_options during CQL create (CASSANDRA-2624)
 * fix empty Result with secondary index when limit=1 (CASSANDRA-2628)
 * Fix regression where bootstrapping a node with no schema fails
   (CASSANDRA-2625)
 * Allow removing LocationInfo sstables (CASSANDRA-2632)
 * avoid attempting to replay mutations from dropped keyspaces (CASSANDRA-2631)
 * avoid using cached position of a key when GT is requested (CASSANDRA-2633)
 * fix counting bloom filter true positives (CASSANDRA-2637)
 * initialize local ep state prior to gossip startup if needed (CASSANDRA-2638)
 * fix counter increment lost after restart (CASSANDRA-2642)
 * add quote-escaping via backslash to CLI (CASSANDRA-2623)
 * fix pig example script (CASSANDRA-2487)
 * fix dynamic snitch race in adding latencies (CASSANDRA-2618)
 * Start/stop cassandra after more important services such as mdadm in
   debian packaging (CASSANDRA-2481)


0.8.0-beta2
 * fix NPE compacting index CFs (CASSANDRA-2528)
 * Remove checking all column families on startup for compaction candidates 
   (CASSANDRA-2444)
 * validate CQL create keyspace options (CASSANDRA-2525)
 * fix nodetool setcompactionthroughput (CASSANDRA-2550)
 * move	gossip heartbeat back to its own thread (CASSANDRA-2554)
 * validate cql TRUNCATE columnfamily before truncating (CASSANDRA-2570)
 * fix batch_mutate for mixed standard-counter mutations (CASSANDRA-2457)
 * disallow making schema changes to system keyspace (CASSANDRA-2563)
 * fix sending mutation messages multiple times (CASSANDRA-2557)
 * fix incorrect use of NBHM.size in ReadCallback that could cause
   reads to time out even when responses were received (CASSAMDRA-2552)
 * trigger read repair correctly for LOCAL_QUORUM reads (CASSANDRA-2556)
 * Allow configuring the number of compaction thread (CASSANDRA-2558)
 * forceUserDefinedCompaction will attempt to compact what it is given
   even if the pessimistic estimate is that there is not enough disk space;
   automatic compactions will only compact 2 or more sstables (CASSANDRA-2575)
 * refuse to apply migrations with older timestamps than the current 
   schema (CASSANDRA-2536)
 * remove unframed Thrift transport option
 * include indexes in snapshots (CASSANDRA-2596)
 * improve ignoring of obsolete mutations in index maintenance (CASSANDRA-2401)
 * recognize attempt to drop just the index while leaving the column
   definition alone (CASSANDRA-2619)
  

0.8.0-beta1
 * remove Avro RPC support (CASSANDRA-926)
 * support for columns that act as incr/decr counters 
   (CASSANDRA-1072, 1937, 1944, 1936, 2101, 2093, 2288, 2105, 2384, 2236, 2342,
   2454)
 * CQL (CASSANDRA-1703, 1704, 1705, 1706, 1707, 1708, 1710, 1711, 1940, 
   2124, 2302, 2277, 2493)
 * avoid double RowMutation serialization on write path (CASSANDRA-1800)
 * make NetworkTopologyStrategy the default (CASSANDRA-1960)
 * configurable internode encryption (CASSANDRA-1567, 2152)
 * human readable column names in sstable2json output (CASSANDRA-1933)
 * change default JMX port to 7199 (CASSANDRA-2027)
 * backwards compatible internal messaging (CASSANDRA-1015)
 * atomic switch of memtables and sstables (CASSANDRA-2284)
 * add pluggable SeedProvider (CASSANDRA-1669)
 * Fix clustertool to not throw exception when calling get_endpoints (CASSANDRA-2437)
 * upgrade to thrift 0.6 (CASSANDRA-2412) 
 * repair works on a token range instead of full ring (CASSANDRA-2324)
 * purge tombstones from row cache (CASSANDRA-2305)
 * push replication_factor into strategy_options (CASSANDRA-1263)
 * give snapshots the same name on each node (CASSANDRA-1791)
 * remove "nodetool loadbalance" (CASSANDRA-2448)
 * multithreaded compaction (CASSANDRA-2191)
 * compaction throttling (CASSANDRA-2156)
 * add key type information and alias (CASSANDRA-2311, 2396)
 * cli no longer divides read_repair_chance by 100 (CASSANDRA-2458)
 * made CompactionInfo.getTaskType return an enum (CASSANDRA-2482)
 * add a server-wide cap on measured memtable memory usage and aggressively
   flush to keep under that threshold (CASSANDRA-2006)
 * add unified UUIDType (CASSANDRA-2233)
 * add off-heap row cache support (CASSANDRA-1969)


0.7.5
 * improvements/fixes to PIG driver (CASSANDRA-1618, CASSANDRA-2387,
   CASSANDRA-2465, CASSANDRA-2484)
 * validate index names (CASSANDRA-1761)
 * reduce contention on Table.flusherLock (CASSANDRA-1954)
 * try harder to detect failures during streaming, cleaning up temporary
   files more reliably (CASSANDRA-2088)
 * shut down server for OOM on a Thrift thread (CASSANDRA-2269)
 * fix tombstone handling in repair and sstable2json (CASSANDRA-2279)
 * preserve version when streaming data from old sstables (CASSANDRA-2283)
 * don't start repair if a neighboring node is marked as dead (CASSANDRA-2290)
 * purge tombstones from row cache (CASSANDRA-2305)
 * Avoid seeking when sstable2json exports the entire file (CASSANDRA-2318)
 * clear Built flag in system table when dropping an index (CASSANDRA-2320)
 * don't allow arbitrary argument for stress.java (CASSANDRA-2323)
 * validate values for index predicates in get_indexed_slice (CASSANDRA-2328)
 * queue secondary indexes for flush before the parent (CASSANDRA-2330)
 * allow job configuration to set the CL used in Hadoop jobs (CASSANDRA-2331)
 * add memtable_flush_queue_size defaulting to 4 (CASSANDRA-2333)
 * Allow overriding of initial_token, storage_port and rpc_port from system
   properties (CASSANDRA-2343)
 * fix comparator used for non-indexed secondary expressions in index scan
   (CASSANDRA-2347)
 * ensure size calculation and write phase of large-row compaction use
   the same threshold for TTL expiration (CASSANDRA-2349)
 * fix race when iterating CFs during add/drop (CASSANDRA-2350)
 * add ConsistencyLevel command to CLI (CASSANDRA-2354)
 * allow negative numbers in the cli (CASSANDRA-2358)
 * hard code serialVersionUID for tokens class (CASSANDRA-2361)
 * fix potential infinite loop in ByteBufferUtil.inputStream (CASSANDRA-2365)
 * fix encoding bugs in HintedHandoffManager, SystemTable when default
   charset is not UTF8 (CASSANDRA-2367)
 * avoids having removed node reappearing in Gossip (CASSANDRA-2371)
 * fix incorrect truncation of long to int when reading columns via block
   index (CASSANDRA-2376)
 * fix NPE during stream session (CASSANDRA-2377)
 * fix race condition that could leave orphaned data files when dropping CF or
   KS (CASSANDRA-2381)
 * fsync statistics component on write (CASSANDRA-2382)
 * fix duplicate results from CFS.scan (CASSANDRA-2406)
 * add IntegerType to CLI help (CASSANDRA-2414)
 * avoid caching token-only decoratedkeys (CASSANDRA-2416)
 * convert mmap assertion to if/throw so scrub can catch it (CASSANDRA-2417)
 * don't overwrite gc log (CASSANDR-2418)
 * invalidate row cache for streamed row to avoid inconsitencies
   (CASSANDRA-2420)
 * avoid copies in range/index scans (CASSANDRA-2425)
 * make sure we don't wipe data during cleanup if the node has not join
   the ring (CASSANDRA-2428)
 * Try harder to close files after compaction (CASSANDRA-2431)
 * re-set bootstrapped flag after move finishes (CASSANDRA-2435)
 * display validation_class in CLI 'describe keyspace' (CASSANDRA-2442)
 * make cleanup compactions cleanup the row cache (CASSANDRA-2451)
 * add column fields validation to scrub (CASSANDRA-2460)
 * use 64KB flush buffer instead of in_memory_compaction_limit (CASSANDRA-2463)
 * fix backslash substitutions in CLI (CASSANDRA-2492)
 * disable cache saving for system CFS (CASSANDRA-2502)
 * fixes for verifying destination availability under hinted conditions
   so UE can be thrown intead of timing out (CASSANDRA-2514)
 * fix update of validation class in column metadata (CASSANDRA-2512)
 * support LOCAL_QUORUM, EACH_QUORUM CLs outside of NTS (CASSANDRA-2516)
 * preserve version when streaming data from old sstables (CASSANDRA-2283)
 * fix backslash substitutions in CLI (CASSANDRA-2492)
 * count a row deletion as one operation towards memtable threshold 
   (CASSANDRA-2519)
 * support LOCAL_QUORUM, EACH_QUORUM CLs outside of NTS (CASSANDRA-2516)


0.7.4
 * add nodetool join command (CASSANDRA-2160)
 * fix secondary indexes on pre-existing or streamed data (CASSANDRA-2244)
 * initialize endpoint in gossiper earlier (CASSANDRA-2228)
 * add ability to write to Cassandra from Pig (CASSANDRA-1828)
 * add rpc_[min|max]_threads (CASSANDRA-2176)
 * add CL.TWO, CL.THREE (CASSANDRA-2013)
 * avoid exporting an un-requested row in sstable2json, when exporting 
   a key that does not exist (CASSANDRA-2168)
 * add incremental_backups option (CASSANDRA-1872)
 * add configurable row limit to Pig loadfunc (CASSANDRA-2276)
 * validate column values in batches as well as single-Column inserts
   (CASSANDRA-2259)
 * move sample schema from cassandra.yaml to schema-sample.txt,
   a cli scripts (CASSANDRA-2007)
 * avoid writing empty rows when scrubbing tombstoned rows (CASSANDRA-2296)
 * fix assertion error in range and index scans for CL < ALL
   (CASSANDRA-2282)
 * fix commitlog replay when flush position refers to data that didn't
   get synced before server died (CASSANDRA-2285)
 * fix fd leak in sstable2json with non-mmap'd i/o (CASSANDRA-2304)
 * reduce memory use during streaming of multiple sstables (CASSANDRA-2301)
 * purge tombstoned rows from cache after GCGraceSeconds (CASSANDRA-2305)
 * allow zero replicas in a NTS datacenter (CASSANDRA-1924)
 * make range queries respect snitch for local replicas (CASSANDRA-2286)
 * fix HH delivery when column index is larger than 2GB (CASSANDRA-2297)
 * make 2ary indexes use parent CF flush thresholds during initial build
   (CASSANDRA-2294)
 * update memtable_throughput to be a long (CASSANDRA-2158)


0.7.3
 * Keep endpoint state until aVeryLongTime (CASSANDRA-2115)
 * lower-latency read repair (CASSANDRA-2069)
 * add hinted_handoff_throttle_delay_in_ms option (CASSANDRA-2161)
 * fixes for cache save/load (CASSANDRA-2172, -2174)
 * Handle whole-row deletions in CFOutputFormat (CASSANDRA-2014)
 * Make memtable_flush_writers flush in parallel (CASSANDRA-2178)
 * Add compaction_preheat_key_cache option (CASSANDRA-2175)
 * refactor stress.py to have only one copy of the format string 
   used for creating row keys (CASSANDRA-2108)
 * validate index names for \w+ (CASSANDRA-2196)
 * Fix Cassandra cli to respect timeout if schema does not settle 
   (CASSANDRA-2187)
 * fix for compaction and cleanup writing old-format data into new-version 
   sstable (CASSANDRA-2211, -2216)
 * add nodetool scrub (CASSANDRA-2217, -2240)
 * fix sstable2json large-row pagination (CASSANDRA-2188)
 * fix EOFing on requests for the last bytes in a file (CASSANDRA-2213)
 * fix BufferedRandomAccessFile bugs (CASSANDRA-2218, -2241)
 * check for memtable flush_after_mins exceeded every 10s (CASSANDRA-2183)
 * fix cache saving on Windows (CASSANDRA-2207)
 * add validateSchemaAgreement call + synchronization to schema
   modification operations (CASSANDRA-2222)
 * fix for reversed slice queries on large rows (CASSANDRA-2212)
 * fat clients were writing local data (CASSANDRA-2223)
 * set DEFAULT_MEMTABLE_LIFETIME_IN_MINS to 24h
 * improve detection and cleanup of partially-written sstables 
   (CASSANDRA-2206)
 * fix supercolumn de/serialization when subcolumn comparator is different
   from supercolumn's (CASSANDRA-2104)
 * fix starting up on Windows when CASSANDRA_HOME contains whitespace
   (CASSANDRA-2237)
 * add [get|set][row|key]cacheSavePeriod to JMX (CASSANDRA-2100)
 * fix Hadoop ColumnFamilyOutputFormat dropping of mutations
   when batch fills up (CASSANDRA-2255)
 * move file deletions off of scheduledtasks executor (CASSANDRA-2253)


0.7.2
 * copy DecoratedKey.key when inserting into caches to avoid retaining
   a reference to the underlying buffer (CASSANDRA-2102)
 * format subcolumn names with subcomparator (CASSANDRA-2136)
 * fix column bloom filter deserialization (CASSANDRA-2165)


0.7.1
 * refactor MessageDigest creation code. (CASSANDRA-2107)
 * buffer network stack to avoid inefficient small TCP messages while avoiding
   the nagle/delayed ack problem (CASSANDRA-1896)
 * check log4j configuration for changes every 10s (CASSANDRA-1525, 1907)
 * more-efficient cross-DC replication (CASSANDRA-1530, -2051, -2138)
 * avoid polluting page cache with commitlog or sstable writes
   and seq scan operations (CASSANDRA-1470)
 * add RMI authentication options to nodetool (CASSANDRA-1921)
 * make snitches configurable at runtime (CASSANDRA-1374)
 * retry hadoop split requests on connection failure (CASSANDRA-1927)
 * implement describeOwnership for BOP, COPP (CASSANDRA-1928)
 * make read repair behave as expected for ConsistencyLevel > ONE
   (CASSANDRA-982, 2038)
 * distributed test harness (CASSANDRA-1859, 1964)
 * reduce flush lock contention (CASSANDRA-1930)
 * optimize supercolumn deserialization (CASSANDRA-1891)
 * fix CFMetaData.apply to only compare objects of the same class 
   (CASSANDRA-1962)
 * allow specifying specific SSTables to compact from JMX (CASSANDRA-1963)
 * fix race condition in MessagingService.targets (CASSANDRA-1959, 2094, 2081)
 * refuse to open sstables from a future version (CASSANDRA-1935)
 * zero-copy reads (CASSANDRA-1714)
 * fix copy bounds for word Text in wordcount demo (CASSANDRA-1993)
 * fixes for contrib/javautils (CASSANDRA-1979)
 * check more frequently for memtable expiration (CASSANDRA-2000)
 * fix writing SSTable column count statistics (CASSANDRA-1976)
 * fix streaming of multiple CFs during bootstrap (CASSANDRA-1992)
 * explicitly set JVM GC new generation size with -Xmn (CASSANDRA-1968)
 * add short options for CLI flags (CASSANDRA-1565)
 * make keyspace argument to "describe keyspace" in CLI optional
   when authenticated to keyspace already (CASSANDRA-2029)
 * added option to specify -Dcassandra.join_ring=false on startup
   to allow "warm spare" nodes or performing JMX maintenance before
   joining the ring (CASSANDRA-526)
 * log migrations at INFO (CASSANDRA-2028)
 * add CLI verbose option in file mode (CASSANDRA-2030)
 * add single-line "--" comments to CLI (CASSANDRA-2032)
 * message serialization tests (CASSANDRA-1923)
 * switch from ivy to maven-ant-tasks (CASSANDRA-2017)
 * CLI attempts to block for new schema to propagate (CASSANDRA-2044)
 * fix potential overflow in nodetool cfstats (CASSANDRA-2057)
 * add JVM shutdownhook to sync commitlog (CASSANDRA-1919)
 * allow nodes to be up without being part of  normal traffic (CASSANDRA-1951)
 * fix CLI "show keyspaces" with null options on NTS (CASSANDRA-2049)
 * fix possible ByteBuffer race conditions (CASSANDRA-2066)
 * reduce garbage generated by MessagingService to prevent load spikes
   (CASSANDRA-2058)
 * fix math in RandomPartitioner.describeOwnership (CASSANDRA-2071)
 * fix deletion of sstable non-data components (CASSANDRA-2059)
 * avoid blocking gossip while deleting handoff hints (CASSANDRA-2073)
 * ignore messages from newer versions, keep track of nodes in gossip 
   regardless of version (CASSANDRA-1970)
 * cache writing moved to CompactionManager to reduce i/o contention and
   updated to use non-cache-polluting writes (CASSANDRA-2053)
 * page through large rows when exporting to JSON (CASSANDRA-2041)
 * add flush_largest_memtables_at and reduce_cache_sizes_at options
   (CASSANDRA-2142)
 * add cli 'describe cluster' command (CASSANDRA-2127)
 * add cli support for setting username/password at 'connect' command 
   (CASSANDRA-2111)
 * add -D option to Stress.java to allow reading hosts from a file 
   (CASSANDRA-2149)
 * bound hints CF throughput between 32M and 256M (CASSANDRA-2148)
 * continue starting when invalid saved cache entries are encountered
   (CASSANDRA-2076)
 * add max_hint_window_in_ms option (CASSANDRA-1459)


0.7.0-final
 * fix offsets to ByteBuffer.get (CASSANDRA-1939)


0.7.0-rc4
 * fix cli crash after backgrounding (CASSANDRA-1875)
 * count timeouts in storageproxy latencies, and include latency 
   histograms in StorageProxyMBean (CASSANDRA-1893)
 * fix CLI get recognition of supercolumns (CASSANDRA-1899)
 * enable keepalive on intra-cluster sockets (CASSANDRA-1766)
 * count timeouts towards dynamicsnitch latencies (CASSANDRA-1905)
 * Expose index-building status in JMX + cli schema description
   (CASSANDRA-1871)
 * allow [LOCAL|EACH]_QUORUM to be used with non-NetworkTopology 
   replication Strategies
 * increased amount of index locks for faster commitlog replay
 * collect secondary index tombstones immediately (CASSANDRA-1914)
 * revert commitlog changes from #1780 (CASSANDRA-1917)
 * change RandomPartitioner min token to -1 to avoid collision w/
   tokens on actual nodes (CASSANDRA-1901)
 * examine the right nibble when validating TimeUUID (CASSANDRA-1910)
 * include secondary indexes in cleanup (CASSANDRA-1916)
 * CFS.scrubDataDirectories should also cleanup invalid secondary indexes
   (CASSANDRA-1904)
 * ability to disable/enable gossip on nodes to force them down
   (CASSANDRA-1108)


0.7.0-rc3
 * expose getNaturalEndpoints in StorageServiceMBean taking byte[]
   key; RMI cannot serialize ByteBuffer (CASSANDRA-1833)
 * infer org.apache.cassandra.locator for replication strategy classes
   when not otherwise specified
 * validation that generates less garbage (CASSANDRA-1814)
 * add TTL support to CLI (CASSANDRA-1838)
 * cli defaults to bytestype for subcomparator when creating
   column families (CASSANDRA-1835)
 * unregister index MBeans when index is dropped (CASSANDRA-1843)
 * make ByteBufferUtil.clone thread-safe (CASSANDRA-1847)
 * change exception for read requests during bootstrap from 
   InvalidRequest to Unavailable (CASSANDRA-1862)
 * respect row-level tombstones post-flush in range scans
   (CASSANDRA-1837)
 * ReadResponseResolver check digests against each other (CASSANDRA-1830)
 * return InvalidRequest when remove of subcolumn without supercolumn
   is requested (CASSANDRA-1866)
 * flush before repair (CASSANDRA-1748)
 * SSTableExport validates key order (CASSANDRA-1884)
 * large row support for SSTableExport (CASSANDRA-1867)
 * Re-cache hot keys post-compaction without hitting disk (CASSANDRA-1878)
 * manage read repair in coordinator instead of data source, to
   provide latency information to dynamic snitch (CASSANDRA-1873)


0.7.0-rc2
 * fix live-column-count of slice ranges including tombstoned supercolumn 
   with live subcolumn (CASSANDRA-1591)
 * rename o.a.c.internal.AntientropyStage -> AntiEntropyStage,
   o.a.c.request.Request_responseStage -> RequestResponseStage,
   o.a.c.internal.Internal_responseStage -> InternalResponseStage
 * add AbstractType.fromString (CASSANDRA-1767)
 * require index_type to be present when specifying index_name
   on ColumnDef (CASSANDRA-1759)
 * fix add/remove index bugs in CFMetadata (CASSANDRA-1768)
 * rebuild Strategy during system_update_keyspace (CASSANDRA-1762)
 * cli updates prompt to ... in continuation lines (CASSANDRA-1770)
 * support multiple Mutations per key in hadoop ColumnFamilyOutputFormat
   (CASSANDRA-1774)
 * improvements to Debian init script (CASSANDRA-1772)
 * use local classloader to check for version.properties (CASSANDRA-1778)
 * Validate that column names in column_metadata are valid for the
   defined comparator, and decode properly in cli (CASSANDRA-1773)
 * use cross-platform newlines in cli (CASSANDRA-1786)
 * add ExpiringColumn support to sstable import/export (CASSANDRA-1754)
 * add flush for each append to periodic commitlog mode; added
   periodic_without_flush option to disable this (CASSANDRA-1780)
 * close file handle used for post-flush truncate (CASSANDRA-1790)
 * various code cleanup (CASSANDRA-1793, -1794, -1795)
 * fix range queries against wrapped range (CASSANDRA-1781)
 * fix consistencylevel calculations for NetworkTopologyStrategy
   (CASSANDRA-1804)
 * cli support index type enum names (CASSANDRA-1810)
 * improved validation of column_metadata (CASSANDRA-1813)
 * reads at ConsistencyLevel > 1 throw UnavailableException
   immediately if insufficient live nodes exist (CASSANDRA-1803)
 * copy bytebuffers for local writes to avoid retaining the entire
   Thrift frame (CASSANDRA-1801)
 * fix NPE adding index to column w/o prior metadata (CASSANDRA-1764)
 * reduce fat client timeout (CASSANDRA-1730)
 * fix botched merge of CASSANDRA-1316


0.7.0-rc1
 * fix compaction and flush races with schema updates (CASSANDRA-1715)
 * add clustertool, config-converter, sstablekeys, and schematool 
   Windows .bat files (CASSANDRA-1723)
 * reject range queries received during bootstrap (CASSANDRA-1739)
 * fix wrapping-range queries on non-minimum token (CASSANDRA-1700)
 * add nodetool cfhistogram (CASSANDRA-1698)
 * limit repaired ranges to what the nodes have in common (CASSANDRA-1674)
 * index scan treats missing columns as not matching secondary
   expressions (CASSANDRA-1745)
 * Fix misuse of DataOutputBuffer.getData in AntiEntropyService
   (CASSANDRA-1729)
 * detect and warn when obsolete version of JNA is present (CASSANDRA-1760)
 * reduce fat client timeout (CASSANDRA-1730)
 * cleanup smallest CFs first to increase free temp space for larger ones
   (CASSANDRA-1811)
 * Update windows .bat files to work outside of main Cassandra
   directory (CASSANDRA-1713)
 * fix read repair regression from 0.6.7 (CASSANDRA-1727)
 * more-efficient read repair (CASSANDRA-1719)
 * fix hinted handoff replay (CASSANDRA-1656)
 * log type of dropped messages (CASSANDRA-1677)
 * upgrade to SLF4J 1.6.1
 * fix ByteBuffer bug in ExpiringColumn.updateDigest (CASSANDRA-1679)
 * fix IntegerType.getString (CASSANDRA-1681)
 * make -Djava.net.preferIPv4Stack=true the default (CASSANDRA-628)
 * add INTERNAL_RESPONSE verb to differentiate from responses related
   to client requests (CASSANDRA-1685)
 * log tpstats when dropping messages (CASSANDRA-1660)
 * include unreachable nodes in describeSchemaVersions (CASSANDRA-1678)
 * Avoid dropping messages off the client request path (CASSANDRA-1676)
 * fix jna errno reporting (CASSANDRA-1694)
 * add friendlier error for UnknownHostException on startup (CASSANDRA-1697)
 * include jna dependency in RPM package (CASSANDRA-1690)
 * add --skip-keys option to stress.py (CASSANDRA-1696)
 * improve cli handling of non-string keys and column names 
   (CASSANDRA-1701, -1693)
 * r/m extra subcomparator line in cli keyspaces output (CASSANDRA-1712)
 * add read repair chance to cli "show keyspaces"
 * upgrade to ConcurrentLinkedHashMap 1.1 (CASSANDRA-975)
 * fix index scan routing (CASSANDRA-1722)
 * fix tombstoning of supercolumns in range queries (CASSANDRA-1734)
 * clear endpoint cache after updating keyspace metadata (CASSANDRA-1741)
 * fix wrapping-range queries on non-minimum token (CASSANDRA-1700)
 * truncate includes secondary indexes (CASSANDRA-1747)
 * retain reference to PendingFile sstables (CASSANDRA-1749)
 * fix sstableimport regression (CASSANDRA-1753)
 * fix for bootstrap when no non-system tables are defined (CASSANDRA-1732)
 * handle replica unavailability in index scan (CASSANDRA-1755)
 * fix service initialization order deadlock (CASSANDRA-1756)
 * multi-line cli commands (CASSANDRA-1742)
 * fix race between snapshot and compaction (CASSANDRA-1736)
 * add listEndpointsPendingHints, deleteHintsForEndpoint JMX methods 
   (CASSANDRA-1551)


0.7.0-beta3
 * add strategy options to describe_keyspace output (CASSANDRA-1560)
 * log warning when using randomly generated token (CASSANDRA-1552)
 * re-organize JMX into .db, .net, .internal, .request (CASSANDRA-1217)
 * allow nodes to change IPs between restarts (CASSANDRA-1518)
 * remember ring state between restarts by default (CASSANDRA-1518)
 * flush index built flag so we can read it before log replay (CASSANDRA-1541)
 * lock row cache updates to prevent race condition (CASSANDRA-1293)
 * remove assertion causing rare (and harmless) error messages in
   commitlog (CASSANDRA-1330)
 * fix moving nodes with no keyspaces defined (CASSANDRA-1574)
 * fix unbootstrap when no data is present in a transfer range (CASSANDRA-1573)
 * take advantage of AVRO-495 to simplify our avro IDL (CASSANDRA-1436)
 * extend authorization hierarchy to column family (CASSANDRA-1554)
 * deletion support in secondary indexes (CASSANDRA-1571)
 * meaningful error message for invalid replication strategy class 
   (CASSANDRA-1566)
 * allow keyspace creation with RF > N (CASSANDRA-1428)
 * improve cli error handling (CASSANDRA-1580)
 * add cache save/load ability (CASSANDRA-1417, 1606, 1647)
 * add StorageService.getDrainProgress (CASSANDRA-1588)
 * Disallow bootstrap to an in-use token (CASSANDRA-1561)
 * Allow dynamic secondary index creation and destruction (CASSANDRA-1532)
 * log auto-guessed memtable thresholds (CASSANDRA-1595)
 * add ColumnDef support to cli (CASSANDRA-1583)
 * reduce index sample time by 75% (CASSANDRA-1572)
 * add cli support for column, strategy metadata (CASSANDRA-1578, 1612)
 * add cli support for schema modification (CASSANDRA-1584)
 * delete temp files on failed compactions (CASSANDRA-1596)
 * avoid blocking for dead nodes during removetoken (CASSANDRA-1605)
 * remove ConsistencyLevel.ZERO (CASSANDRA-1607)
 * expose in-progress compaction type in jmx (CASSANDRA-1586)
 * removed IClock & related classes from internals (CASSANDRA-1502)
 * fix removing tokens from SystemTable on decommission and removetoken
   (CASSANDRA-1609)
 * include CF metadata in cli 'show keyspaces' (CASSANDRA-1613)
 * switch from Properties to HashMap in PropertyFileSnitch to
   avoid synchronization bottleneck (CASSANDRA-1481)
 * PropertyFileSnitch configuration file renamed to 
   cassandra-topology.properties
 * add cli support for get_range_slices (CASSANDRA-1088, CASSANDRA-1619)
 * Make memtable flush thresholds per-CF instead of global 
   (CASSANDRA-1007, 1637)
 * add cli support for binary data without CfDef hints (CASSANDRA-1603)
 * fix building SSTable statistics post-stream (CASSANDRA-1620)
 * fix potential infinite loop in 2ary index queries (CASSANDRA-1623)
 * allow creating NTS keyspaces with no replicas configured (CASSANDRA-1626)
 * add jmx histogram of sstables accessed per read (CASSANDRA-1624)
 * remove system_rename_column_family and system_rename_keyspace from the
   client API until races can be fixed (CASSANDRA-1630, CASSANDRA-1585)
 * add cli sanity tests (CASSANDRA-1582)
 * update GC settings in cassandra.bat (CASSANDRA-1636)
 * cli support for index queries (CASSANDRA-1635)
 * cli support for updating schema memtable settings (CASSANDRA-1634)
 * cli --file option (CASSANDRA-1616)
 * reduce automatically chosen memtable sizes by 50% (CASSANDRA-1641)
 * move endpoint cache from snitch to strategy (CASSANDRA-1643)
 * fix commitlog recovery deleting the newly-created segment as well as
   the old ones (CASSANDRA-1644)
 * upgrade to Thrift 0.5 (CASSANDRA-1367)
 * renamed CL.DCQUORUM to LOCAL_QUORUM and DCQUORUMSYNC to EACH_QUORUM
 * cli truncate support (CASSANDRA-1653)
 * update GC settings in cassandra.bat (CASSANDRA-1636)
 * avoid logging when a node's ip/token is gossipped back to it (CASSANDRA-1666)


0.7-beta2
 * always use UTF-8 for hint keys (CASSANDRA-1439)
 * remove cassandra.yaml dependency from Hadoop and Pig (CASSADRA-1322)
 * expose CfDef metadata in describe_keyspaces (CASSANDRA-1363)
 * restore use of mmap_index_only option (CASSANDRA-1241)
 * dropping a keyspace with no column families generated an error 
   (CASSANDRA-1378)
 * rename RackAwareStrategy to OldNetworkTopologyStrategy, RackUnawareStrategy 
   to SimpleStrategy, DatacenterShardStrategy to NetworkTopologyStrategy,
   AbstractRackAwareSnitch to AbstractNetworkTopologySnitch (CASSANDRA-1392)
 * merge StorageProxy.mutate, mutateBlocking (CASSANDRA-1396)
 * faster UUIDType, LongType comparisons (CASSANDRA-1386, 1393)
 * fix setting read_repair_chance from CLI addColumnFamily (CASSANDRA-1399)
 * fix updates to indexed columns (CASSANDRA-1373)
 * fix race condition leaving to FileNotFoundException (CASSANDRA-1382)
 * fix sharded lock hash on index write path (CASSANDRA-1402)
 * add support for GT/E, LT/E in subordinate index clauses (CASSANDRA-1401)
 * cfId counter got out of sync when CFs were added (CASSANDRA-1403)
 * less chatty schema updates (CASSANDRA-1389)
 * rename column family mbeans. 'type' will now include either 
   'IndexColumnFamilies' or 'ColumnFamilies' depending on the CFS type.
   (CASSANDRA-1385)
 * disallow invalid keyspace and column family names. This includes name that
   matches a '^\w+' regex. (CASSANDRA-1377)
 * use JNA, if present, to take snapshots (CASSANDRA-1371)
 * truncate hints if starting 0.7 for the first time (CASSANDRA-1414)
 * fix FD leak in single-row slicepredicate queries (CASSANDRA-1416)
 * allow index expressions against columns that are not part of the 
   SlicePredicate (CASSANDRA-1410)
 * config-converter properly handles snitches and framed support 
   (CASSANDRA-1420)
 * remove keyspace argument from multiget_count (CASSANDRA-1422)
 * allow specifying cassandra.yaml location as (local or remote) URL
   (CASSANDRA-1126)
 * fix using DynamicEndpointSnitch with NetworkTopologyStrategy
   (CASSANDRA-1429)
 * Add CfDef.default_validation_class (CASSANDRA-891)
 * fix EstimatedHistogram.max (CASSANDRA-1413)
 * quorum read optimization (CASSANDRA-1622)
 * handle zero-length (or missing) rows during HH paging (CASSANDRA-1432)
 * include secondary indexes during schema migrations (CASSANDRA-1406)
 * fix commitlog header race during schema change (CASSANDRA-1435)
 * fix ColumnFamilyStoreMBeanIterator to use new type name (CASSANDRA-1433)
 * correct filename generated by xml->yaml converter (CASSANDRA-1419)
 * add CMSInitiatingOccupancyFraction=75 and UseCMSInitiatingOccupancyOnly
   to default JVM options
 * decrease jvm heap for cassandra-cli (CASSANDRA-1446)
 * ability to modify keyspaces and column family definitions on a live cluster
   (CASSANDRA-1285)
 * support for Hadoop Streaming [non-jvm map/reduce via stdin/out]
   (CASSANDRA-1368)
 * Move persistent sstable stats from the system table to an sstable component
   (CASSANDRA-1430)
 * remove failed bootstrap attempt from pending ranges when gossip times
   it out after 1h (CASSANDRA-1463)
 * eager-create tcp connections to other cluster members (CASSANDRA-1465)
 * enumerate stages and derive stage from message type instead of 
   transmitting separately (CASSANDRA-1465)
 * apply reversed flag during collation from different data sources
   (CASSANDRA-1450)
 * make failure to remove commitlog segment non-fatal (CASSANDRA-1348)
 * correct ordering of drain operations so CL.recover is no longer 
   necessary (CASSANDRA-1408)
 * removed keyspace from describe_splits method (CASSANDRA-1425)
 * rename check_schema_agreement to describe_schema_versions
   (CASSANDRA-1478)
 * fix QUORUM calculation for RF > 3 (CASSANDRA-1487)
 * remove tombstones during non-major compactions when bloom filter
   verifies that row does not exist in other sstables (CASSANDRA-1074)
 * nodes that coordinated a loadbalance in the past could not be seen by
   newly added nodes (CASSANDRA-1467)
 * exposed endpoint states (gossip details) via jmx (CASSANDRA-1467)
 * ensure that compacted sstables are not included when new readers are
   instantiated (CASSANDRA-1477)
 * by default, calculate heap size and memtable thresholds at runtime (CASSANDRA-1469)
 * fix races dealing with adding/dropping keyspaces and column families in
   rapid succession (CASSANDRA-1477)
 * clean up of Streaming system (CASSANDRA-1503, 1504, 1506)
 * add options to configure Thrift socket keepalive and buffer sizes (CASSANDRA-1426)
 * make contrib CassandraServiceDataCleaner recursive (CASSANDRA-1509)
 * min, max compaction threshold are configurable and persistent 
   per-ColumnFamily (CASSANDRA-1468)
 * fix replaying the last mutation in a commitlog unnecessarily 
   (CASSANDRA-1512)
 * invoke getDefaultUncaughtExceptionHandler from DTPE with the original
   exception rather than the ExecutionException wrapper (CASSANDRA-1226)
 * remove Clock from the Thrift (and Avro) API (CASSANDRA-1501)
 * Close intra-node sockets when connection is broken (CASSANDRA-1528)
 * RPM packaging spec file (CASSANDRA-786)
 * weighted request scheduler (CASSANDRA-1485)
 * treat expired columns as deleted (CASSANDRA-1539)
 * make IndexInterval configurable (CASSANDRA-1488)
 * add describe_snitch to Thrift API (CASSANDRA-1490)
 * MD5 authenticator compares plain text submitted password with MD5'd
   saved property, instead of vice versa (CASSANDRA-1447)
 * JMX MessagingService pending and completed counts (CASSANDRA-1533)
 * fix race condition processing repair responses (CASSANDRA-1511)
 * make repair blocking (CASSANDRA-1511)
 * create EndpointSnitchInfo and MBean to expose rack and DC (CASSANDRA-1491)
 * added option to contrib/word_count to output results back to Cassandra
   (CASSANDRA-1342)
 * rewrite Hadoop ColumnFamilyRecordWriter to pool connections, retry to
   multiple Cassandra nodes, and smooth impact on the Cassandra cluster
   by using smaller batch sizes (CASSANDRA-1434)
 * fix setting gc_grace_seconds via CLI (CASSANDRA-1549)
 * support TTL'd index values (CASSANDRA-1536)
 * make removetoken work like decommission (CASSANDRA-1216)
 * make cli comparator-aware and improve quote rules (CASSANDRA-1523,-1524)
 * make nodetool compact and cleanup blocking (CASSANDRA-1449)
 * add memtable, cache information to GCInspector logs (CASSANDRA-1558)
 * enable/disable HintedHandoff via JMX (CASSANDRA-1550)
 * Ignore stray files in the commit log directory (CASSANDRA-1547)
 * Disallow bootstrap to an in-use token (CASSANDRA-1561)


0.7-beta1
 * sstable versioning (CASSANDRA-389)
 * switched to slf4j logging (CASSANDRA-625)
 * add (optional) expiration time for column (CASSANDRA-699)
 * access levels for authentication/authorization (CASSANDRA-900)
 * add ReadRepairChance to CF definition (CASSANDRA-930)
 * fix heisenbug in system tests, especially common on OS X (CASSANDRA-944)
 * convert to byte[] keys internally and all public APIs (CASSANDRA-767)
 * ability to alter schema definitions on a live cluster (CASSANDRA-44)
 * renamed configuration file to cassandra.xml, and log4j.properties to
   log4j-server.properties, which must now be loaded from
   the classpath (which is how our scripts in bin/ have always done it)
   (CASSANDRA-971)
 * change get_count to require a SlicePredicate. create multi_get_count
   (CASSANDRA-744)
 * re-organized endpointsnitch implementations and added SimpleSnitch
   (CASSANDRA-994)
 * Added preload_row_cache option (CASSANDRA-946)
 * add CRC to commitlog header (CASSANDRA-999)
 * removed deprecated batch_insert and get_range_slice methods (CASSANDRA-1065)
 * add truncate thrift method (CASSANDRA-531)
 * http mini-interface using mx4j (CASSANDRA-1068)
 * optimize away copy of sliced row on memtable read path (CASSANDRA-1046)
 * replace constant-size 2GB mmaped segments and special casing for index 
   entries spanning segment boundaries, with SegmentedFile that computes 
   segments that always contain entire entries/rows (CASSANDRA-1117)
 * avoid reading large rows into memory during compaction (CASSANDRA-16)
 * added hadoop OutputFormat (CASSANDRA-1101)
 * efficient Streaming (no more anticompaction) (CASSANDRA-579)
 * split commitlog header into separate file and add size checksum to
   mutations (CASSANDRA-1179)
 * avoid allocating a new byte[] for each mutation on replay (CASSANDRA-1219)
 * revise HH schema to be per-endpoint (CASSANDRA-1142)
 * add joining/leaving status to nodetool ring (CASSANDRA-1115)
 * allow multiple repair sessions per node (CASSANDRA-1190)
 * optimize away MessagingService for local range queries (CASSANDRA-1261)
 * make framed transport the default so malformed requests can't OOM the 
   server (CASSANDRA-475)
 * significantly faster reads from row cache (CASSANDRA-1267)
 * take advantage of row cache during range queries (CASSANDRA-1302)
 * make GCGraceSeconds a per-ColumnFamily value (CASSANDRA-1276)
 * keep persistent row size and column count statistics (CASSANDRA-1155)
 * add IntegerType (CASSANDRA-1282)
 * page within a single row during hinted handoff (CASSANDRA-1327)
 * push DatacenterShardStrategy configuration into keyspace definition,
   eliminating datacenter.properties. (CASSANDRA-1066)
 * optimize forward slices starting with '' and single-index-block name 
   queries by skipping the column index (CASSANDRA-1338)
 * streaming refactor (CASSANDRA-1189)
 * faster comparison for UUID types (CASSANDRA-1043)
 * secondary index support (CASSANDRA-749 and subtasks)
 * make compaction buckets deterministic (CASSANDRA-1265)


0.6.6
 * Allow using DynamicEndpointSnitch with RackAwareStrategy (CASSANDRA-1429)
 * remove the remaining vestiges of the unfinished DatacenterShardStrategy 
   (replaced by NetworkTopologyStrategy in 0.7)
   

0.6.5
 * fix key ordering in range query results with RandomPartitioner
   and ConsistencyLevel > ONE (CASSANDRA-1145)
 * fix for range query starting with the wrong token range (CASSANDRA-1042)
 * page within a single row during hinted handoff (CASSANDRA-1327)
 * fix compilation on non-sun JDKs (CASSANDRA-1061)
 * remove String.trim() call on row keys in batch mutations (CASSANDRA-1235)
 * Log summary of dropped messages instead of spamming log (CASSANDRA-1284)
 * add dynamic endpoint snitch (CASSANDRA-981)
 * fix streaming for keyspaces with hyphens in their name (CASSANDRA-1377)
 * fix errors in hard-coded bloom filter optKPerBucket by computing it
   algorithmically (CASSANDRA-1220
 * remove message deserialization stage, and uncap read/write stages
   so slow reads/writes don't block gossip processing (CASSANDRA-1358)
 * add jmx port configuration to Debian package (CASSANDRA-1202)
 * use mlockall via JNA, if present, to prevent Linux from swapping
   out parts of the JVM (CASSANDRA-1214)


0.6.4
 * avoid queuing multiple hint deliveries for the same endpoint
   (CASSANDRA-1229)
 * better performance for and stricter checking of UTF8 column names
   (CASSANDRA-1232)
 * extend option to lower compaction priority to hinted handoff
   as well (CASSANDRA-1260)
 * log errors in gossip instead of re-throwing (CASSANDRA-1289)
 * avoid aborting commitlog replay prematurely if a flushed-but-
   not-removed commitlog segment is encountered (CASSANDRA-1297)
 * fix duplicate rows being read during mapreduce (CASSANDRA-1142)
 * failure detection wasn't closing command sockets (CASSANDRA-1221)
 * cassandra-cli.bat works on windows (CASSANDRA-1236)
 * pre-emptively drop requests that cannot be processed within RPCTimeout
   (CASSANDRA-685)
 * add ack to Binary write verb and update CassandraBulkLoader
   to wait for acks for each row (CASSANDRA-1093)
 * added describe_partitioner Thrift method (CASSANDRA-1047)
 * Hadoop jobs no longer require the Cassandra storage-conf.xml
   (CASSANDRA-1280, CASSANDRA-1047)
 * log thread pool stats when GC is excessive (CASSANDRA-1275)
 * remove gossip message size limit (CASSANDRA-1138)
 * parallelize local and remote reads during multiget, and respect snitch 
   when determining whether to do local read for CL.ONE (CASSANDRA-1317)
 * fix read repair to use requested consistency level on digest mismatch,
   rather than assuming QUORUM (CASSANDRA-1316)
 * process digest mismatch re-reads in parallel (CASSANDRA-1323)
 * switch hints CF comparator to BytesType (CASSANDRA-1274)


0.6.3
 * retry to make streaming connections up to 8 times. (CASSANDRA-1019)
 * reject describe_ring() calls on invalid keyspaces (CASSANDRA-1111)
 * fix cache size calculation for size of 100% (CASSANDRA-1129)
 * fix cache capacity only being recalculated once (CASSANDRA-1129)
 * remove hourly scan of all hints on the off chance that the gossiper
   missed a status change; instead, expose deliverHintsToEndpoint to JMX
   so it can be done manually, if necessary (CASSANDRA-1141)
 * don't reject reads at CL.ALL (CASSANDRA-1152)
 * reject deletions to supercolumns in CFs containing only standard
   columns (CASSANDRA-1139)
 * avoid preserving login information after client disconnects
   (CASSANDRA-1057)
 * prefer sun jdk to openjdk in debian init script (CASSANDRA-1174)
 * detect partioner config changes between restarts and fail fast 
   (CASSANDRA-1146)
 * use generation time to resolve node token reassignment disagreements
   (CASSANDRA-1118)
 * restructure the startup ordering of Gossiper and MessageService to avoid
   timing anomalies (CASSANDRA-1160)
 * detect incomplete commit log hearders (CASSANDRA-1119)
 * force anti-entropy service to stream files on the stream stage to avoid
   sending streams out of order (CASSANDRA-1169)
 * remove inactive stream managers after AES streams files (CASSANDRA-1169)
 * allow removing entire row through batch_mutate Deletion (CASSANDRA-1027)
 * add JMX metrics for row-level bloom filter false positives (CASSANDRA-1212)
 * added a redhat init script to contrib (CASSANDRA-1201)
 * use midpoint when bootstrapping a new machine into range with not
   much data yet instead of random token (CASSANDRA-1112)
 * kill server on OOM in executor stage as well as Thrift (CASSANDRA-1226)
 * remove opportunistic repairs, when two machines with overlapping replica
   responsibilities happen to finish major compactions of the same CF near
   the same time.  repairs are now fully manual (CASSANDRA-1190)
 * add ability to lower compaction priority (default is no change from 0.6.2)
   (CASSANDRA-1181)


0.6.2
 * fix contrib/word_count build. (CASSANDRA-992)
 * split CommitLogExecutorService into BatchCommitLogExecutorService and 
   PeriodicCommitLogExecutorService (CASSANDRA-1014)
 * add latency histograms to CFSMBean (CASSANDRA-1024)
 * make resolving timestamp ties deterministic by using value bytes
   as a tiebreaker (CASSANDRA-1039)
 * Add option to turn off Hinted Handoff (CASSANDRA-894)
 * fix windows startup (CASSANDRA-948)
 * make concurrent_reads, concurrent_writes configurable at runtime via JMX
   (CASSANDRA-1060)
 * disable GCInspector on non-Sun JVMs (CASSANDRA-1061)
 * fix tombstone handling in sstable rows with no other data (CASSANDRA-1063)
 * fix size of row in spanned index entries (CASSANDRA-1056)
 * install json2sstable, sstable2json, and sstablekeys to Debian package
 * StreamingService.StreamDestinations wouldn't empty itself after streaming
   finished (CASSANDRA-1076)
 * added Collections.shuffle(splits) before returning the splits in 
   ColumnFamilyInputFormat (CASSANDRA-1096)
 * do not recalculate cache capacity post-compaction if it's been manually 
   modified (CASSANDRA-1079)
 * better defaults for flush sorter + writer executor queue sizes
   (CASSANDRA-1100)
 * windows scripts for SSTableImport/Export (CASSANDRA-1051)
 * windows script for nodetool (CASSANDRA-1113)
 * expose PhiConvictThreshold (CASSANDRA-1053)
 * make repair of RF==1 a no-op (CASSANDRA-1090)
 * improve default JVM GC options (CASSANDRA-1014)
 * fix SlicePredicate serialization inside Hadoop jobs (CASSANDRA-1049)
 * close Thrift sockets in Hadoop ColumnFamilyRecordReader (CASSANDRA-1081)


0.6.1
 * fix NPE in sstable2json when no excluded keys are given (CASSANDRA-934)
 * keep the replica set constant throughout the read repair process
   (CASSANDRA-937)
 * allow querying getAllRanges with empty token list (CASSANDRA-933)
 * fix command line arguments inversion in clustertool (CASSANDRA-942)
 * fix race condition that could trigger a false-positive assertion
   during post-flush discard of old commitlog segments (CASSANDRA-936)
 * fix neighbor calculation for anti-entropy repair (CASSANDRA-924)
 * perform repair even for small entropy differences (CASSANDRA-924)
 * Use hostnames in CFInputFormat to allow Hadoop's naive string-based
   locality comparisons to work (CASSANDRA-955)
 * cache read-only BufferedRandomAccessFile length to avoid
   3 system calls per invocation (CASSANDRA-950)
 * nodes with IPv6 (and no IPv4) addresses could not join cluster
   (CASSANDRA-969)
 * Retrieve the correct number of undeleted columns, if any, from
   a supercolumn in a row that had been deleted previously (CASSANDRA-920)
 * fix index scans that cross the 2GB mmap boundaries for both mmap
   and standard i/o modes (CASSANDRA-866)
 * expose drain via nodetool (CASSANDRA-978)


0.6.0-RC1
 * JMX drain to flush memtables and run through commit log (CASSANDRA-880)
 * Bootstrapping can skip ranges under the right conditions (CASSANDRA-902)
 * fix merging row versions in range_slice for CL > ONE (CASSANDRA-884)
 * default write ConsistencyLeven chaned from ZERO to ONE
 * fix for index entries spanning mmap buffer boundaries (CASSANDRA-857)
 * use lexical comparison if time part of TimeUUIDs are the same 
   (CASSANDRA-907)
 * bound read, mutation, and response stages to fix possible OOM
   during log replay (CASSANDRA-885)
 * Use microseconds-since-epoch (UTC) in cli, instead of milliseconds
 * Treat batch_mutate Deletion with null supercolumn as "apply this predicate 
   to top level supercolumns" (CASSANDRA-834)
 * Streaming destination nodes do not update their JMX status (CASSANDRA-916)
 * Fix internal RPC timeout calculation (CASSANDRA-911)
 * Added Pig loadfunc to contrib/pig (CASSANDRA-910)


0.6.0-beta3
 * fix compaction bucketing bug (CASSANDRA-814)
 * update windows batch file (CASSANDRA-824)
 * deprecate KeysCachedFraction configuration directive in favor
   of KeysCached; move to unified-per-CF key cache (CASSANDRA-801)
 * add invalidateRowCache to ColumnFamilyStoreMBean (CASSANDRA-761)
 * send Handoff hints to natural locations to reduce load on
   remaining nodes in a failure scenario (CASSANDRA-822)
 * Add RowWarningThresholdInMB configuration option to warn before very 
   large rows get big enough to threaten node stability, and -x option to
   be able to remove them with sstable2json if the warning is unheeded
   until it's too late (CASSANDRA-843)
 * Add logging of GC activity (CASSANDRA-813)
 * fix ConcurrentModificationException in commitlog discard (CASSANDRA-853)
 * Fix hardcoded row count in Hadoop RecordReader (CASSANDRA-837)
 * Add a jmx status to the streaming service and change several DEBUG
   messages to INFO (CASSANDRA-845)
 * fix classpath in cassandra-cli.bat for Windows (CASSANDRA-858)
 * allow re-specifying host, port to cassandra-cli if invalid ones
   are first tried (CASSANDRA-867)
 * fix race condition handling rpc timeout in the coordinator
   (CASSANDRA-864)
 * Remove CalloutLocation and StagingFileDirectory from storage-conf files 
   since those settings are no longer used (CASSANDRA-878)
 * Parse a long from RowWarningThresholdInMB instead of an int (CASSANDRA-882)
 * Remove obsolete ControlPort code from DatabaseDescriptor (CASSANDRA-886)
 * move skipBytes side effect out of assert (CASSANDRA-899)
 * add "double getLoad" to StorageServiceMBean (CASSANDRA-898)
 * track row stats per CF at compaction time (CASSANDRA-870)
 * disallow CommitLogDirectory matching a DataFileDirectory (CASSANDRA-888)
 * default key cache size is 200k entries, changed from 10% (CASSANDRA-863)
 * add -Dcassandra-foreground=yes to cassandra.bat
 * exit if cluster name is changed unexpectedly (CASSANDRA-769)


0.6.0-beta1/beta2
 * add batch_mutate thrift command, deprecating batch_insert (CASSANDRA-336)
 * remove get_key_range Thrift API, deprecated in 0.5 (CASSANDRA-710)
 * add optional login() Thrift call for authentication (CASSANDRA-547)
 * support fat clients using gossiper and StorageProxy to perform
   replication in-process [jvm-only] (CASSANDRA-535)
 * support mmapped I/O for reads, on by default on 64bit JVMs 
   (CASSANDRA-408, CASSANDRA-669)
 * improve insert concurrency, particularly during Hinted Handoff
   (CASSANDRA-658)
 * faster network code (CASSANDRA-675)
 * stress.py moved to contrib (CASSANDRA-635)
 * row caching [must be explicitly enabled per-CF in config] (CASSANDRA-678)
 * present a useful measure of compaction progress in JMX (CASSANDRA-599)
 * add bin/sstablekeys (CASSNADRA-679)
 * add ConsistencyLevel.ANY (CASSANDRA-687)
 * make removetoken remove nodes from gossip entirely (CASSANDRA-644)
 * add ability to set cache sizes at runtime (CASSANDRA-708)
 * report latency and cache hit rate statistics with lifetime totals
   instead of average over the last minute (CASSANDRA-702)
 * support get_range_slice for RandomPartitioner (CASSANDRA-745)
 * per-keyspace replication factory and replication strategy (CASSANDRA-620)
 * track latency in microseconds (CASSANDRA-733)
 * add describe_ Thrift methods, deprecating get_string_property and 
   get_string_list_property
 * jmx interface for tracking operation mode and streams in general.
   (CASSANDRA-709)
 * keep memtables in sorted order to improve range query performance
   (CASSANDRA-799)
 * use while loop instead of recursion when trimming sstables compaction list 
   to avoid blowing stack in pathological cases (CASSANDRA-804)
 * basic Hadoop map/reduce support (CASSANDRA-342)


0.5.1
 * ensure all files for an sstable are streamed to the same directory.
   (CASSANDRA-716)
 * more accurate load estimate for bootstrapping (CASSANDRA-762)
 * tolerate dead or unavailable bootstrap target on write (CASSANDRA-731)
 * allow larger numbers of keys (> 140M) in a sstable bloom filter
   (CASSANDRA-790)
 * include jvm argument improvements from CASSANDRA-504 in debian package
 * change streaming chunk size to 32MB to accomodate Windows XP limitations
   (was 64MB) (CASSANDRA-795)
 * fix get_range_slice returning results in the wrong order (CASSANDRA-781)
 

0.5.0 final
 * avoid attempting to delete temporary bootstrap files twice (CASSANDRA-681)
 * fix bogus NaN in nodeprobe cfstats output (CASSANDRA-646)
 * provide a policy for dealing with single thread executors w/ a full queue
   (CASSANDRA-694)
 * optimize inner read in MessagingService, vastly improving multiple-node
   performance (CASSANDRA-675)
 * wait for table flush before streaming data back to a bootstrapping node.
   (CASSANDRA-696)
 * keep track of bootstrapping sources by table so that bootstrapping doesn't 
   give the indication of finishing early (CASSANDRA-673)


0.5.0 RC3
 * commit the correct version of the patch for CASSANDRA-663


0.5.0 RC2 (unreleased)
 * fix bugs in converting get_range_slice results to Thrift 
   (CASSANDRA-647, CASSANDRA-649)
 * expose java.util.concurrent.TimeoutException in StorageProxy methods
   (CASSANDRA-600)
 * TcpConnectionManager was holding on to disconnected connections, 
   giving the false indication they were being used. (CASSANDRA-651)
 * Remove duplicated write. (CASSANDRA-662)
 * Abort bootstrap if IP is already in the token ring (CASSANDRA-663)
 * increase default commitlog sync period, and wait for last sync to 
   finish before submitting another (CASSANDRA-668)


0.5.0 RC1
 * Fix potential NPE in get_range_slice (CASSANDRA-623)
 * add CRC32 to commitlog entries (CASSANDRA-605)
 * fix data streaming on windows (CASSANDRA-630)
 * GC compacted sstables after cleanup and compaction (CASSANDRA-621)
 * Speed up anti-entropy validation (CASSANDRA-629)
 * Fix anti-entropy assertion error (CASSANDRA-639)
 * Fix pending range conflicts when bootstapping or moving
   multiple nodes at once (CASSANDRA-603)
 * Handle obsolete gossip related to node movement in the case where
   one or more nodes is down when the movement occurs (CASSANDRA-572)
 * Include dead nodes in gossip to avoid a variety of problems
   and fix HH to removed nodes (CASSANDRA-634)
 * return an InvalidRequestException for mal-formed SlicePredicates
   (CASSANDRA-643)
 * fix bug determining closest neighbor for use in multiple datacenters
   (CASSANDRA-648)
 * Vast improvements in anticompaction speed (CASSANDRA-607)
 * Speed up log replay and writes by avoiding redundant serializations
   (CASSANDRA-652)


0.5.0 beta 2
 * Bootstrap improvements (several tickets)
 * add nodeprobe repair anti-entropy feature (CASSANDRA-193, CASSANDRA-520)
 * fix possibility of partition when many nodes restart at once
   in clusters with multiple seeds (CASSANDRA-150)
 * fix NPE in get_range_slice when no data is found (CASSANDRA-578)
 * fix potential NPE in hinted handoff (CASSANDRA-585)
 * fix cleanup of local "system" keyspace (CASSANDRA-576)
 * improve computation of cluster load balance (CASSANDRA-554)
 * added super column read/write, column count, and column/row delete to
   cassandra-cli (CASSANDRA-567, CASSANDRA-594)
 * fix returning live subcolumns of deleted supercolumns (CASSANDRA-583)
 * respect JAVA_HOME in bin/ scripts (several tickets)
 * add StorageService.initClient for fat clients on the JVM (CASSANDRA-535)
   (see contrib/client_only for an example of use)
 * make consistency_level functional in get_range_slice (CASSANDRA-568)
 * optimize key deserialization for RandomPartitioner (CASSANDRA-581)
 * avoid GCing tombstones except on major compaction (CASSANDRA-604)
 * increase failure conviction threshold, resulting in less nodes
   incorrectly (and temporarily) marked as down (CASSANDRA-610)
 * respect memtable thresholds during log replay (CASSANDRA-609)
 * support ConsistencyLevel.ALL on read (CASSANDRA-584)
 * add nodeprobe removetoken command (CASSANDRA-564)


0.5.0 beta
 * Allow multiple simultaneous flushes, improving flush throughput 
   on multicore systems (CASSANDRA-401)
 * Split up locks to improve write and read throughput on multicore systems
   (CASSANDRA-444, CASSANDRA-414)
 * More efficient use of memory during compaction (CASSANDRA-436)
 * autobootstrap option: when enabled, all non-seed nodes will attempt
   to bootstrap when started, until bootstrap successfully
   completes. -b option is removed.  (CASSANDRA-438)
 * Unless a token is manually specified in the configuration xml,
   a bootstraping node will use a token that gives it half the
   keys from the most-heavily-loaded node in the cluster,
   instead of generating a random token. 
   (CASSANDRA-385, CASSANDRA-517)
 * Miscellaneous bootstrap fixes (several tickets)
 * Ability to change a node's token even after it has data on it
   (CASSANDRA-541)
 * Ability to decommission a live node from the ring (CASSANDRA-435)
 * Semi-automatic loadbalancing via nodeprobe (CASSANDRA-192)
 * Add ability to set compaction thresholds at runtime via
   JMX / nodeprobe.  (CASSANDRA-465)
 * Add "comment" field to ColumnFamily definition. (CASSANDRA-481)
 * Additional JMX metrics (CASSANDRA-482)
 * JSON based export and import tools (several tickets)
 * Hinted Handoff fixes (several tickets)
 * Add key cache to improve read performance (CASSANDRA-423)
 * Simplified construction of custom ReplicationStrategy classes
   (CASSANDRA-497)
 * Graphical application (Swing) for ring integrity verification and 
   visualization was added to contrib (CASSANDRA-252)
 * Add DCQUORUM, DCQUORUMSYNC consistency levels and corresponding
   ReplicationStrategy / EndpointSnitch classes.  Experimental.
   (CASSANDRA-492)
 * Web client interface added to contrib (CASSANDRA-457)
 * More-efficient flush for Random, CollatedOPP partitioners 
   for normal writes (CASSANDRA-446) and bulk load (CASSANDRA-420)
 * Add MemtableFlushAfterMinutes, a global replacement for the old 
   per-CF FlushPeriodInMinutes setting (CASSANDRA-463)
 * optimizations to slice reading (CASSANDRA-350) and supercolumn
   queries (CASSANDRA-510)
 * force binding to given listenaddress for nodes with multiple
   interfaces (CASSANDRA-546)
 * stress.py benchmarking tool improvements (several tickets)
 * optimized replica placement code (CASSANDRA-525)
 * faster log replay on restart (CASSANDRA-539, CASSANDRA-540)
 * optimized local-node writes (CASSANDRA-558)
 * added get_range_slice, deprecating get_key_range (CASSANDRA-344)
 * expose TimedOutException to thrift (CASSANDRA-563)
 

0.4.2
 * Add validation disallowing null keys (CASSANDRA-486)
 * Fix race conditions in TCPConnectionManager (CASSANDRA-487)
 * Fix using non-utf8-aware comparison as a sanity check.
   (CASSANDRA-493)
 * Improve default garbage collector options (CASSANDRA-504)
 * Add "nodeprobe flush" (CASSANDRA-505)
 * remove NotFoundException from get_slice throws list (CASSANDRA-518)
 * fix get (not get_slice) of entire supercolumn (CASSANDRA-508)
 * fix null token during bootstrap (CASSANDRA-501)


0.4.1
 * Fix FlushPeriod columnfamily configuration regression
   (CASSANDRA-455)
 * Fix long column name support (CASSANDRA-460)
 * Fix for serializing a row that only contains tombstones
   (CASSANDRA-458)
 * Fix for discarding unneeded commitlog segments (CASSANDRA-459)
 * Add SnapshotBeforeCompaction configuration option (CASSANDRA-426)
 * Fix compaction abort under insufficient disk space (CASSANDRA-473)
 * Fix reading subcolumn slice from tombstoned CF (CASSANDRA-484)
 * Fix race condition in RVH causing occasional NPE (CASSANDRA-478)


0.4.0
 * fix get_key_range problems when a node is down (CASSANDRA-440)
   and add UnavailableException to more Thrift methods
 * Add example EndPointSnitch contrib code (several tickets)


0.4.0 RC2
 * fix SSTable generation clash during compaction (CASSANDRA-418)
 * reject method calls with null parameters (CASSANDRA-308)
 * properly order ranges in nodeprobe output (CASSANDRA-421)
 * fix logging of certain errors on executor threads (CASSANDRA-425)


0.4.0 RC1
 * Bootstrap feature is live; use -b on startup (several tickets)
 * Added multiget api (CASSANDRA-70)
 * fix Deadlock with SelectorManager.doProcess and TcpConnection.write
   (CASSANDRA-392)
 * remove key cache b/c of concurrency bugs in third-party
   CLHM library (CASSANDRA-405)
 * update non-major compaction logic to use two threshold values
   (CASSANDRA-407)
 * add periodic / batch commitlog sync modes (several tickets)
 * inline BatchMutation into batch_insert params (CASSANDRA-403)
 * allow setting the logging level at runtime via mbean (CASSANDRA-402)
 * change default comparator to BytesType (CASSANDRA-400)
 * add forwards-compatible ConsistencyLevel parameter to get_key_range
   (CASSANDRA-322)
 * r/m special case of blocking for local destination when writing with 
   ConsistencyLevel.ZERO (CASSANDRA-399)
 * Fixes to make BinaryMemtable [bulk load interface] useful (CASSANDRA-337);
   see contrib/bmt_example for an example of using it.
 * More JMX properties added (several tickets)
 * Thrift changes (several tickets)
    - Merged _super get methods with the normal ones; return values
      are now of ColumnOrSuperColumn.
    - Similarly, merged batch_insert_super into batch_insert.



0.4.0 beta
 * On-disk data format has changed to allow billions of keys/rows per
   node instead of only millions
 * Multi-keyspace support
 * Scan all sstables for all queries to avoid situations where
   different types of operation on the same ColumnFamily could
   disagree on what data was present
 * Snapshot support via JMX
 * Thrift API has changed a _lot_:
    - removed time-sorted CFs; instead, user-defined comparators
      may be defined on the column names, which are now byte arrays.
      Default comparators are provided for UTF8, Bytes, Ascii, Long (i64),
      and UUID types.
    - removed colon-delimited strings in thrift api in favor of explicit
      structs such as ColumnPath, ColumnParent, etc.  Also normalized
      thrift struct and argument naming.
    - Added columnFamily argument to get_key_range.
    - Change signature of get_slice to accept starting and ending
      columns as well as an offset.  (This allows use of indexes.)
      Added "ascending" flag to allow reasonably-efficient reverse
      scans as well.  Removed get_slice_by_range as redundant.
    - get_key_range operates on one CF at a time
    - changed `block` boolean on insert methods to ConsistencyLevel enum,
      with options of NONE, ONE, QUORUM, and ALL.
    - added similar consistency_level parameter to read methods
    - column-name-set slice with no names given now returns zero columns
      instead of all of them.  ("all" can run your server out of memory.
      use a range-based slice with a high max column count instead.)
 * Removed the web interface. Node information can now be obtained by 
   using the newly introduced nodeprobe utility.
 * More JMX stats
 * Remove magic values from internals (e.g. special key to indicate
   when to flush memtables)
 * Rename configuration "table" to "keyspace"
 * Moved to crash-only design; no more shutdown (just kill the process)
 * Lots of bug fixes

Full list of issues resolved in 0.4 is at https://issues.apache.org/jira/secure/IssueNavigator.jspa?reset=true&&pid=12310865&fixfor=12313862&resolution=1&sorter/field=issuekey&sorter/order=DESC


0.3.0 RC3
 * Fix potential deadlock under load in TCPConnection.
   (CASSANDRA-220)


0.3.0 RC2
 * Fix possible data loss when server is stopped after replaying
   log but before new inserts force memtable flush.
   (CASSANDRA-204)
 * Added BUGS file


0.3.0 RC1
 * Range queries on keys, including user-defined key collation
 * Remove support
 * Workarounds for a weird bug in JDK select/register that seems
   particularly common on VM environments. Cassandra should deploy
   fine on EC2 now
 * Much improved infrastructure: the beginnings of a decent test suite
   ("ant test" for unit tests; "nosetests" for system tests), code
   coverage reporting, etc.
 * Expanded node status reporting via JMX
 * Improved error reporting/logging on both server and client
 * Reduced memory footprint in default configuration
 * Combined blocking and non-blocking versions of insert APIs
 * Added FlushPeriodInMinutes configuration parameter to force
   flushing of infrequently-updated ColumnFamilies<|MERGE_RESOLUTION|>--- conflicted
+++ resolved
@@ -1,4 +1,5 @@
 1.2-beta2
+ * Add ability to use custom TServerFactory implementations (CASSANDRA-4608)
  * optimize batchlog flushing to skip successful batches (CASSANDRA-4667)
  * include metadata for system keyspace itself in schema tables (CASSANDRA-4416)
  * add check to PropertyFileSnitch to verify presence of location for
@@ -113,11 +114,7 @@
  * Pluggable Thrift transport factories for CLI (CASSANDRA-4609)
  * Backport adding AlterKeyspace statement (CASSANDRA-4611)
  * (CQL3) Correcty accept upper-case data types (CASSANDRA-4770)
-<<<<<<< HEAD
  * Add binary protocol events for schema changes (CASSANDRA-4684)
- * Add ability to use custom TServerFactory implementations (CASSANDRA-4608)
-=======
->>>>>>> 5b5b20a8
 Merged from 1.0:
  * Switch from NBHM to CHM in MessagingService's callback map, which
    prevents OOM in long-running instances (CASSANDRA-4708)

--- conflicted
+++ resolved
@@ -418,11 +418,7 @@
         String[] excludes = cmd.getOptionValues(EXCLUDEKEY_OPTION);
         String ssTableFileName = new File(cmd.getArgs()[0]).getAbsolutePath();
 
-<<<<<<< HEAD
-        Schema.instance.loadFromDisk();
-=======
-        DatabaseDescriptor.loadSchemas(false);
->>>>>>> 3a5f79eb
+        Schema.instance.loadFromDisk(false);
         Descriptor descriptor = Descriptor.fromFilename(ssTableFileName);
 
         // Start by validating keyspace name

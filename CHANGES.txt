<<<<<<< HEAD
 * Fix commit log replay after out-of-order flush completion (CASSANDRA-9669)

2.2.7
 * Add seconds to cqlsh tracing session duration (CASSANDRA-11753)
 * Prohibit Reverse Counter type as part of the PK (CASSANDRA-9395)
 * cqlsh: correctly handle non-ascii chars in error messages (CASSANDRA-11626)
 * Exit JVM if JMX server fails to startup (CASSANDRA-11540)
 * Produce a heap dump when exiting on OOM (CASSANDRA-9861)
 * Avoid read repairing purgeable tombstones on range slices (CASSANDRA-11427)
 * Restore ability to filter on clustering columns when using a 2i (CASSANDRA-11510)
 * JSON datetime formatting needs timezone (CASSANDRA-11137)
 * Fix is_dense recalculation for Thrift-updated tables (CASSANDRA-11502)
 * Remove unnescessary file existence check during anticompaction (CASSANDRA-11660)
 * Add missing files to debian packages (CASSANDRA-11642)
 * Avoid calling Iterables::concat in loops during ModificationStatement::getFunctions (CASSANDRA-11621)
 * cqlsh: COPY FROM should use regular inserts for single statement batches and
   report errors correctly if workers processes crash on initialization (CASSANDRA-11474)
 * Always close cluster with connection in CqlRecordWriter (CASSANDRA-11553)
 * Fix slice queries on ordered COMPACT tables (CASSANDRA-10988)
Merged from 2.1:
=======
2.1.15
 * Don't compute expensive MaxPurgeableTimestamp until we've verified there's an 
   expired tombstone (CASSANDRA-11834)
 * Fix paging on DISTINCT queries repeats result when first row in partition changes 
   (CASSANDRA-11679)
>>>>>>> 00f25401
 * Add option to disable use of severity in DynamicEndpointSnitch (CASSANDRA-11737)
 * cqlsh COPY FROM fails for null values with non-prepared statements (CASSANDRA-11631)
 * Make cython optional in pylib/setup.py (CASSANDRA-11630)
 * Change order of directory searching for cassandra.in.sh to favor local one 
   (CASSANDRA-11628)
 * cqlsh COPY FROM fails with []{} chars in UDT/tuple fields/values (CASSANDRA-11633)
 * clqsh: COPY FROM throws TypeError with Cython extensions enabled (CASSANDRA-11574)
 * cqlsh: COPY FROM ignores NULL values in conversion (CASSANDRA-11549)
<<<<<<< HEAD
 * (cqlsh) Fix potential COPY deadlock when parent process is terminating child
   processes (CASSANDRA-11505)
 * Validate levels when building LeveledScanner to avoid overlaps with orphaned sstables (CASSANDRA-9935)
=======
 * Validate levels when building LeveledScanner to avoid overlaps with orphaned 
   sstables (CASSANDRA-9935)
>>>>>>> 00f25401


2.2.6
 * Allow only DISTINCT queries with partition keys restrictions (CASSANDRA-11339)
 * CqlConfigHelper no longer requires both a keystore and truststore to work (CASSANDRA-11532)
 * Make deprecated repair methods backward-compatible with previous notification service (CASSANDRA-11430)
 * IncomingStreamingConnection version check message wrong (CASSANDRA-11462)
 * DatabaseDescriptor should log stacktrace in case of Eception during seed provider creation (CASSANDRA-11312)
 * Use canonical path for directory in SSTable descriptor (CASSANDRA-10587)
 * Add cassandra-stress keystore option (CASSANDRA-9325)
 * Fix out-of-space error treatment in memtable flushing (CASSANDRA-11448).
 * Dont mark sstables as repairing with sub range repairs (CASSANDRA-11451)
 * Fix use of NullUpdater for 2i during compaction (CASSANDRA-11450)
 * Notify when sstables change after cancelling compaction (CASSANDRA-11373)
 * cqlsh: COPY FROM should check that explicit column names are valid (CASSANDRA-11333)
 * Add -Dcassandra.start_gossip startup option (CASSANDRA-10809)
 * Fix UTF8Validator.validate() for modified UTF-8 (CASSANDRA-10748)
 * Clarify that now() function is calculated on the coordinator node in CQL documentation (CASSANDRA-10900)
 * Fix bloom filter sizing with LCS (CASSANDRA-11344)
 * (cqlsh) Fix error when result is 0 rows with EXPAND ON (CASSANDRA-11092)
 * Fix intra-node serialization issue for multicolumn-restrictions (CASSANDRA-11196)
 * Non-obsoleting compaction operations over compressed files can impose rate limit on normal reads (CASSANDRA-11301)
 * Add missing newline at end of bin/cqlsh (CASSANDRA-11325)
 * Fix AE in nodetool cfstats (backport CASSANDRA-10859) (CASSANDRA-11297)
 * Unresolved hostname leads to replace being ignored (CASSANDRA-11210)
 * Fix filtering on non-primary key columns for thrift static column families
   (CASSANDRA-6377)
 * Only log yaml config once, at startup (CASSANDRA-11217)
 * Preserve order for preferred SSL cipher suites (CASSANDRA-11164)
 * Reference leak with parallel repairs on the same table (CASSANDRA-11215)
 * Range.compareTo() violates the contract of Comparable (CASSANDRA-11216)
 * Avoid NPE when serializing ErrorMessage with null message (CASSANDRA-11167)
 * Replacing an aggregate with a new version doesn't reset INITCOND (CASSANDRA-10840)
 * (cqlsh) cqlsh cannot be called through symlink (CASSANDRA-11037)
 * fix ohc and java-driver pom dependencies in build.xml (CASSANDRA-10793)
 * Protect from keyspace dropped during repair (CASSANDRA-11065)
 * Handle adding fields to a UDT in SELECT JSON and toJson() (CASSANDRA-11146)
 * Better error message for cleanup (CASSANDRA-10991)
 * cqlsh pg-style-strings broken if line ends with ';' (CASSANDRA-11123)
 * Use cloned TokenMetadata in size estimates to avoid race against membership check
   (CASSANDRA-10736)
 * Always persist upsampled index summaries (CASSANDRA-10512)
 * (cqlsh) Fix inconsistent auto-complete (CASSANDRA-10733)
 * Make SELECT JSON and toJson() threadsafe (CASSANDRA-11048)
 * Fix SELECT on tuple relations for mixed ASC/DESC clustering order (CASSANDRA-7281)
 * (cqlsh) Support utf-8/cp65001 encoding on Windows (CASSANDRA-11030)
 * Fix paging on DISTINCT queries repeats result when first row in partition changes
   (CASSANDRA-10010)
Merged from 2.1:
 * Checking if an unlogged batch is local is inefficient (CASSANDRA-11529)
 * Fix paging for COMPACT tables without clustering columns (CASSANDRA-11467)
 * Add a -j parameter to scrub/cleanup/upgradesstables to state how
   many threads to use (CASSANDRA-11179)
 * Backport CASSANDRA-10679 (CASSANDRA-9598)
 * Don't do defragmentation if reading from repaired sstables (CASSANDRA-10342)
 * Fix streaming_socket_timeout_in_ms not enforced (CASSANDRA-11286)
 * Avoid dropping message too quickly due to missing unit conversion (CASSANDRA-11302)
 * COPY FROM on large datasets: fix progress report and debug performance (CASSANDRA-11053)
 * InvalidateKeys should have a weak ref to key cache (CASSANDRA-11176)
 * Don't remove FailureDetector history on removeEndpoint (CASSANDRA-10371)
 * Only notify if repair status changed (CASSANDRA-11172)
 * Add partition key to TombstoneOverwhelmingException error message (CASSANDRA-10888)
 * Use logback setting for 'cassandra -v' command (CASSANDRA-10767)
 * Fix sstableloader to unthrottle streaming by default (CASSANDRA-9714)
 * Fix incorrect warning in 'nodetool status' (CASSANDRA-10176)
 * Properly release sstable ref when doing offline scrub (CASSANDRA-10697)
 * Improve nodetool status performance for large cluster (CASSANDRA-7238)
 * Gossiper#isEnabled is not thread safe (CASSANDRA-11116)
 * Avoid major compaction mixing repaired and unrepaired sstables in DTCS (CASSANDRA-11113)
 * Make it clear what DTCS timestamp_resolution is used for (CASSANDRA-11041)
 * test_bulk_round_trip_blogposts is failing occasionally (CASSANDRA-10938)
 * (cqlsh) Support timezone conversion using pytz (CASSANDRA-10397)
 * cqlsh: change default encoding to UTF-8 (CASSANDRA-11124)


2.2.5
 * maxPurgeableTimestamp needs to check memtables too (CASSANDRA-9949)
 * Apply change to compaction throughput in real time (CASSANDRA-10025)
 * Fix potential NPE on ORDER BY queries with IN (CASSANDRA-10955)
 * Avoid over-fetching during the page of range queries (CASSANDRA-8521)
 * Start L0 STCS-compactions even if there is a L0 -> L1 compaction
   going (CASSANDRA-10979)
 * Make UUID LSB unique per process (CASSANDRA-7925)
 * Avoid NPE when performing sstable tasks (scrub etc.) (CASSANDRA-10980)
 * Make sure client gets tombstone overwhelmed warning (CASSANDRA-9465)
 * Fix error streaming section more than 2GB (CASSANDRA-10961)
 * (cqlsh) Also apply --connect-timeout to control connection
   timeout (CASSANDRA-10959)
 * Histogram buckets exposed in jmx are sorted incorrectly (CASSANDRA-10975)
 * Enable GC logging by default (CASSANDRA-10140)
 * Optimize pending range computation (CASSANDRA-9258)
 * Skip commit log and saved cache directories in SSTable version startup check (CASSANDRA-10902)
 * drop/alter user should be case sensitive (CASSANDRA-10817)
 * jemalloc detection fails due to quoting issues in regexv (CASSANDRA-10946)
 * Support counter-columns for native aggregates (sum,avg,max,min) (CASSANDRA-9977)
 * (cqlsh) show correct column names for empty result sets (CASSANDRA-9813)
 * Add new types to Stress (CASSANDRA-9556)
 * Add property to allow listening on broadcast interface (CASSANDRA-9748)
 * Fix regression in split size on CqlInputFormat (CASSANDRA-10835)
 * Better handling of SSL connection errors inter-node (CASSANDRA-10816)
 * Disable reloading of GossipingPropertyFileSnitch (CASSANDRA-9474)
 * Verify tables in pseudo-system keyspaces at startup (CASSANDRA-10761)
 * (cqlsh) encode input correctly when saving history
Merged from 2.1:
 * Fix isJoined return true only after becoming cluster member (CASANDRA-11007)
 * Fix bad gossip generation seen in long-running clusters (CASSANDRA-10969)
 * Avoid NPE when incremental repair fails (CASSANDRA-10909)
 * Unmark sstables compacting once they are done in cleanup/scrub/upgradesstables (CASSANDRA-10829)
 * Allow simultaneous bootstrapping with strict consistency when no vnodes are used (CASSANDRA-11005)
 * Log a message when major compaction does not result in a single file (CASSANDRA-10847)
 * (cqlsh) fix cqlsh_copy_tests when vnodes are disabled (CASSANDRA-10997)
 * (cqlsh) Add request timeout option to cqlsh (CASSANDRA-10686)
 * Avoid AssertionError while submitting hint with LWT (CASSANDRA-10477)
 * If CompactionMetadata is not in stats file, use index summary instead (CASSANDRA-10676)
 * Retry sending gossip syn multiple times during shadow round (CASSANDRA-8072)
 * Fix pending range calculation during moves (CASSANDRA-10887)
 * Sane default (200Mbps) for inter-DC streaming througput (CASSANDRA-8708)
 * Match cassandra-loader options in COPY FROM (CASSANDRA-9303)
 * Fix binding to any address in CqlBulkRecordWriter (CASSANDRA-9309)
 * cqlsh fails to decode utf-8 characters for text typed columns (CASSANDRA-10875)
 * Log error when stream session fails (CASSANDRA-9294)
 * Fix bugs in commit log archiving startup behavior (CASSANDRA-10593)
 * (cqlsh) further optimise COPY FROM (CASSANDRA-9302)
 * Allow CREATE TABLE WITH ID (CASSANDRA-9179)
 * Make Stress compiles within eclipse (CASSANDRA-10807)
 * Cassandra Daemon should print JVM arguments (CASSANDRA-10764)
 * Allow cancellation of index summary redistribution (CASSANDRA-8805)
 * sstableloader will fail if there are collections in the schema tables (CASSANDRA-10700)
 * Disable reloading of GossipingPropertyFileSnitch (CASSANDRA-9474)
 * Fix Stress profile parsing on Windows (CASSANDRA-10808)


2.2.4
 * Show CQL help in cqlsh in web browser (CASSANDRA-7225)
 * Serialize on disk the proper SSTable compression ratio (CASSANDRA-10775)
 * Reject index queries while the index is building (CASSANDRA-8505)
 * CQL.textile syntax incorrectly includes optional keyspace for aggregate SFUNC and FINALFUNC (CASSANDRA-10747)
 * Fix JSON update with prepared statements (CASSANDRA-10631)
 * Don't do anticompaction after subrange repair (CASSANDRA-10422)
 * Fix SimpleDateType type compatibility (CASSANDRA-10027)
 * (Hadoop) fix splits calculation (CASSANDRA-10640)
 * (Hadoop) ensure that Cluster instances are always closed (CASSANDRA-10058)
 * (cqlsh) show partial trace if incomplete after max_trace_wait (CASSANDRA-7645)
 * Use most up-to-date version of schema for system tables (CASSANDRA-10652)
 * Deprecate memory_allocator in cassandra.yaml (CASSANDRA-10581,10628)
 * Expose phi values from failure detector via JMX and tweak debug
   and trace logging (CASSANDRA-9526)
 * Fix RangeNamesQueryPager (CASSANDRA-10509)
 * Deprecate Pig support (CASSANDRA-10542)
 * Reduce contention getting instances of CompositeType (CASSANDRA-10433)
 * Fix IllegalArgumentException in DataOutputBuffer.reallocate for large buffers (CASSANDRA-10592)
Merged from 2.1:
 * Fix incremental repair hang when replica is down (CASSANDRA-10288)
 * Avoid writing range tombstones after END_OF_ROW marker (CASSANDRA-10791)
 * Optimize the way we check if a token is repaired in anticompaction (CASSANDRA-10768)
 * Add proper error handling to stream receiver (CASSANDRA-10774)
 * Warn or fail when changing cluster topology live (CASSANDRA-10243)
 * Status command in debian/ubuntu init script doesn't work (CASSANDRA-10213)
 * Some DROP ... IF EXISTS incorrectly result in exceptions on non-existing KS (CASSANDRA-10658)
 * DeletionTime.compareTo wrong in rare cases (CASSANDRA-10749)
 * Force encoding when computing statement ids (CASSANDRA-10755)
 * Properly reject counters as map keys (CASSANDRA-10760)
 * Fix the sstable-needs-cleanup check (CASSANDRA-10740)
 * (cqlsh) Print column names before COPY operation (CASSANDRA-8935)
 * Make paging logic consistent between searcher impls (CASSANDRA-10683)
 * Fix CompressedInputStream for proper cleanup (CASSANDRA-10012)
 * (cqlsh) Support counters in COPY commands (CASSANDRA-9043)
 * Try next replica if not possible to connect to primary replica on
   ColumnFamilyRecordReader (CASSANDRA-2388)
 * Limit window size in DTCS (CASSANDRA-10280)
 * sstableloader does not use MAX_HEAP_SIZE env parameter (CASSANDRA-10188)
 * (cqlsh) Improve COPY TO performance and error handling (CASSANDRA-9304)
 * Don't remove level info when running upgradesstables (CASSANDRA-10692)
 * Create compression chunk for sending file only (CASSANDRA-10680)
 * Make buffered read size configurable (CASSANDRA-10249)
 * Forbid compact clustering column type changes in ALTER TABLE (CASSANDRA-8879)
 * Reject incremental repair with subrange repair (CASSANDRA-10422)
 * Add a nodetool command to refresh size_estimates (CASSANDRA-9579)
 * Shutdown compaction in drain to prevent leak (CASSANDRA-10079)
 * Invalidate cache after stream receive task is completed (CASSANDRA-10341)
 * Reject counter writes in CQLSSTableWriter (CASSANDRA-10258)
 * Remove superfluous COUNTER_MUTATION stage mapping (CASSANDRA-10605)
 * Improve json2sstable error reporting on nonexistent columns (CASSANDRA-10401)
 * (cqlsh) fix COPY using wrong variable name for time_format (CASSANDRA-10633)
 * Do not run SizeEstimatesRecorder if a node is not a member of the ring (CASSANDRA-9912)
 * Improve handling of dead nodes in gossip (CASSANDRA-10298)
 * Fix logback-tools.xml incorrectly configured for outputing to System.err
   (CASSANDRA-9937)
 * Fix streaming to catch exception so retry not fail (CASSANDRA-10557)
 * Add validation method to PerRowSecondaryIndex (CASSANDRA-10092)
 * Support encrypted and plain traffic on the same port (CASSANDRA-10559)
 * Do STCS in DTCS windows (CASSANDRA-10276)
 * Don't try to get ancestors from half-renamed sstables (CASSANDRA-10501)
 * Avoid repetition of JVM_OPTS in debian package (CASSANDRA-10251)
 * Fix potential NPE from handling result of SIM.highestSelectivityIndex (CASSANDRA-10550)
 * Fix paging issues with partitions containing only static columns data (CASSANDRA-10381)
 * Fix conditions on static columns (CASSANDRA-10264)
 * AssertionError: attempted to delete non-existing file CommitLog (CASSANDRA-10377)
 * (cqlsh) Distinguish negative and positive infinity in output (CASSANDRA-10523)
 * (cqlsh) allow custom time_format for COPY TO (CASSANDRA-8970)
 * Don't allow startup if the node's rack has changed (CASSANDRA-10242)
 * Fix sorting for queries with an IN condition on partition key columns (CASSANDRA-10363)


2.2.3
 * Avoid NoClassDefFoundError during DataDescriptor initialization on windows (CASSANDRA-10412)
 * Preserve case of quoted Role & User names (CASSANDRA-10394)
 * cqlsh pg-style-strings broken (CASSANDRA-10484)
 * Make Hadoop CF splits more polite to custom orderered partitioners (CASSANDRA-10400)
 * Fix the regression when using LIMIT with aggregates (CASSANDRA-10487)
Merged from 2.1:
 * Fix mmap file segment seeking to EOF (CASSANDRA-10478)
 * Allow LOCAL_JMX to be easily overridden (CASSANDRA-10275)
 * Mark nodes as dead even if they've already left (CASSANDRA-10205)
 * Update internal python driver used by cqlsh (CASSANDRA-10161, CASSANDRA-10507)


2.2.2
 * cqlsh prompt includes name of keyspace after failed `use` statement (CASSANDRA-10369)
 * Configurable page size in cqlsh (CASSANDRA-9855)
 * Defer default role manager setup until all nodes are on 2.2+ (CASSANDRA-9761)
 * Cancel transaction for sstables we wont redistribute index summary
   for (CASSANDRA-10270)
 * Handle missing RoleManager in config after upgrade to 2.2 (CASSANDRA-10209) 
 * Retry snapshot deletion after compaction and gc on Windows (CASSANDRA-10222)
 * Fix failure to start with space in directory path on Windows (CASSANDRA-10239)
 * Fix repair hang when snapshot failed (CASSANDRA-10057)
 * Fall back to 1/4 commitlog volume for commitlog_total_space on small disks
   (CASSANDRA-10199)
Merged from 2.1:
 * Bulk Loader API could not tolerate even node failure (CASSANDRA-10347)
 * Avoid misleading pushed notifications when multiple nodes
   share an rpc_address (CASSANDRA-10052)
 * Fix dropping undroppable when message queue is full (CASSANDRA-10113)
 * Fix potential ClassCastException during paging (CASSANDRA-10352)
 * Prevent ALTER TYPE from creating circular references (CASSANDRA-10339)
 * Fix cache handling of 2i and base tables (CASSANDRA-10155, 10359)
 * Fix NPE in nodetool compactionhistory (CASSANDRA-9758)
 * (Pig) support BulkOutputFormat as a URL parameter (CASSANDRA-7410)
 * BATCH statement is broken in cqlsh (CASSANDRA-10272)
 * Added configurable warning threshold for GC duration (CASSANDRA-8907)
 * (cqlsh) Make cqlsh PEP8 Compliant (CASSANDRA-10066)
 * (cqlsh) Fix error when starting cqlsh with --debug (CASSANDRA-10282)
 * Scrub, Cleanup and Upgrade do not unmark compacting until all operations
   have completed, regardless of the occurence of exceptions (CASSANDRA-10274)
 * Fix handling of streaming EOF (CASSANDRA-10206)
 * Only check KeyCache when it is enabled
 * Change streaming_socket_timeout_in_ms default to 1 hour (CASSANDRA-8611)
 * (cqlsh) update list of CQL keywords (CASSANDRA-9232)
 * Add nodetool gettraceprobability command (CASSANDRA-10234)
Merged from 2.0:
 * Fix rare race where older gossip states can be shadowed (CASSANDRA-10366)
 * Fix consolidating racks violating the RF contract (CASSANDRA-10238)
 * Disallow decommission when node is in drained state (CASSANDRA-8741)


2.2.1
 * Fix race during construction of commit log (CASSANDRA-10049)
 * Fix LeveledCompactionStrategyTest (CASSANDRA-9757)
 * Fix broken UnbufferedDataOutputStreamPlus.writeUTF (CASSANDRA-10203)
 * (cqlsh) add CLEAR command (CASSANDRA-10086)
 * Support string literals as Role names for compatibility (CASSANDRA-10135)
 * Allow count(*) and count(1) to be use as normal aggregation (CASSANDRA-10114)
 * An NPE is thrown if the column name is unknown for an IN relation (CASSANDRA-10043)
 * Apply commit_failure_policy to more errors on startup (CASSANDRA-9749)
 * Fix histogram overflow exception (CASSANDRA-9973)
 * Route gossip messages over dedicated socket (CASSANDRA-9237)
 * Add checksum to saved cache files (CASSANDRA-9265)
 * Log warning when using an aggregate without partition key (CASSANDRA-9737)
 * Avoid grouping sstables for anticompaction with DTCS (CASSANDRA-9900)
 * UDF / UDA execution time in trace (CASSANDRA-9723)
 * Fix broken internode SSL (CASSANDRA-9884)
Merged from 2.1:
 * Change streaming_socket_timeout_in_ms default to 1 hour (CASSANDRA-8611)
 * (cqlsh) update list of CQL keywords (CASSANDRA-9232)
 * Avoid race condition during read repair (CASSANDRA-9460)
 * (cqlsh) default load-from-file encoding to utf-8 (CASSANDRA-9898)
 * Avoid returning Permission.NONE when failing to query users table (CASSANDRA-10168)
 * (cqlsh) Allow encoding to be set through command line (CASSANDRA-10004)
 * Add new JMX methods to change local compaction strategy (CASSANDRA-9965)
 * Write hints for paxos commits (CASSANDRA-7342)
 * (cqlsh) Fix timestamps before 1970 on Windows, always
   use UTC for timestamp display (CASSANDRA-10000)
 * (cqlsh) Avoid overwriting new config file with old config
   when both exist (CASSANDRA-9777)
 * Release snapshot selfRef when doing snapshot repair (CASSANDRA-9998)
 * Cannot replace token does not exist - DN node removed as Fat Client (CASSANDRA-9871)
 * Fix handling of enable/disable autocompaction (CASSANDRA-9899)
 * Add consistency level to tracing ouput (CASSANDRA-9827)
 * Remove repair snapshot leftover on startup (CASSANDRA-7357)
 * Use random nodes for batch log when only 2 racks (CASSANDRA-8735)
 * Ensure atomicity inside thrift and stream session (CASSANDRA-7757)
 * Fix nodetool info error when the node is not joined (CASSANDRA-9031)
Merged from 2.0:
 * Make getFullyExpiredSSTables less expensive (CASSANDRA-9882)
 * Log when messages are dropped due to cross_node_timeout (CASSANDRA-9793)
 * Don't track hotness when opening from snapshot for validation (CASSANDRA-9382)


2.2.0
 * Allow the selection of columns together with aggregates (CASSANDRA-9767)
 * Fix cqlsh copy methods and other windows specific issues (CASSANDRA-9795)
 * Don't wrap byte arrays in SequentialWriter (CASSANDRA-9797)
 * sum() and avg() functions missing for smallint and tinyint types (CASSANDRA-9671)
 * Revert CASSANDRA-9542 (allow native functions in UDA) (CASSANDRA-9771)
Merged from 2.1:
 * Fix MarshalException when upgrading superColumn family (CASSANDRA-9582)
 * Fix broken logging for "empty" flushes in Memtable (CASSANDRA-9837)
 * Handle corrupt files on startup (CASSANDRA-9686)
 * Fix clientutil jar and tests (CASSANDRA-9760)
 * (cqlsh) Allow the SSL protocol version to be specified through the
   config file or environment variables (CASSANDRA-9544)
Merged from 2.0:
 * Add tool to find why expired sstables are not getting dropped (CASSANDRA-10015)
 * Remove erroneous pending HH tasks from tpstats/jmx (CASSANDRA-9129)
 * Don't cast expected bf size to an int (CASSANDRA-9959)
 * checkForEndpointCollision fails for legitimate collisions (CASSANDRA-9765)
 * Complete CASSANDRA-8448 fix (CASSANDRA-9519)
 * Don't include auth credentials in debug log (CASSANDRA-9682)
 * Can't transition from write survey to normal mode (CASSANDRA-9740)
 * Scrub (recover) sstables even when -Index.db is missing (CASSANDRA-9591)
 * Fix growing pending background compaction (CASSANDRA-9662)


2.2.0-rc2
 * Re-enable memory-mapped I/O on Windows (CASSANDRA-9658)
 * Warn when an extra-large partition is compacted (CASSANDRA-9643)
 * (cqlsh) Allow setting the initial connection timeout (CASSANDRA-9601)
 * BulkLoader has --transport-factory option but does not use it (CASSANDRA-9675)
 * Allow JMX over SSL directly from nodetool (CASSANDRA-9090)
 * Update cqlsh for UDFs (CASSANDRA-7556)
 * Change Windows kernel default timer resolution (CASSANDRA-9634)
 * Deprected sstable2json and json2sstable (CASSANDRA-9618)
 * Allow native functions in user-defined aggregates (CASSANDRA-9542)
 * Don't repair system_distributed by default (CASSANDRA-9621)
 * Fix mixing min, max, and count aggregates for blob type (CASSANRA-9622)
 * Rename class for DATE type in Java driver (CASSANDRA-9563)
 * Duplicate compilation of UDFs on coordinator (CASSANDRA-9475)
 * Fix connection leak in CqlRecordWriter (CASSANDRA-9576)
 * Mlockall before opening system sstables & remove boot_without_jna option (CASSANDRA-9573)
 * Add functions to convert timeuuid to date or time, deprecate dateOf and unixTimestampOf (CASSANDRA-9229)
 * Make sure we cancel non-compacting sstables from LifecycleTransaction (CASSANDRA-9566)
 * Fix deprecated repair JMX API (CASSANDRA-9570)
 * Add logback metrics (CASSANDRA-9378)
 * Update and refactor ant test/test-compression to run the tests in parallel (CASSANDRA-9583)
 * Fix upgrading to new directory for secondary index (CASSANDRA-9687)
Merged from 2.1:
 * (cqlsh) Fix bad check for CQL compatibility when DESCRIBE'ing
   COMPACT STORAGE tables with no clustering columns
 * Eliminate strong self-reference chains in sstable ref tidiers (CASSANDRA-9656)
 * Ensure StreamSession uses canonical sstable reader instances (CASSANDRA-9700) 
 * Ensure memtable book keeping is not corrupted in the event we shrink usage (CASSANDRA-9681)
 * Update internal python driver for cqlsh (CASSANDRA-9064)
 * Fix IndexOutOfBoundsException when inserting tuple with too many
   elements using the string literal notation (CASSANDRA-9559)
 * Enable describe on indices (CASSANDRA-7814)
 * Fix incorrect result for IN queries where column not found (CASSANDRA-9540)
 * ColumnFamilyStore.selectAndReference may block during compaction (CASSANDRA-9637)
 * Fix bug in cardinality check when compacting (CASSANDRA-9580)
 * Fix memory leak in Ref due to ConcurrentLinkedQueue.remove() behaviour (CASSANDRA-9549)
 * Make rebuild only run one at a time (CASSANDRA-9119)
Merged from 2.0:
 * Avoid NPE in AuthSuccess#decode (CASSANDRA-9727)
 * Add listen_address to system.local (CASSANDRA-9603)
 * Bug fixes to resultset metadata construction (CASSANDRA-9636)
 * Fix setting 'durable_writes' in ALTER KEYSPACE (CASSANDRA-9560)
 * Avoids ballot clash in Paxos (CASSANDRA-9649)
 * Improve trace messages for RR (CASSANDRA-9479)
 * Fix suboptimal secondary index selection when restricted
   clustering column is also indexed (CASSANDRA-9631)
 * (cqlsh) Add min_threshold to DTCS option autocomplete (CASSANDRA-9385)
 * Fix error message when attempting to create an index on a column
   in a COMPACT STORAGE table with clustering columns (CASSANDRA-9527)
 * 'WITH WITH' in alter keyspace statements causes NPE (CASSANDRA-9565)
 * Expose some internals of SelectStatement for inspection (CASSANDRA-9532)
 * ArrivalWindow should use primitives (CASSANDRA-9496)
 * Periodically submit background compaction tasks (CASSANDRA-9592)
 * Set HAS_MORE_PAGES flag to false when PagingState is null (CASSANDRA-9571)


2.2.0-rc1
 * Compressed commit log should measure compressed space used (CASSANDRA-9095)
 * Fix comparison bug in CassandraRoleManager#collectRoles (CASSANDRA-9551)
 * Add tinyint,smallint,time,date support for UDFs (CASSANDRA-9400)
 * Deprecates SSTableSimpleWriter and SSTableSimpleUnsortedWriter (CASSANDRA-9546)
 * Empty INITCOND treated as null in aggregate (CASSANDRA-9457)
 * Remove use of Cell in Thrift MapReduce classes (CASSANDRA-8609)
 * Integrate pre-release Java Driver 2.2-rc1, custom build (CASSANDRA-9493)
 * Clean up gossiper logic for old versions (CASSANDRA-9370)
 * Fix custom payload coding/decoding to match the spec (CASSANDRA-9515)
 * ant test-all results incomplete when parsed (CASSANDRA-9463)
 * Disallow frozen<> types in function arguments and return types for
   clarity (CASSANDRA-9411)
 * Static Analysis to warn on unsafe use of Autocloseable instances (CASSANDRA-9431)
 * Update commitlog archiving examples now that commitlog segments are
   not recycled (CASSANDRA-9350)
 * Extend Transactional API to sstable lifecycle management (CASSANDRA-8568)
 * (cqlsh) Add support for native protocol 4 (CASSANDRA-9399)
 * Ensure that UDF and UDAs are keyspace-isolated (CASSANDRA-9409)
 * Revert CASSANDRA-7807 (tracing completion client notifications) (CASSANDRA-9429)
 * Add ability to stop compaction by ID (CASSANDRA-7207)
 * Let CassandraVersion handle SNAPSHOT version (CASSANDRA-9438)
Merged from 2.1:
 * (cqlsh) Fix using COPY through SOURCE or -f (CASSANDRA-9083)
 * Fix occasional lack of `system` keyspace in schema tables (CASSANDRA-8487)
 * Use ProtocolError code instead of ServerError code for native protocol
   error responses to unsupported protocol versions (CASSANDRA-9451)
 * Default commitlog_sync_batch_window_in_ms changed to 2ms (CASSANDRA-9504)
 * Fix empty partition assertion in unsorted sstable writing tools (CASSANDRA-9071)
 * Ensure truncate without snapshot cannot produce corrupt responses (CASSANDRA-9388) 
 * Consistent error message when a table mixes counter and non-counter
   columns (CASSANDRA-9492)
 * Avoid getting unreadable keys during anticompaction (CASSANDRA-9508)
 * (cqlsh) Better float precision by default (CASSANDRA-9224)
 * Improve estimated row count (CASSANDRA-9107)
 * Optimize range tombstone memory footprint (CASSANDRA-8603)
 * Use configured gcgs in anticompaction (CASSANDRA-9397)
Merged from 2.0:
 * Don't accumulate more range than necessary in RangeTombstone.Tracker (CASSANDRA-9486)
 * Add broadcast and rpc addresses to system.local (CASSANDRA-9436)
 * Always mark sstable suspect when corrupted (CASSANDRA-9478)
 * Add database users and permissions to CQL3 documentation (CASSANDRA-7558)
 * Allow JVM_OPTS to be passed to standalone tools (CASSANDRA-5969)
 * Fix bad condition in RangeTombstoneList (CASSANDRA-9485)
 * Fix potential StackOverflow when setting CrcCheckChance over JMX (CASSANDRA-9488)
 * Fix null static columns in pages after the first, paged reversed
   queries (CASSANDRA-8502)
 * Fix counting cache serialization in request metrics (CASSANDRA-9466)
 * Add option not to validate atoms during scrub (CASSANDRA-9406)


2.2.0-beta1
 * Introduce Transactional API for internal state changes (CASSANDRA-8984)
 * Add a flag in cassandra.yaml to enable UDFs (CASSANDRA-9404)
 * Better support of null for UDF (CASSANDRA-8374)
 * Use ecj instead of javassist for UDFs (CASSANDRA-8241)
 * faster async logback configuration for tests (CASSANDRA-9376)
 * Add `smallint` and `tinyint` data types (CASSANDRA-8951)
 * Avoid thrift schema creation when native driver is used in stress tool (CASSANDRA-9374)
 * Make Functions.declared thread-safe
 * Add client warnings to native protocol v4 (CASSANDRA-8930)
 * Allow roles cache to be invalidated (CASSANDRA-8967)
 * Upgrade Snappy (CASSANDRA-9063)
 * Don't start Thrift rpc by default (CASSANDRA-9319)
 * Only stream from unrepaired sstables with incremental repair (CASSANDRA-8267)
 * Aggregate UDFs allow SFUNC return type to differ from STYPE if FFUNC specified (CASSANDRA-9321)
 * Remove Thrift dependencies in bundled tools (CASSANDRA-8358)
 * Disable memory mapping of hsperfdata file for JVM statistics (CASSANDRA-9242)
 * Add pre-startup checks to detect potential incompatibilities (CASSANDRA-8049)
 * Distinguish between null and unset in protocol v4 (CASSANDRA-7304)
 * Add user/role permissions for user-defined functions (CASSANDRA-7557)
 * Allow cassandra config to be updated to restart daemon without unloading classes (CASSANDRA-9046)
 * Don't initialize compaction writer before checking if iter is empty (CASSANDRA-9117)
 * Don't execute any functions at prepare-time (CASSANDRA-9037)
 * Share file handles between all instances of a SegmentedFile (CASSANDRA-8893)
 * Make it possible to major compact LCS (CASSANDRA-7272)
 * Make FunctionExecutionException extend RequestExecutionException
   (CASSANDRA-9055)
 * Add support for SELECT JSON, INSERT JSON syntax and new toJson(), fromJson()
   functions (CASSANDRA-7970)
 * Optimise max purgeable timestamp calculation in compaction (CASSANDRA-8920)
 * Constrain internode message buffer sizes, and improve IO class hierarchy (CASSANDRA-8670) 
 * New tool added to validate all sstables in a node (CASSANDRA-5791)
 * Push notification when tracing completes for an operation (CASSANDRA-7807)
 * Delay "node up" and "node added" notifications until native protocol server is started (CASSANDRA-8236)
 * Compressed Commit Log (CASSANDRA-6809)
 * Optimise IntervalTree (CASSANDRA-8988)
 * Add a key-value payload for third party usage (CASSANDRA-8553, 9212)
 * Bump metrics-reporter-config dependency for metrics 3.0 (CASSANDRA-8149)
 * Partition intra-cluster message streams by size, not type (CASSANDRA-8789)
 * Add WriteFailureException to native protocol, notify coordinator of
   write failures (CASSANDRA-8592)
 * Convert SequentialWriter to nio (CASSANDRA-8709)
 * Add role based access control (CASSANDRA-7653, 8650, 7216, 8760, 8849, 8761, 8850)
 * Record client ip address in tracing sessions (CASSANDRA-8162)
 * Indicate partition key columns in response metadata for prepared
   statements (CASSANDRA-7660)
 * Merge UUIDType and TimeUUIDType parse logic (CASSANDRA-8759)
 * Avoid memory allocation when searching index summary (CASSANDRA-8793)
 * Optimise (Time)?UUIDType Comparisons (CASSANDRA-8730)
 * Make CRC32Ex into a separate maven dependency (CASSANDRA-8836)
 * Use preloaded jemalloc w/ Unsafe (CASSANDRA-8714, 9197)
 * Avoid accessing partitioner through StorageProxy (CASSANDRA-8244, 8268)
 * Upgrade Metrics library and remove depricated metrics (CASSANDRA-5657)
 * Serializing Row cache alternative, fully off heap (CASSANDRA-7438)
 * Duplicate rows returned when in clause has repeated values (CASSANDRA-6706)
 * Make CassandraException unchecked, extend RuntimeException (CASSANDRA-8560)
 * Support direct buffer decompression for reads (CASSANDRA-8464)
 * DirectByteBuffer compatible LZ4 methods (CASSANDRA-7039)
 * Group sstables for anticompaction correctly (CASSANDRA-8578)
 * Add ReadFailureException to native protocol, respond
   immediately when replicas encounter errors while handling
   a read request (CASSANDRA-7886)
 * Switch CommitLogSegment from RandomAccessFile to nio (CASSANDRA-8308)
 * Allow mixing token and partition key restrictions (CASSANDRA-7016)
 * Support index key/value entries on map collections (CASSANDRA-8473)
 * Modernize schema tables (CASSANDRA-8261)
 * Support for user-defined aggregation functions (CASSANDRA-8053)
 * Fix NPE in SelectStatement with empty IN values (CASSANDRA-8419)
 * Refactor SelectStatement, return IN results in natural order instead
   of IN value list order and ignore duplicate values in partition key IN restrictions (CASSANDRA-7981)
 * Support UDTs, tuples, and collections in user-defined
   functions (CASSANDRA-7563)
 * Fix aggregate fn results on empty selection, result column name,
   and cqlsh parsing (CASSANDRA-8229)
 * Mark sstables as repaired after full repair (CASSANDRA-7586)
 * Extend Descriptor to include a format value and refactor reader/writer
   APIs (CASSANDRA-7443)
 * Integrate JMH for microbenchmarks (CASSANDRA-8151)
 * Keep sstable levels when bootstrapping (CASSANDRA-7460)
 * Add Sigar library and perform basic OS settings check on startup (CASSANDRA-7838)
 * Support for aggregation functions (CASSANDRA-4914)
 * Remove cassandra-cli (CASSANDRA-7920)
 * Accept dollar quoted strings in CQL (CASSANDRA-7769)
 * Make assassinate a first class command (CASSANDRA-7935)
 * Support IN clause on any partition key column (CASSANDRA-7855)
 * Support IN clause on any clustering column (CASSANDRA-4762)
 * Improve compaction logging (CASSANDRA-7818)
 * Remove YamlFileNetworkTopologySnitch (CASSANDRA-7917)
 * Do anticompaction in groups (CASSANDRA-6851)
 * Support user-defined functions (CASSANDRA-7395, 7526, 7562, 7740, 7781, 7929,
   7924, 7812, 8063, 7813, 7708)
 * Permit configurable timestamps with cassandra-stress (CASSANDRA-7416)
 * Move sstable RandomAccessReader to nio2, which allows using the
   FILE_SHARE_DELETE flag on Windows (CASSANDRA-4050)
 * Remove CQL2 (CASSANDRA-5918)
 * Optimize fetching multiple cells by name (CASSANDRA-6933)
 * Allow compilation in java 8 (CASSANDRA-7028)
 * Make incremental repair default (CASSANDRA-7250)
 * Enable code coverage thru JaCoCo (CASSANDRA-7226)
 * Switch external naming of 'column families' to 'tables' (CASSANDRA-4369) 
 * Shorten SSTable path (CASSANDRA-6962)
 * Use unsafe mutations for most unit tests (CASSANDRA-6969)
 * Fix race condition during calculation of pending ranges (CASSANDRA-7390)
 * Fail on very large batch sizes (CASSANDRA-8011)
 * Improve concurrency of repair (CASSANDRA-6455, 8208, 9145)
 * Select optimal CRC32 implementation at runtime (CASSANDRA-8614)
 * Evaluate MurmurHash of Token once per query (CASSANDRA-7096)
 * Generalize progress reporting (CASSANDRA-8901)
 * Resumable bootstrap streaming (CASSANDRA-8838, CASSANDRA-8942)
 * Allow scrub for secondary index (CASSANDRA-5174)
 * Save repair data to system table (CASSANDRA-5839)
 * fix nodetool names that reference column families (CASSANDRA-8872)
 Merged from 2.1:
 * Warn on misuse of unlogged batches (CASSANDRA-9282)
 * Failure detector detects and ignores local pauses (CASSANDRA-9183)
 * Add utility class to support for rate limiting a given log statement (CASSANDRA-9029)
 * Add missing consistency levels to cassandra-stess (CASSANDRA-9361)
 * Fix commitlog getCompletedTasks to not increment (CASSANDRA-9339)
 * Fix for harmless exceptions logged as ERROR (CASSANDRA-8564)
 * Delete processed sstables in sstablesplit/sstableupgrade (CASSANDRA-8606)
 * Improve sstable exclusion from partition tombstones (CASSANDRA-9298)
 * Validate the indexed column rather than the cell's contents for 2i (CASSANDRA-9057)
 * Add support for top-k custom 2i queries (CASSANDRA-8717)
 * Fix error when dropping table during compaction (CASSANDRA-9251)
 * cassandra-stress supports validation operations over user profiles (CASSANDRA-8773)
 * Add support for rate limiting log messages (CASSANDRA-9029)
 * Log the partition key with tombstone warnings (CASSANDRA-8561)
 * Reduce runWithCompactionsDisabled poll interval to 1ms (CASSANDRA-9271)
 * Fix PITR commitlog replay (CASSANDRA-9195)
 * GCInspector logs very different times (CASSANDRA-9124)
 * Fix deleting from an empty list (CASSANDRA-9198)
 * Update tuple and collection types that use a user-defined type when that UDT
   is modified (CASSANDRA-9148, CASSANDRA-9192)
 * Use higher timeout for prepair and snapshot in repair (CASSANDRA-9261)
 * Fix anticompaction blocking ANTI_ENTROPY stage (CASSANDRA-9151)
 * Repair waits for anticompaction to finish (CASSANDRA-9097)
 * Fix streaming not holding ref when stream error (CASSANDRA-9295)
 * Fix canonical view returning early opened SSTables (CASSANDRA-9396)
Merged from 2.0:
 * (cqlsh) Add LOGIN command to switch users (CASSANDRA-7212)
 * Clone SliceQueryFilter in AbstractReadCommand implementations (CASSANDRA-8940)
 * Push correct protocol notification for DROP INDEX (CASSANDRA-9310)
 * token-generator - generated tokens too long (CASSANDRA-9300)
 * Fix counting of tombstones for TombstoneOverwhelmingException (CASSANDRA-9299)
 * Fix ReconnectableSnitch reconnecting to peers during upgrade (CASSANDRA-6702)
 * Include keyspace and table name in error log for collections over the size
   limit (CASSANDRA-9286)
 * Avoid potential overlap in LCS with single-partition sstables (CASSANDRA-9322)
 * Log warning message when a table is queried before the schema has fully
   propagated (CASSANDRA-9136)
 * Overload SecondaryIndex#indexes to accept the column definition (CASSANDRA-9314)
 * (cqlsh) Add SERIAL and LOCAL_SERIAL consistency levels (CASSANDRA-8051)
 * Fix index selection during rebuild with certain table layouts (CASSANDRA-9281)
 * Fix partition-level-delete-only workload accounting (CASSANDRA-9194)
 * Allow scrub to handle corrupted compressed chunks (CASSANDRA-9140)
 * Fix assertion error when resetlocalschema is run during repair (CASSANDRA-9249)
 * Disable single sstable tombstone compactions for DTCS by default (CASSANDRA-9234)
 * IncomingTcpConnection thread is not named (CASSANDRA-9262)
 * Close incoming connections when MessagingService is stopped (CASSANDRA-9238)
 * Fix streaming hang when retrying (CASSANDRA-9132)


2.1.5
 * Re-add deprecated cold_reads_to_omit param for backwards compat (CASSANDRA-9203)
 * Make anticompaction visible in compactionstats (CASSANDRA-9098)
 * Improve nodetool getendpoints documentation about the partition
   key parameter (CASSANDRA-6458)
 * Don't check other keyspaces for schema changes when an user-defined
   type is altered (CASSANDRA-9187)
 * Add generate-idea-files target to build.xml (CASSANDRA-9123)
 * Allow takeColumnFamilySnapshot to take a list of tables (CASSANDRA-8348)
 * Limit major sstable operations to their canonical representation (CASSANDRA-8669)
 * cqlsh: Add tests for INSERT and UPDATE tab completion (CASSANDRA-9125)
 * cqlsh: quote column names when needed in COPY FROM inserts (CASSANDRA-9080)
 * Do not load read meter for offline operations (CASSANDRA-9082)
 * cqlsh: Make CompositeType data readable (CASSANDRA-8919)
 * cqlsh: Fix display of triggers (CASSANDRA-9081)
 * Fix NullPointerException when deleting or setting an element by index on
   a null list collection (CASSANDRA-9077)
 * Buffer bloom filter serialization (CASSANDRA-9066)
 * Fix anti-compaction target bloom filter size (CASSANDRA-9060)
 * Make FROZEN and TUPLE unreserved keywords in CQL (CASSANDRA-9047)
 * Prevent AssertionError from SizeEstimatesRecorder (CASSANDRA-9034)
 * Avoid overwriting index summaries for sstables with an older format that
   does not support downsampling; rebuild summaries on startup when this
   is detected (CASSANDRA-8993)
 * Fix potential data loss in CompressedSequentialWriter (CASSANDRA-8949)
 * Make PasswordAuthenticator number of hashing rounds configurable (CASSANDRA-8085)
 * Fix AssertionError when binding nested collections in DELETE (CASSANDRA-8900)
 * Check for overlap with non-early sstables in LCS (CASSANDRA-8739)
 * Only calculate max purgable timestamp if we have to (CASSANDRA-8914)
 * (cqlsh) Greatly improve performance of COPY FROM (CASSANDRA-8225)
 * IndexSummary effectiveIndexInterval is now a guideline, not a rule (CASSANDRA-8993)
 * Use correct bounds for page cache eviction of compressed files (CASSANDRA-8746)
 * SSTableScanner enforces its bounds (CASSANDRA-8946)
 * Cleanup cell equality (CASSANDRA-8947)
 * Introduce intra-cluster message coalescing (CASSANDRA-8692)
 * DatabaseDescriptor throws NPE when rpc_interface is used (CASSANDRA-8839)
 * Don't check if an sstable is live for offline compactions (CASSANDRA-8841)
 * Don't set clientMode in SSTableLoader (CASSANDRA-8238)
 * Fix SSTableRewriter with disabled early open (CASSANDRA-8535)
 * Fix cassandra-stress so it respects the CL passed in user mode (CASSANDRA-8948)
 * Fix rare NPE in ColumnDefinition#hasIndexOption() (CASSANDRA-8786)
 * cassandra-stress reports per-operation statistics, plus misc (CASSANDRA-8769)
 * Add SimpleDate (cql date) and Time (cql time) types (CASSANDRA-7523)
 * Use long for key count in cfstats (CASSANDRA-8913)
 * Make SSTableRewriter.abort() more robust to failure (CASSANDRA-8832)
 * Remove cold_reads_to_omit from STCS (CASSANDRA-8860)
 * Make EstimatedHistogram#percentile() use ceil instead of floor (CASSANDRA-8883)
 * Fix top partitions reporting wrong cardinality (CASSANDRA-8834)
 * Fix rare NPE in KeyCacheSerializer (CASSANDRA-8067)
 * Pick sstables for validation as late as possible inc repairs (CASSANDRA-8366)
 * Fix commitlog getPendingTasks to not increment (CASSANDRA-8862)
 * Fix parallelism adjustment in range and secondary index queries
   when the first fetch does not satisfy the limit (CASSANDRA-8856)
 * Check if the filtered sstables is non-empty in STCS (CASSANDRA-8843)
 * Upgrade java-driver used for cassandra-stress (CASSANDRA-8842)
 * Fix CommitLog.forceRecycleAllSegments() memory access error (CASSANDRA-8812)
 * Improve assertions in Memory (CASSANDRA-8792)
 * Fix SSTableRewriter cleanup (CASSANDRA-8802)
 * Introduce SafeMemory for CompressionMetadata.Writer (CASSANDRA-8758)
 * 'nodetool info' prints exception against older node (CASSANDRA-8796)
 * Ensure SSTableReader.last corresponds exactly with the file end (CASSANDRA-8750)
 * Make SSTableWriter.openEarly more robust and obvious (CASSANDRA-8747)
 * Enforce SSTableReader.first/last (CASSANDRA-8744)
 * Cleanup SegmentedFile API (CASSANDRA-8749)
 * Avoid overlap with early compaction replacement (CASSANDRA-8683)
 * Safer Resource Management++ (CASSANDRA-8707)
 * Write partition size estimates into a system table (CASSANDRA-7688)
 * cqlsh: Fix keys() and full() collection indexes in DESCRIBE output
   (CASSANDRA-8154)
 * Show progress of streaming in nodetool netstats (CASSANDRA-8886)
 * IndexSummaryBuilder utilises offheap memory, and shares data between
   each IndexSummary opened from it (CASSANDRA-8757)
 * markCompacting only succeeds if the exact SSTableReader instances being 
   marked are in the live set (CASSANDRA-8689)
 * cassandra-stress support for varint (CASSANDRA-8882)
 * Fix Adler32 digest for compressed sstables (CASSANDRA-8778)
 * Add nodetool statushandoff/statusbackup (CASSANDRA-8912)
 * Use stdout for progress and stats in sstableloader (CASSANDRA-8982)
 * Correctly identify 2i datadir from older versions (CASSANDRA-9116)
Merged from 2.0:
 * Ignore gossip SYNs after shutdown (CASSANDRA-9238)
 * Avoid overflow when calculating max sstable size in LCS (CASSANDRA-9235)
 * Make sstable blacklisting work with compression (CASSANDRA-9138)
 * Do not attempt to rebuild indexes if no index accepts any column (CASSANDRA-9196)
 * Don't initiate snitch reconnection for dead states (CASSANDRA-7292)
 * Fix ArrayIndexOutOfBoundsException in CQLSSTableWriter (CASSANDRA-8978)
 * Add shutdown gossip state to prevent timeouts during rolling restarts (CASSANDRA-8336)
 * Fix running with java.net.preferIPv6Addresses=true (CASSANDRA-9137)
 * Fix failed bootstrap/replace attempts being persisted in system.peers (CASSANDRA-9180)
 * Flush system.IndexInfo after marking index built (CASSANDRA-9128)
 * Fix updates to min/max_compaction_threshold through cassandra-cli
   (CASSANDRA-8102)
 * Don't include tmp files when doing offline relevel (CASSANDRA-9088)
 * Use the proper CAS WriteType when finishing a previous round during Paxos
   preparation (CASSANDRA-8672)
 * Avoid race in cancelling compactions (CASSANDRA-9070)
 * More aggressive check for expired sstables in DTCS (CASSANDRA-8359)
 * Fix ignored index_interval change in ALTER TABLE statements (CASSANDRA-7976)
 * Do more aggressive compaction in old time windows in DTCS (CASSANDRA-8360)
 * java.lang.AssertionError when reading saved cache (CASSANDRA-8740)
 * "disk full" when running cleanup (CASSANDRA-9036)
 * Lower logging level from ERROR to DEBUG when a scheduled schema pull
   cannot be completed due to a node being down (CASSANDRA-9032)
 * Fix MOVED_NODE client event (CASSANDRA-8516)
 * Allow overriding MAX_OUTSTANDING_REPLAY_COUNT (CASSANDRA-7533)
 * Fix malformed JMX ObjectName containing IPv6 addresses (CASSANDRA-9027)
 * (cqlsh) Allow increasing CSV field size limit through
   cqlshrc config option (CASSANDRA-8934)
 * Stop logging range tombstones when exceeding the threshold
   (CASSANDRA-8559)
 * Fix NullPointerException when nodetool getendpoints is run
   against invalid keyspaces or tables (CASSANDRA-8950)
 * Allow specifying the tmp dir (CASSANDRA-7712)
 * Improve compaction estimated tasks estimation (CASSANDRA-8904)
 * Fix duplicate up/down messages sent to native clients (CASSANDRA-7816)
 * Expose commit log archive status via JMX (CASSANDRA-8734)
 * Provide better exceptions for invalid replication strategy parameters
   (CASSANDRA-8909)
 * Fix regression in mixed single and multi-column relation support for
   SELECT statements (CASSANDRA-8613)
 * Add ability to limit number of native connections (CASSANDRA-8086)
 * Fix CQLSSTableWriter throwing exception and spawning threads
   (CASSANDRA-8808)
 * Fix MT mismatch between empty and GC-able data (CASSANDRA-8979)
 * Fix incorrect validation when snapshotting single table (CASSANDRA-8056)
 * Add offline tool to relevel sstables (CASSANDRA-8301)
 * Preserve stream ID for more protocol errors (CASSANDRA-8848)
 * Fix combining token() function with multi-column relations on
   clustering columns (CASSANDRA-8797)
 * Make CFS.markReferenced() resistant to bad refcounting (CASSANDRA-8829)
 * Fix StreamTransferTask abort/complete bad refcounting (CASSANDRA-8815)
 * Fix AssertionError when querying a DESC clustering ordered
   table with ASC ordering and paging (CASSANDRA-8767)
 * AssertionError: "Memory was freed" when running cleanup (CASSANDRA-8716)
 * Make it possible to set max_sstable_age to fractional days (CASSANDRA-8406)
 * Fix some multi-column relations with indexes on some clustering
   columns (CASSANDRA-8275)
 * Fix memory leak in SSTableSimple*Writer and SSTableReader.validate()
   (CASSANDRA-8748)
 * Throw OOM if allocating memory fails to return a valid pointer (CASSANDRA-8726)
 * Fix SSTableSimpleUnsortedWriter ConcurrentModificationException (CASSANDRA-8619)
 * 'nodetool info' prints exception against older node (CASSANDRA-8796)
 * Ensure SSTableSimpleUnsortedWriter.close() terminates if
   disk writer has crashed (CASSANDRA-8807)


2.1.4
 * Bind JMX to localhost unless explicitly configured otherwise (CASSANDRA-9085)


2.1.3
 * Fix HSHA/offheap_objects corruption (CASSANDRA-8719)
 * Upgrade libthrift to 0.9.2 (CASSANDRA-8685)
 * Don't use the shared ref in sstableloader (CASSANDRA-8704)
 * Purge internal prepared statements if related tables or
   keyspaces are dropped (CASSANDRA-8693)
 * (cqlsh) Handle unicode BOM at start of files (CASSANDRA-8638)
 * Stop compactions before exiting offline tools (CASSANDRA-8623)
 * Update tools/stress/README.txt to match current behaviour (CASSANDRA-7933)
 * Fix schema from Thrift conversion with empty metadata (CASSANDRA-8695)
 * Safer Resource Management (CASSANDRA-7705)
 * Make sure we compact highly overlapping cold sstables with
   STCS (CASSANDRA-8635)
 * rpc_interface and listen_interface generate NPE on startup when specified
   interface doesn't exist (CASSANDRA-8677)
 * Fix ArrayIndexOutOfBoundsException in nodetool cfhistograms (CASSANDRA-8514)
 * Switch from yammer metrics for nodetool cf/proxy histograms (CASSANDRA-8662)
 * Make sure we don't add tmplink files to the compaction
   strategy (CASSANDRA-8580)
 * (cqlsh) Handle maps with blob keys (CASSANDRA-8372)
 * (cqlsh) Handle DynamicCompositeType schemas correctly (CASSANDRA-8563)
 * Duplicate rows returned when in clause has repeated values (CASSANDRA-6706)
 * Add tooling to detect hot partitions (CASSANDRA-7974)
 * Fix cassandra-stress user-mode truncation of partition generation (CASSANDRA-8608)
 * Only stream from unrepaired sstables during inc repair (CASSANDRA-8267)
 * Don't allow starting multiple inc repairs on the same sstables (CASSANDRA-8316)
 * Invalidate prepared BATCH statements when related tables
   or keyspaces are dropped (CASSANDRA-8652)
 * Fix missing results in secondary index queries on collections
   with ALLOW FILTERING (CASSANDRA-8421)
 * Expose EstimatedHistogram metrics for range slices (CASSANDRA-8627)
 * (cqlsh) Escape clqshrc passwords properly (CASSANDRA-8618)
 * Fix NPE when passing wrong argument in ALTER TABLE statement (CASSANDRA-8355)
 * Pig: Refactor and deprecate CqlStorage (CASSANDRA-8599)
 * Don't reuse the same cleanup strategy for all sstables (CASSANDRA-8537)
 * Fix case-sensitivity of index name on CREATE and DROP INDEX
   statements (CASSANDRA-8365)
 * Better detection/logging for corruption in compressed sstables (CASSANDRA-8192)
 * Use the correct repairedAt value when closing writer (CASSANDRA-8570)
 * (cqlsh) Handle a schema mismatch being detected on startup (CASSANDRA-8512)
 * Properly calculate expected write size during compaction (CASSANDRA-8532)
 * Invalidate affected prepared statements when a table's columns
   are altered (CASSANDRA-7910)
 * Stress - user defined writes should populate sequentally (CASSANDRA-8524)
 * Fix regression in SSTableRewriter causing some rows to become unreadable 
   during compaction (CASSANDRA-8429)
 * Run major compactions for repaired/unrepaired in parallel (CASSANDRA-8510)
 * (cqlsh) Fix compression options in DESCRIBE TABLE output when compression
   is disabled (CASSANDRA-8288)
 * (cqlsh) Fix DESCRIBE output after keyspaces are altered (CASSANDRA-7623)
 * Make sure we set lastCompactedKey correctly (CASSANDRA-8463)
 * (cqlsh) Fix output of CONSISTENCY command (CASSANDRA-8507)
 * (cqlsh) Fixed the handling of LIST statements (CASSANDRA-8370)
 * Make sstablescrub check leveled manifest again (CASSANDRA-8432)
 * Check first/last keys in sstable when giving out positions (CASSANDRA-8458)
 * Disable mmap on Windows (CASSANDRA-6993)
 * Add missing ConsistencyLevels to cassandra-stress (CASSANDRA-8253)
 * Add auth support to cassandra-stress (CASSANDRA-7985)
 * Fix ArrayIndexOutOfBoundsException when generating error message
   for some CQL syntax errors (CASSANDRA-8455)
 * Scale memtable slab allocation logarithmically (CASSANDRA-7882)
 * cassandra-stress simultaneous inserts over same seed (CASSANDRA-7964)
 * Reduce cassandra-stress sampling memory requirements (CASSANDRA-7926)
 * Ensure memtable flush cannot expire commit log entries from its future (CASSANDRA-8383)
 * Make read "defrag" async to reclaim memtables (CASSANDRA-8459)
 * Remove tmplink files for offline compactions (CASSANDRA-8321)
 * Reduce maxHintsInProgress (CASSANDRA-8415)
 * BTree updates may call provided update function twice (CASSANDRA-8018)
 * Release sstable references after anticompaction (CASSANDRA-8386)
 * Handle abort() in SSTableRewriter properly (CASSANDRA-8320)
 * Centralize shared executors (CASSANDRA-8055)
 * Fix filtering for CONTAINS (KEY) relations on frozen collection
   clustering columns when the query is restricted to a single
   partition (CASSANDRA-8203)
 * Do more aggressive entire-sstable TTL expiry checks (CASSANDRA-8243)
 * Add more log info if readMeter is null (CASSANDRA-8238)
 * add check of the system wall clock time at startup (CASSANDRA-8305)
 * Support for frozen collections (CASSANDRA-7859)
 * Fix overflow on histogram computation (CASSANDRA-8028)
 * Have paxos reuse the timestamp generation of normal queries (CASSANDRA-7801)
 * Fix incremental repair not remove parent session on remote (CASSANDRA-8291)
 * Improve JBOD disk utilization (CASSANDRA-7386)
 * Log failed host when preparing incremental repair (CASSANDRA-8228)
 * Force config client mode in CQLSSTableWriter (CASSANDRA-8281)
 * Fix sstableupgrade throws exception (CASSANDRA-8688)
 * Fix hang when repairing empty keyspace (CASSANDRA-8694)
Merged from 2.0:
 * Fix IllegalArgumentException in dynamic snitch (CASSANDRA-8448)
 * Add support for UPDATE ... IF EXISTS (CASSANDRA-8610)
 * Fix reversal of list prepends (CASSANDRA-8733)
 * Prevent non-zero default_time_to_live on tables with counters
   (CASSANDRA-8678)
 * Fix SSTableSimpleUnsortedWriter ConcurrentModificationException
   (CASSANDRA-8619)
 * Round up time deltas lower than 1ms in BulkLoader (CASSANDRA-8645)
 * Add batch remove iterator to ABSC (CASSANDRA-8414, 8666)
 * Round up time deltas lower than 1ms in BulkLoader (CASSANDRA-8645)
 * Fix isClientMode check in Keyspace (CASSANDRA-8687)
 * Use more efficient slice size for querying internal secondary
   index tables (CASSANDRA-8550)
 * Fix potentially returning deleted rows with range tombstone (CASSANDRA-8558)
 * Check for available disk space before starting a compaction (CASSANDRA-8562)
 * Fix DISTINCT queries with LIMITs or paging when some partitions
   contain only tombstones (CASSANDRA-8490)
 * Introduce background cache refreshing to permissions cache
   (CASSANDRA-8194)
 * Fix race condition in StreamTransferTask that could lead to
   infinite loops and premature sstable deletion (CASSANDRA-7704)
 * Add an extra version check to MigrationTask (CASSANDRA-8462)
 * Ensure SSTableWriter cleans up properly after failure (CASSANDRA-8499)
 * Increase bf true positive count on key cache hit (CASSANDRA-8525)
 * Move MeteredFlusher to its own thread (CASSANDRA-8485)
 * Fix non-distinct results in DISTNCT queries on static columns when
   paging is enabled (CASSANDRA-8087)
 * Move all hints related tasks to hints internal executor (CASSANDRA-8285)
 * Fix paging for multi-partition IN queries (CASSANDRA-8408)
 * Fix MOVED_NODE topology event never being emitted when a node
   moves its token (CASSANDRA-8373)
 * Fix validation of indexes in COMPACT tables (CASSANDRA-8156)
 * Avoid StackOverflowError when a large list of IN values
   is used for a clustering column (CASSANDRA-8410)
 * Fix NPE when writetime() or ttl() calls are wrapped by
   another function call (CASSANDRA-8451)
 * Fix NPE after dropping a keyspace (CASSANDRA-8332)
 * Fix error message on read repair timeouts (CASSANDRA-7947)
 * Default DTCS base_time_seconds changed to 60 (CASSANDRA-8417)
 * Refuse Paxos operation with more than one pending endpoint (CASSANDRA-8346, 8640)
 * Throw correct exception when trying to bind a keyspace or table
   name (CASSANDRA-6952)
 * Make HHOM.compact synchronized (CASSANDRA-8416)
 * cancel latency-sampling task when CF is dropped (CASSANDRA-8401)
 * don't block SocketThread for MessagingService (CASSANDRA-8188)
 * Increase quarantine delay on replacement (CASSANDRA-8260)
 * Expose off-heap memory usage stats (CASSANDRA-7897)
 * Ignore Paxos commits for truncated tables (CASSANDRA-7538)
 * Validate size of indexed column values (CASSANDRA-8280)
 * Make LCS split compaction results over all data directories (CASSANDRA-8329)
 * Fix some failing queries that use multi-column relations
   on COMPACT STORAGE tables (CASSANDRA-8264)
 * Fix InvalidRequestException with ORDER BY (CASSANDRA-8286)
 * Disable SSLv3 for POODLE (CASSANDRA-8265)
 * Fix millisecond timestamps in Tracing (CASSANDRA-8297)
 * Include keyspace name in error message when there are insufficient
   live nodes to stream from (CASSANDRA-8221)
 * Avoid overlap in L1 when L0 contains many nonoverlapping
   sstables (CASSANDRA-8211)
 * Improve PropertyFileSnitch logging (CASSANDRA-8183)
 * Add DC-aware sequential repair (CASSANDRA-8193)
 * Use live sstables in snapshot repair if possible (CASSANDRA-8312)
 * Fix hints serialized size calculation (CASSANDRA-8587)


2.1.2
 * (cqlsh) parse_for_table_meta errors out on queries with undefined
   grammars (CASSANDRA-8262)
 * (cqlsh) Fix SELECT ... TOKEN() function broken in C* 2.1.1 (CASSANDRA-8258)
 * Fix Cassandra crash when running on JDK8 update 40 (CASSANDRA-8209)
 * Optimize partitioner tokens (CASSANDRA-8230)
 * Improve compaction of repaired/unrepaired sstables (CASSANDRA-8004)
 * Make cache serializers pluggable (CASSANDRA-8096)
 * Fix issues with CONTAINS (KEY) queries on secondary indexes
   (CASSANDRA-8147)
 * Fix read-rate tracking of sstables for some queries (CASSANDRA-8239)
 * Fix default timestamp in QueryOptions (CASSANDRA-8246)
 * Set socket timeout when reading remote version (CASSANDRA-8188)
 * Refactor how we track live size (CASSANDRA-7852)
 * Make sure unfinished compaction files are removed (CASSANDRA-8124)
 * Fix shutdown when run as Windows service (CASSANDRA-8136)
 * Fix DESCRIBE TABLE with custom indexes (CASSANDRA-8031)
 * Fix race in RecoveryManagerTest (CASSANDRA-8176)
 * Avoid IllegalArgumentException while sorting sstables in
   IndexSummaryManager (CASSANDRA-8182)
 * Shutdown JVM on file descriptor exhaustion (CASSANDRA-7579)
 * Add 'die' policy for commit log and disk failure (CASSANDRA-7927)
 * Fix installing as service on Windows (CASSANDRA-8115)
 * Fix CREATE TABLE for CQL2 (CASSANDRA-8144)
 * Avoid boxing in ColumnStats min/max trackers (CASSANDRA-8109)
Merged from 2.0:
 * Correctly handle non-text column names in cql3 (CASSANDRA-8178)
 * Fix deletion for indexes on primary key columns (CASSANDRA-8206)
 * Add 'nodetool statusgossip' (CASSANDRA-8125)
 * Improve client notification that nodes are ready for requests (CASSANDRA-7510)
 * Handle negative timestamp in writetime method (CASSANDRA-8139)
 * Pig: Remove errant LIMIT clause in CqlNativeStorage (CASSANDRA-8166)
 * Throw ConfigurationException when hsha is used with the default
   rpc_max_threads setting of 'unlimited' (CASSANDRA-8116)
 * Allow concurrent writing of the same table in the same JVM using
   CQLSSTableWriter (CASSANDRA-7463)
 * Fix totalDiskSpaceUsed calculation (CASSANDRA-8205)


2.1.1
 * Fix spin loop in AtomicSortedColumns (CASSANDRA-7546)
 * Dont notify when replacing tmplink files (CASSANDRA-8157)
 * Fix validation with multiple CONTAINS clause (CASSANDRA-8131)
 * Fix validation of collections in TriggerExecutor (CASSANDRA-8146)
 * Fix IllegalArgumentException when a list of IN values containing tuples
   is passed as a single arg to a prepared statement with the v1 or v2
   protocol (CASSANDRA-8062)
 * Fix ClassCastException in DISTINCT query on static columns with
   query paging (CASSANDRA-8108)
 * Fix NPE on null nested UDT inside a set (CASSANDRA-8105)
 * Fix exception when querying secondary index on set items or map keys
   when some clustering columns are specified (CASSANDRA-8073)
 * Send proper error response when there is an error during native
   protocol message decode (CASSANDRA-8118)
 * Gossip should ignore generation numbers too far in the future (CASSANDRA-8113)
 * Fix NPE when creating a table with frozen sets, lists (CASSANDRA-8104)
 * Fix high memory use due to tracking reads on incrementally opened sstable
   readers (CASSANDRA-8066)
 * Fix EXECUTE request with skipMetadata=false returning no metadata
   (CASSANDRA-8054)
 * Allow concurrent use of CQLBulkOutputFormat (CASSANDRA-7776)
 * Shutdown JVM on OOM (CASSANDRA-7507)
 * Upgrade netty version and enable epoll event loop (CASSANDRA-7761)
 * Don't duplicate sstables smaller than split size when using
   the sstablesplitter tool (CASSANDRA-7616)
 * Avoid re-parsing already prepared statements (CASSANDRA-7923)
 * Fix some Thrift slice deletions and updates of COMPACT STORAGE
   tables with some clustering columns omitted (CASSANDRA-7990)
 * Fix filtering for CONTAINS on sets (CASSANDRA-8033)
 * Properly track added size (CASSANDRA-7239)
 * Allow compilation in java 8 (CASSANDRA-7208)
 * Fix Assertion error on RangeTombstoneList diff (CASSANDRA-8013)
 * Release references to overlapping sstables during compaction (CASSANDRA-7819)
 * Send notification when opening compaction results early (CASSANDRA-8034)
 * Make native server start block until properly bound (CASSANDRA-7885)
 * (cqlsh) Fix IPv6 support (CASSANDRA-7988)
 * Ignore fat clients when checking for endpoint collision (CASSANDRA-7939)
 * Make sstablerepairedset take a list of files (CASSANDRA-7995)
 * (cqlsh) Tab completeion for indexes on map keys (CASSANDRA-7972)
 * (cqlsh) Fix UDT field selection in select clause (CASSANDRA-7891)
 * Fix resource leak in event of corrupt sstable
 * (cqlsh) Add command line option for cqlshrc file path (CASSANDRA-7131)
 * Provide visibility into prepared statements churn (CASSANDRA-7921, CASSANDRA-7930)
 * Invalidate prepared statements when their keyspace or table is
   dropped (CASSANDRA-7566)
 * cassandra-stress: fix support for NetworkTopologyStrategy (CASSANDRA-7945)
 * Fix saving caches when a table is dropped (CASSANDRA-7784)
 * Add better error checking of new stress profile (CASSANDRA-7716)
 * Use ThreadLocalRandom and remove FBUtilities.threadLocalRandom (CASSANDRA-7934)
 * Prevent operator mistakes due to simultaneous bootstrap (CASSANDRA-7069)
 * cassandra-stress supports whitelist mode for node config (CASSANDRA-7658)
 * GCInspector more closely tracks GC; cassandra-stress and nodetool report it (CASSANDRA-7916)
 * nodetool won't output bogus ownership info without a keyspace (CASSANDRA-7173)
 * Add human readable option to nodetool commands (CASSANDRA-5433)
 * Don't try to set repairedAt on old sstables (CASSANDRA-7913)
 * Add metrics for tracking PreparedStatement use (CASSANDRA-7719)
 * (cqlsh) tab-completion for triggers (CASSANDRA-7824)
 * (cqlsh) Support for query paging (CASSANDRA-7514)
 * (cqlsh) Show progress of COPY operations (CASSANDRA-7789)
 * Add syntax to remove multiple elements from a map (CASSANDRA-6599)
 * Support non-equals conditions in lightweight transactions (CASSANDRA-6839)
 * Add IF [NOT] EXISTS to create/drop triggers (CASSANDRA-7606)
 * (cqlsh) Display the current logged-in user (CASSANDRA-7785)
 * (cqlsh) Don't ignore CTRL-C during COPY FROM execution (CASSANDRA-7815)
 * (cqlsh) Order UDTs according to cross-type dependencies in DESCRIBE
   output (CASSANDRA-7659)
 * (cqlsh) Fix handling of CAS statement results (CASSANDRA-7671)
 * (cqlsh) COPY TO/FROM improvements (CASSANDRA-7405)
 * Support list index operations with conditions (CASSANDRA-7499)
 * Add max live/tombstoned cells to nodetool cfstats output (CASSANDRA-7731)
 * Validate IPv6 wildcard addresses properly (CASSANDRA-7680)
 * (cqlsh) Error when tracing query (CASSANDRA-7613)
 * Avoid IOOBE when building SyntaxError message snippet (CASSANDRA-7569)
 * SSTableExport uses correct validator to create string representation of partition
   keys (CASSANDRA-7498)
 * Avoid NPEs when receiving type changes for an unknown keyspace (CASSANDRA-7689)
 * Add support for custom 2i validation (CASSANDRA-7575)
 * Pig support for hadoop CqlInputFormat (CASSANDRA-6454)
 * Add duration mode to cassandra-stress (CASSANDRA-7468)
 * Add listen_interface and rpc_interface options (CASSANDRA-7417)
 * Improve schema merge performance (CASSANDRA-7444)
 * Adjust MT depth based on # of partition validating (CASSANDRA-5263)
 * Optimise NativeCell comparisons (CASSANDRA-6755)
 * Configurable client timeout for cqlsh (CASSANDRA-7516)
 * Include snippet of CQL query near syntax error in messages (CASSANDRA-7111)
 * Make repair -pr work with -local (CASSANDRA-7450)
 * Fix error in sstableloader with -cph > 1 (CASSANDRA-8007)
 * Fix snapshot repair error on indexed tables (CASSANDRA-8020)
 * Do not exit nodetool repair when receiving JMX NOTIF_LOST (CASSANDRA-7909)
 * Stream to private IP when available (CASSANDRA-8084)
Merged from 2.0:
 * Reject conditions on DELETE unless full PK is given (CASSANDRA-6430)
 * Properly reject the token function DELETE (CASSANDRA-7747)
 * Force batchlog replay before decommissioning a node (CASSANDRA-7446)
 * Fix hint replay with many accumulated expired hints (CASSANDRA-6998)
 * Fix duplicate results in DISTINCT queries on static columns with query
   paging (CASSANDRA-8108)
 * Add DateTieredCompactionStrategy (CASSANDRA-6602)
 * Properly validate ascii and utf8 string literals in CQL queries (CASSANDRA-8101)
 * (cqlsh) Fix autocompletion for alter keyspace (CASSANDRA-8021)
 * Create backup directories for commitlog archiving during startup (CASSANDRA-8111)
 * Reduce totalBlockFor() for LOCAL_* consistency levels (CASSANDRA-8058)
 * Fix merging schemas with re-dropped keyspaces (CASSANDRA-7256)
 * Fix counters in supercolumns during live upgrades from 1.2 (CASSANDRA-7188)
 * Notify DT subscribers when a column family is truncated (CASSANDRA-8088)
 * Add sanity check of $JAVA on startup (CASSANDRA-7676)
 * Schedule fat client schema pull on join (CASSANDRA-7993)
 * Don't reset nodes' versions when closing IncomingTcpConnections
   (CASSANDRA-7734)
 * Record the real messaging version in all cases in OutboundTcpConnection
   (CASSANDRA-8057)
 * SSL does not work in cassandra-cli (CASSANDRA-7899)
 * Fix potential exception when using ReversedType in DynamicCompositeType
   (CASSANDRA-7898)
 * Better validation of collection values (CASSANDRA-7833)
 * Track min/max timestamps correctly (CASSANDRA-7969)
 * Fix possible overflow while sorting CL segments for replay (CASSANDRA-7992)
 * Increase nodetool Xmx (CASSANDRA-7956)
 * Archive any commitlog segments present at startup (CASSANDRA-6904)
 * CrcCheckChance should adjust based on live CFMetadata not 
   sstable metadata (CASSANDRA-7978)
 * token() should only accept columns in the partitioning
   key order (CASSANDRA-6075)
 * Add method to invalidate permission cache via JMX (CASSANDRA-7977)
 * Allow propagating multiple gossip states atomically (CASSANDRA-6125)
 * Log exceptions related to unclean native protocol client disconnects
   at DEBUG or INFO (CASSANDRA-7849)
 * Allow permissions cache to be set via JMX (CASSANDRA-7698)
 * Include schema_triggers CF in readable system resources (CASSANDRA-7967)
 * Fix RowIndexEntry to report correct serializedSize (CASSANDRA-7948)
 * Make CQLSSTableWriter sync within partitions (CASSANDRA-7360)
 * Potentially use non-local replicas in CqlConfigHelper (CASSANDRA-7906)
 * Explicitly disallow mixing multi-column and single-column
   relations on clustering columns (CASSANDRA-7711)
 * Better error message when condition is set on PK column (CASSANDRA-7804)
 * Don't send schema change responses and events for no-op DDL
   statements (CASSANDRA-7600)
 * (Hadoop) fix cluster initialisation for a split fetching (CASSANDRA-7774)
 * Throw InvalidRequestException when queries contain relations on entire
   collection columns (CASSANDRA-7506)
 * (cqlsh) enable CTRL-R history search with libedit (CASSANDRA-7577)
 * (Hadoop) allow ACFRW to limit nodes to local DC (CASSANDRA-7252)
 * (cqlsh) cqlsh should automatically disable tracing when selecting
   from system_traces (CASSANDRA-7641)
 * (Hadoop) Add CqlOutputFormat (CASSANDRA-6927)
 * Don't depend on cassandra config for nodetool ring (CASSANDRA-7508)
 * (cqlsh) Fix failing cqlsh formatting tests (CASSANDRA-7703)
 * Fix IncompatibleClassChangeError from hadoop2 (CASSANDRA-7229)
 * Add 'nodetool sethintedhandoffthrottlekb' (CASSANDRA-7635)
 * (cqlsh) Add tab-completion for CREATE/DROP USER IF [NOT] EXISTS (CASSANDRA-7611)
 * Catch errors when the JVM pulls the rug out from GCInspector (CASSANDRA-5345)
 * cqlsh fails when version number parts are not int (CASSANDRA-7524)
 * Fix NPE when table dropped during streaming (CASSANDRA-7946)
 * Fix wrong progress when streaming uncompressed (CASSANDRA-7878)
 * Fix possible infinite loop in creating repair range (CASSANDRA-7983)
 * Fix unit in nodetool for streaming throughput (CASSANDRA-7375)
Merged from 1.2:
 * Don't index tombstones (CASSANDRA-7828)
 * Improve PasswordAuthenticator default super user setup (CASSANDRA-7788)


2.1.0
 * (cqlsh) Removed "ALTER TYPE <name> RENAME TO <name>" from tab-completion
   (CASSANDRA-7895)
 * Fixed IllegalStateException in anticompaction (CASSANDRA-7892)
 * cqlsh: DESCRIBE support for frozen UDTs, tuples (CASSANDRA-7863)
 * Avoid exposing internal classes over JMX (CASSANDRA-7879)
 * Add null check for keys when freezing collection (CASSANDRA-7869)
 * Improve stress workload realism (CASSANDRA-7519)
Merged from 2.0:
 * Configure system.paxos with LeveledCompactionStrategy (CASSANDRA-7753)
 * Fix ALTER clustering column type from DateType to TimestampType when
   using DESC clustering order (CASSANRDA-7797)
 * Throw EOFException if we run out of chunks in compressed datafile
   (CASSANDRA-7664)
 * Fix PRSI handling of CQL3 row markers for row cleanup (CASSANDRA-7787)
 * Fix dropping collection when it's the last regular column (CASSANDRA-7744)
 * Make StreamReceiveTask thread safe and gc friendly (CASSANDRA-7795)
 * Validate empty cell names from counter updates (CASSANDRA-7798)
Merged from 1.2:
 * Don't allow compacted sstables to be marked as compacting (CASSANDRA-7145)
 * Track expired tombstones (CASSANDRA-7810)


2.1.0-rc7
 * Add frozen keyword and require UDT to be frozen (CASSANDRA-7857)
 * Track added sstable size correctly (CASSANDRA-7239)
 * (cqlsh) Fix case insensitivity (CASSANDRA-7834)
 * Fix failure to stream ranges when moving (CASSANDRA-7836)
 * Correctly remove tmplink files (CASSANDRA-7803)
 * (cqlsh) Fix column name formatting for functions, CAS operations,
   and UDT field selections (CASSANDRA-7806)
 * (cqlsh) Fix COPY FROM handling of null/empty primary key
   values (CASSANDRA-7792)
 * Fix ordering of static cells (CASSANDRA-7763)
Merged from 2.0:
 * Forbid re-adding dropped counter columns (CASSANDRA-7831)
 * Fix CFMetaData#isThriftCompatible() for PK-only tables (CASSANDRA-7832)
 * Always reject inequality on the partition key without token()
   (CASSANDRA-7722)
 * Always send Paxos commit to all replicas (CASSANDRA-7479)
 * Make disruptor_thrift_server invocation pool configurable (CASSANDRA-7594)
 * Make repair no-op when RF=1 (CASSANDRA-7864)


2.1.0-rc6
 * Fix OOM issue from netty caching over time (CASSANDRA-7743)
 * json2sstable couldn't import JSON for CQL table (CASSANDRA-7477)
 * Invalidate all caches on table drop (CASSANDRA-7561)
 * Skip strict endpoint selection for ranges if RF == nodes (CASSANRA-7765)
 * Fix Thrift range filtering without 2ary index lookups (CASSANDRA-7741)
 * Add tracing entries about concurrent range requests (CASSANDRA-7599)
 * (cqlsh) Fix DESCRIBE for NTS keyspaces (CASSANDRA-7729)
 * Remove netty buffer ref-counting (CASSANDRA-7735)
 * Pass mutated cf to index updater for use by PRSI (CASSANDRA-7742)
 * Include stress yaml example in release and deb (CASSANDRA-7717)
 * workaround for netty issue causing corrupted data off the wire (CASSANDRA-7695)
 * cqlsh DESC CLUSTER fails retrieving ring information (CASSANDRA-7687)
 * Fix binding null values inside UDT (CASSANDRA-7685)
 * Fix UDT field selection with empty fields (CASSANDRA-7670)
 * Bogus deserialization of static cells from sstable (CASSANDRA-7684)
 * Fix NPE on compaction leftover cleanup for dropped table (CASSANDRA-7770)
Merged from 2.0:
 * Fix race condition in StreamTransferTask that could lead to
   infinite loops and premature sstable deletion (CASSANDRA-7704)
 * (cqlsh) Wait up to 10 sec for a tracing session (CASSANDRA-7222)
 * Fix NPE in FileCacheService.sizeInBytes (CASSANDRA-7756)
 * Remove duplicates from StorageService.getJoiningNodes (CASSANDRA-7478)
 * Clone token map outside of hot gossip loops (CASSANDRA-7758)
 * Fix MS expiring map timeout for Paxos messages (CASSANDRA-7752)
 * Do not flush on truncate if durable_writes is false (CASSANDRA-7750)
 * Give CRR a default input_cql Statement (CASSANDRA-7226)
 * Better error message when adding a collection with the same name
   than a previously dropped one (CASSANDRA-6276)
 * Fix validation when adding static columns (CASSANDRA-7730)
 * (Thrift) fix range deletion of supercolumns (CASSANDRA-7733)
 * Fix potential AssertionError in RangeTombstoneList (CASSANDRA-7700)
 * Validate arguments of blobAs* functions (CASSANDRA-7707)
 * Fix potential AssertionError with 2ndary indexes (CASSANDRA-6612)
 * Avoid logging CompactionInterrupted at ERROR (CASSANDRA-7694)
 * Minor leak in sstable2jon (CASSANDRA-7709)
 * Add cassandra.auto_bootstrap system property (CASSANDRA-7650)
 * Update java driver (for hadoop) (CASSANDRA-7618)
 * Remove CqlPagingRecordReader/CqlPagingInputFormat (CASSANDRA-7570)
 * Support connecting to ipv6 jmx with nodetool (CASSANDRA-7669)


2.1.0-rc5
 * Reject counters inside user types (CASSANDRA-7672)
 * Switch to notification-based GCInspector (CASSANDRA-7638)
 * (cqlsh) Handle nulls in UDTs and tuples correctly (CASSANDRA-7656)
 * Don't use strict consistency when replacing (CASSANDRA-7568)
 * Fix min/max cell name collection on 2.0 SSTables with range
   tombstones (CASSANDRA-7593)
 * Tolerate min/max cell names of different lengths (CASSANDRA-7651)
 * Filter cached results correctly (CASSANDRA-7636)
 * Fix tracing on the new SEPExecutor (CASSANDRA-7644)
 * Remove shuffle and taketoken (CASSANDRA-7601)
 * Clean up Windows batch scripts (CASSANDRA-7619)
 * Fix native protocol drop user type notification (CASSANDRA-7571)
 * Give read access to system.schema_usertypes to all authenticated users
   (CASSANDRA-7578)
 * (cqlsh) Fix cqlsh display when zero rows are returned (CASSANDRA-7580)
 * Get java version correctly when JAVA_TOOL_OPTIONS is set (CASSANDRA-7572)
 * Fix NPE when dropping index from non-existent keyspace, AssertionError when
   dropping non-existent index with IF EXISTS (CASSANDRA-7590)
 * Fix sstablelevelresetter hang (CASSANDRA-7614)
 * (cqlsh) Fix deserialization of blobs (CASSANDRA-7603)
 * Use "keyspace updated" schema change message for UDT changes in v1 and
   v2 protocols (CASSANDRA-7617)
 * Fix tracing of range slices and secondary index lookups that are local
   to the coordinator (CASSANDRA-7599)
 * Set -Dcassandra.storagedir for all tool shell scripts (CASSANDRA-7587)
 * Don't swap max/min col names when mutating sstable metadata (CASSANDRA-7596)
 * (cqlsh) Correctly handle paged result sets (CASSANDRA-7625)
 * (cqlsh) Improve waiting for a trace to complete (CASSANDRA-7626)
 * Fix tracing of concurrent range slices and 2ary index queries (CASSANDRA-7626)
 * Fix scrub against collection type (CASSANDRA-7665)
Merged from 2.0:
 * Set gc_grace_seconds to seven days for system schema tables (CASSANDRA-7668)
 * SimpleSeedProvider no longer caches seeds forever (CASSANDRA-7663)
 * Always flush on truncate (CASSANDRA-7511)
 * Fix ReversedType(DateType) mapping to native protocol (CASSANDRA-7576)
 * Always merge ranges owned by a single node (CASSANDRA-6930)
 * Track max/min timestamps for range tombstones (CASSANDRA-7647)
 * Fix NPE when listing saved caches dir (CASSANDRA-7632)


2.1.0-rc4
 * Fix word count hadoop example (CASSANDRA-7200)
 * Updated memtable_cleanup_threshold and memtable_flush_writers defaults 
   (CASSANDRA-7551)
 * (Windows) fix startup when WMI memory query fails (CASSANDRA-7505)
 * Anti-compaction proceeds if any part of the repair failed (CASSANDRA-7521)
 * Add missing table name to DROP INDEX responses and notifications (CASSANDRA-7539)
 * Bump CQL version to 3.2.0 and update CQL documentation (CASSANDRA-7527)
 * Fix configuration error message when running nodetool ring (CASSANDRA-7508)
 * Support conditional updates, tuple type, and the v3 protocol in cqlsh (CASSANDRA-7509)
 * Handle queries on multiple secondary index types (CASSANDRA-7525)
 * Fix cqlsh authentication with v3 native protocol (CASSANDRA-7564)
 * Fix NPE when unknown prepared statement ID is used (CASSANDRA-7454)
Merged from 2.0:
 * (Windows) force range-based repair to non-sequential mode (CASSANDRA-7541)
 * Fix range merging when DES scores are zero (CASSANDRA-7535)
 * Warn when SSL certificates have expired (CASSANDRA-7528)
 * Fix error when doing reversed queries with static columns (CASSANDRA-7490)
Merged from 1.2:
 * Set correct stream ID on responses when non-Exception Throwables
   are thrown while handling native protocol messages (CASSANDRA-7470)


2.1.0-rc3
 * Consider expiry when reconciling otherwise equal cells (CASSANDRA-7403)
 * Introduce CQL support for stress tool (CASSANDRA-6146)
 * Fix ClassCastException processing expired messages (CASSANDRA-7496)
 * Fix prepared marker for collections inside UDT (CASSANDRA-7472)
 * Remove left-over populate_io_cache_on_flush and replicate_on_write
   uses (CASSANDRA-7493)
 * (Windows) handle spaces in path names (CASSANDRA-7451)
 * Ensure writes have completed after dropping a table, before recycling
   commit log segments (CASSANDRA-7437)
 * Remove left-over rows_per_partition_to_cache (CASSANDRA-7493)
 * Fix error when CONTAINS is used with a bind marker (CASSANDRA-7502)
 * Properly reject unknown UDT field (CASSANDRA-7484)
Merged from 2.0:
 * Fix CC#collectTimeOrderedData() tombstone optimisations (CASSANDRA-7394)
 * Support DISTINCT for static columns and fix behaviour when DISTINC is
   not use (CASSANDRA-7305).
 * Workaround JVM NPE on JMX bind failure (CASSANDRA-7254)
 * Fix race in FileCacheService RemovalListener (CASSANDRA-7278)
 * Fix inconsistent use of consistencyForCommit that allowed LOCAL_QUORUM
   operations to incorrect become full QUORUM (CASSANDRA-7345)
 * Properly handle unrecognized opcodes and flags (CASSANDRA-7440)
 * (Hadoop) close CqlRecordWriter clients when finished (CASSANDRA-7459)
 * Commit disk failure policy (CASSANDRA-7429)
 * Make sure high level sstables get compacted (CASSANDRA-7414)
 * Fix AssertionError when using empty clustering columns and static columns
   (CASSANDRA-7455)
 * Add option to disable STCS in L0 (CASSANDRA-6621)
 * Upgrade to snappy-java 1.0.5.2 (CASSANDRA-7476)


2.1.0-rc2
 * Fix heap size calculation for CompoundSparseCellName and 
   CompoundSparseCellName.WithCollection (CASSANDRA-7421)
 * Allow counter mutations in UNLOGGED batches (CASSANDRA-7351)
 * Modify reconcile logic to always pick a tombstone over a counter cell
   (CASSANDRA-7346)
 * Avoid incremental compaction on Windows (CASSANDRA-7365)
 * Fix exception when querying a composite-keyed table with a collection index
   (CASSANDRA-7372)
 * Use node's host id in place of counter ids (CASSANDRA-7366)
 * Fix error when doing reversed queries with static columns (CASSANDRA-7490)
 * Backport CASSANDRA-6747 (CASSANDRA-7560)
 * Track max/min timestamps for range tombstones (CASSANDRA-7647)
 * Fix NPE when listing saved caches dir (CASSANDRA-7632)
 * Fix sstableloader unable to connect encrypted node (CASSANDRA-7585)
Merged from 1.2:
 * Clone token map outside of hot gossip loops (CASSANDRA-7758)
 * Add stop method to EmbeddedCassandraService (CASSANDRA-7595)
 * Support connecting to ipv6 jmx with nodetool (CASSANDRA-7669)
 * Set gc_grace_seconds to seven days for system schema tables (CASSANDRA-7668)
 * SimpleSeedProvider no longer caches seeds forever (CASSANDRA-7663)
 * Set correct stream ID on responses when non-Exception Throwables
   are thrown while handling native protocol messages (CASSANDRA-7470)
 * Fix row size miscalculation in LazilyCompactedRow (CASSANDRA-7543)
 * Fix race in background compaction check (CASSANDRA-7745)
 * Don't clear out range tombstones during compaction (CASSANDRA-7808)


2.1.0-rc1
 * Revert flush directory (CASSANDRA-6357)
 * More efficient executor service for fast operations (CASSANDRA-4718)
 * Move less common tools into a new cassandra-tools package (CASSANDRA-7160)
 * Support more concurrent requests in native protocol (CASSANDRA-7231)
 * Add tab-completion to debian nodetool packaging (CASSANDRA-6421)
 * Change concurrent_compactors defaults (CASSANDRA-7139)
 * Add PowerShell Windows launch scripts (CASSANDRA-7001)
 * Make commitlog archive+restore more robust (CASSANDRA-6974)
 * Fix marking commitlogsegments clean (CASSANDRA-6959)
 * Add snapshot "manifest" describing files included (CASSANDRA-6326)
 * Parallel streaming for sstableloader (CASSANDRA-3668)
 * Fix bugs in supercolumns handling (CASSANDRA-7138)
 * Fix ClassClassException on composite dense tables (CASSANDRA-7112)
 * Cleanup and optimize collation and slice iterators (CASSANDRA-7107)
 * Upgrade NBHM lib (CASSANDRA-7128)
 * Optimize netty server (CASSANDRA-6861)
 * Fix repair hang when given CF does not exist (CASSANDRA-7189)
 * Allow c* to be shutdown in an embedded mode (CASSANDRA-5635)
 * Add server side batching to native transport (CASSANDRA-5663)
 * Make batchlog replay asynchronous (CASSANDRA-6134)
 * remove unused classes (CASSANDRA-7197)
 * Limit user types to the keyspace they are defined in (CASSANDRA-6643)
 * Add validate method to CollectionType (CASSANDRA-7208)
 * New serialization format for UDT values (CASSANDRA-7209, CASSANDRA-7261)
 * Fix nodetool netstats (CASSANDRA-7270)
 * Fix potential ClassCastException in HintedHandoffManager (CASSANDRA-7284)
 * Use prepared statements internally (CASSANDRA-6975)
 * Fix broken paging state with prepared statement (CASSANDRA-7120)
 * Fix IllegalArgumentException in CqlStorage (CASSANDRA-7287)
 * Allow nulls/non-existant fields in UDT (CASSANDRA-7206)
 * Add Thrift MultiSliceRequest (CASSANDRA-6757, CASSANDRA-7027)
 * Handle overlapping MultiSlices (CASSANDRA-7279)
 * Fix DataOutputTest on Windows (CASSANDRA-7265)
 * Embedded sets in user defined data-types are not updating (CASSANDRA-7267)
 * Add tuple type to CQL/native protocol (CASSANDRA-7248)
 * Fix CqlPagingRecordReader on tables with few rows (CASSANDRA-7322)
Merged from 2.0:
 * Copy compaction options to make sure they are reloaded (CASSANDRA-7290)
 * Add option to do more aggressive tombstone compactions (CASSANDRA-6563)
 * Don't try to compact already-compacting files in HHOM (CASSANDRA-7288)
 * Always reallocate buffers in HSHA (CASSANDRA-6285)
 * (Hadoop) support authentication in CqlRecordReader (CASSANDRA-7221)
 * (Hadoop) Close java driver Cluster in CQLRR.close (CASSANDRA-7228)
 * Warn when 'USING TIMESTAMP' is used on a CAS BATCH (CASSANDRA-7067)
 * return all cpu values from BackgroundActivityMonitor.readAndCompute (CASSANDRA-7183)
 * Correctly delete scheduled range xfers (CASSANDRA-7143)
 * return all cpu values from BackgroundActivityMonitor.readAndCompute (CASSANDRA-7183)  
 * reduce garbage creation in calculatePendingRanges (CASSANDRA-7191)
 * fix c* launch issues on Russian os's due to output of linux 'free' cmd (CASSANDRA-6162)
 * Fix disabling autocompaction (CASSANDRA-7187)
 * Fix potential NumberFormatException when deserializing IntegerType (CASSANDRA-7088)
 * cqlsh can't tab-complete disabling compaction (CASSANDRA-7185)
 * cqlsh: Accept and execute CQL statement(s) from command-line parameter (CASSANDRA-7172)
 * Fix IllegalStateException in CqlPagingRecordReader (CASSANDRA-7198)
 * Fix the InvertedIndex trigger example (CASSANDRA-7211)
 * Add --resolve-ip option to 'nodetool ring' (CASSANDRA-7210)
 * reduce garbage on codec flag deserialization (CASSANDRA-7244) 
 * Fix duplicated error messages on directory creation error at startup (CASSANDRA-5818)
 * Proper null handle for IF with map element access (CASSANDRA-7155)
 * Improve compaction visibility (CASSANDRA-7242)
 * Correctly delete scheduled range xfers (CASSANDRA-7143)
 * Make batchlog replica selection rack-aware (CASSANDRA-6551)
 * Fix CFMetaData#getColumnDefinitionFromColumnName() (CASSANDRA-7074)
 * Fix writetime/ttl functions for static columns (CASSANDRA-7081)
 * Suggest CTRL-C or semicolon after three blank lines in cqlsh (CASSANDRA-7142)
 * Fix 2ndary index queries with DESC clustering order (CASSANDRA-6950)
 * Invalid key cache entries on DROP (CASSANDRA-6525)
 * Fix flapping RecoveryManagerTest (CASSANDRA-7084)
 * Add missing iso8601 patterns for date strings (CASSANDRA-6973)
 * Support selecting multiple rows in a partition using IN (CASSANDRA-6875)
 * Add authentication support to shuffle (CASSANDRA-6484)
 * Swap local and global default read repair chances (CASSANDRA-7320)
 * Add conditional CREATE/DROP USER support (CASSANDRA-7264)
 * Cqlsh counts non-empty lines for "Blank lines" warning (CASSANDRA-7325)
Merged from 1.2:
 * Add Cloudstack snitch (CASSANDRA-7147)
 * Update system.peers correctly when relocating tokens (CASSANDRA-7126)
 * Add Google Compute Engine snitch (CASSANDRA-7132)
 * remove duplicate query for local tokens (CASSANDRA-7182)
 * exit CQLSH with error status code if script fails (CASSANDRA-6344)
 * Fix bug with some IN queries missig results (CASSANDRA-7105)
 * Fix availability validation for LOCAL_ONE CL (CASSANDRA-7319)
 * Hint streaming can cause decommission to fail (CASSANDRA-7219)


2.1.0-beta2
 * Increase default CL space to 8GB (CASSANDRA-7031)
 * Add range tombstones to read repair digests (CASSANDRA-6863)
 * Fix BTree.clear for large updates (CASSANDRA-6943)
 * Fail write instead of logging a warning when unable to append to CL
   (CASSANDRA-6764)
 * Eliminate possibility of CL segment appearing twice in active list 
   (CASSANDRA-6557)
 * Apply DONTNEED fadvise to commitlog segments (CASSANDRA-6759)
 * Switch CRC component to Adler and include it for compressed sstables 
   (CASSANDRA-4165)
 * Allow cassandra-stress to set compaction strategy options (CASSANDRA-6451)
 * Add broadcast_rpc_address option to cassandra.yaml (CASSANDRA-5899)
 * Auto reload GossipingPropertyFileSnitch config (CASSANDRA-5897)
 * Fix overflow of memtable_total_space_in_mb (CASSANDRA-6573)
 * Fix ABTC NPE and apply update function correctly (CASSANDRA-6692)
 * Allow nodetool to use a file or prompt for password (CASSANDRA-6660)
 * Fix AIOOBE when concurrently accessing ABSC (CASSANDRA-6742)
 * Fix assertion error in ALTER TYPE RENAME (CASSANDRA-6705)
 * Scrub should not always clear out repaired status (CASSANDRA-5351)
 * Improve handling of range tombstone for wide partitions (CASSANDRA-6446)
 * Fix ClassCastException for compact table with composites (CASSANDRA-6738)
 * Fix potentially repairing with wrong nodes (CASSANDRA-6808)
 * Change caching option syntax (CASSANDRA-6745)
 * Fix stress to do proper counter reads (CASSANDRA-6835)
 * Fix help message for stress counter_write (CASSANDRA-6824)
 * Fix stress smart Thrift client to pick servers correctly (CASSANDRA-6848)
 * Add logging levels (minimal, normal or verbose) to stress tool (CASSANDRA-6849)
 * Fix race condition in Batch CLE (CASSANDRA-6860)
 * Improve cleanup/scrub/upgradesstables failure handling (CASSANDRA-6774)
 * ByteBuffer write() methods for serializing sstables (CASSANDRA-6781)
 * Proper compare function for CollectionType (CASSANDRA-6783)
 * Update native server to Netty 4 (CASSANDRA-6236)
 * Fix off-by-one error in stress (CASSANDRA-6883)
 * Make OpOrder AutoCloseable (CASSANDRA-6901)
 * Remove sync repair JMX interface (CASSANDRA-6900)
 * Add multiple memory allocation options for memtables (CASSANDRA-6689, 6694)
 * Remove adjusted op rate from stress output (CASSANDRA-6921)
 * Add optimized CF.hasColumns() implementations (CASSANDRA-6941)
 * Serialize batchlog mutations with the version of the target node
   (CASSANDRA-6931)
 * Optimize CounterColumn#reconcile() (CASSANDRA-6953)
 * Properly remove 1.2 sstable support in 2.1 (CASSANDRA-6869)
 * Lock counter cells, not partitions (CASSANDRA-6880)
 * Track presence of legacy counter shards in sstables (CASSANDRA-6888)
 * Ensure safe resource cleanup when replacing sstables (CASSANDRA-6912)
 * Add failure handler to async callback (CASSANDRA-6747)
 * Fix AE when closing SSTable without releasing reference (CASSANDRA-7000)
 * Clean up IndexInfo on keyspace/table drops (CASSANDRA-6924)
 * Only snapshot relative SSTables when sequential repair (CASSANDRA-7024)
 * Require nodetool rebuild_index to specify index names (CASSANDRA-7038)
 * fix cassandra stress errors on reads with native protocol (CASSANDRA-7033)
 * Use OpOrder to guard sstable references for reads (CASSANDRA-6919)
 * Preemptive opening of compaction result (CASSANDRA-6916)
 * Multi-threaded scrub/cleanup/upgradesstables (CASSANDRA-5547)
 * Optimize cellname comparison (CASSANDRA-6934)
 * Native protocol v3 (CASSANDRA-6855)
 * Optimize Cell liveness checks and clean up Cell (CASSANDRA-7119)
 * Support consistent range movements (CASSANDRA-2434)
 * Display min timestamp in sstablemetadata viewer (CASSANDRA-6767)
Merged from 2.0:
 * Avoid race-prone second "scrub" of system keyspace (CASSANDRA-6797)
 * Pool CqlRecordWriter clients by inetaddress rather than Range
   (CASSANDRA-6665)
 * Fix compaction_history timestamps (CASSANDRA-6784)
 * Compare scores of full replica ordering in DES (CASSANDRA-6683)
 * fix CME in SessionInfo updateProgress affecting netstats (CASSANDRA-6577)
 * Allow repairing between specific replicas (CASSANDRA-6440)
 * Allow per-dc enabling of hints (CASSANDRA-6157)
 * Add compatibility for Hadoop 0.2.x (CASSANDRA-5201)
 * Fix EstimatedHistogram races (CASSANDRA-6682)
 * Failure detector correctly converts initial value to nanos (CASSANDRA-6658)
 * Add nodetool taketoken to relocate vnodes (CASSANDRA-4445)
 * Expose bulk loading progress over JMX (CASSANDRA-4757)
 * Correctly handle null with IF conditions and TTL (CASSANDRA-6623)
 * Account for range/row tombstones in tombstone drop
   time histogram (CASSANDRA-6522)
 * Stop CommitLogSegment.close() from calling sync() (CASSANDRA-6652)
 * Make commitlog failure handling configurable (CASSANDRA-6364)
 * Avoid overlaps in LCS (CASSANDRA-6688)
 * Improve support for paginating over composites (CASSANDRA-4851)
 * Fix count(*) queries in a mixed cluster (CASSANDRA-6707)
 * Improve repair tasks(snapshot, differencing) concurrency (CASSANDRA-6566)
 * Fix replaying pre-2.0 commit logs (CASSANDRA-6714)
 * Add static columns to CQL3 (CASSANDRA-6561)
 * Optimize single partition batch statements (CASSANDRA-6737)
 * Disallow post-query re-ordering when paging (CASSANDRA-6722)
 * Fix potential paging bug with deleted columns (CASSANDRA-6748)
 * Fix NPE on BulkLoader caused by losing StreamEvent (CASSANDRA-6636)
 * Fix truncating compression metadata (CASSANDRA-6791)
 * Add CMSClassUnloadingEnabled JVM option (CASSANDRA-6541)
 * Catch memtable flush exceptions during shutdown (CASSANDRA-6735)
 * Fix upgradesstables NPE for non-CF-based indexes (CASSANDRA-6645)
 * Fix UPDATE updating PRIMARY KEY columns implicitly (CASSANDRA-6782)
 * Fix IllegalArgumentException when updating from 1.2 with SuperColumns
   (CASSANDRA-6733)
 * FBUtilities.singleton() should use the CF comparator (CASSANDRA-6778)
 * Fix CQLSStableWriter.addRow(Map<String, Object>) (CASSANDRA-6526)
 * Fix HSHA server introducing corrupt data (CASSANDRA-6285)
 * Fix CAS conditions for COMPACT STORAGE tables (CASSANDRA-6813)
 * Starting threads in OutboundTcpConnectionPool constructor causes race conditions (CASSANDRA-7177)
 * Allow overriding cassandra-rackdc.properties file (CASSANDRA-7072)
 * Set JMX RMI port to 7199 (CASSANDRA-7087)
 * Use LOCAL_QUORUM for data reads at LOCAL_SERIAL (CASSANDRA-6939)
 * Log a warning for large batches (CASSANDRA-6487)
 * Put nodes in hibernate when join_ring is false (CASSANDRA-6961)
 * Avoid early loading of non-system keyspaces before compaction-leftovers 
   cleanup at startup (CASSANDRA-6913)
 * Restrict Windows to parallel repairs (CASSANDRA-6907)
 * (Hadoop) Allow manually specifying start/end tokens in CFIF (CASSANDRA-6436)
 * Fix NPE in MeteredFlusher (CASSANDRA-6820)
 * Fix race processing range scan responses (CASSANDRA-6820)
 * Allow deleting snapshots from dropped keyspaces (CASSANDRA-6821)
 * Add uuid() function (CASSANDRA-6473)
 * Omit tombstones from schema digests (CASSANDRA-6862)
 * Include correct consistencyLevel in LWT timeout (CASSANDRA-6884)
 * Lower chances for losing new SSTables during nodetool refresh and
   ColumnFamilyStore.loadNewSSTables (CASSANDRA-6514)
 * Add support for DELETE ... IF EXISTS to CQL3 (CASSANDRA-5708)
 * Update hadoop_cql3_word_count example (CASSANDRA-6793)
 * Fix handling of RejectedExecution in sync Thrift server (CASSANDRA-6788)
 * Log more information when exceeding tombstone_warn_threshold (CASSANDRA-6865)
 * Fix truncate to not abort due to unreachable fat clients (CASSANDRA-6864)
 * Fix schema concurrency exceptions (CASSANDRA-6841)
 * Fix leaking validator FH in StreamWriter (CASSANDRA-6832)
 * Fix saving triggers to schema (CASSANDRA-6789)
 * Fix trigger mutations when base mutation list is immutable (CASSANDRA-6790)
 * Fix accounting in FileCacheService to allow re-using RAR (CASSANDRA-6838)
 * Fix static counter columns (CASSANDRA-6827)
 * Restore expiring->deleted (cell) compaction optimization (CASSANDRA-6844)
 * Fix CompactionManager.needsCleanup (CASSANDRA-6845)
 * Correctly compare BooleanType values other than 0 and 1 (CASSANDRA-6779)
 * Read message id as string from earlier versions (CASSANDRA-6840)
 * Properly use the Paxos consistency for (non-protocol) batch (CASSANDRA-6837)
 * Add paranoid disk failure option (CASSANDRA-6646)
 * Improve PerRowSecondaryIndex performance (CASSANDRA-6876)
 * Extend triggers to support CAS updates (CASSANDRA-6882)
 * Static columns with IF NOT EXISTS don't always work as expected (CASSANDRA-6873)
 * Fix paging with SELECT DISTINCT (CASSANDRA-6857)
 * Fix UnsupportedOperationException on CAS timeout (CASSANDRA-6923)
 * Improve MeteredFlusher handling of MF-unaffected column families
   (CASSANDRA-6867)
 * Add CqlRecordReader using native pagination (CASSANDRA-6311)
 * Add QueryHandler interface (CASSANDRA-6659)
 * Track liveRatio per-memtable, not per-CF (CASSANDRA-6945)
 * Make sure upgradesstables keeps sstable level (CASSANDRA-6958)
 * Fix LIMIT with static columns (CASSANDRA-6956)
 * Fix clash with CQL column name in thrift validation (CASSANDRA-6892)
 * Fix error with super columns in mixed 1.2-2.0 clusters (CASSANDRA-6966)
 * Fix bad skip of sstables on slice query with composite start/finish (CASSANDRA-6825)
 * Fix unintended update with conditional statement (CASSANDRA-6893)
 * Fix map element access in IF (CASSANDRA-6914)
 * Avoid costly range calculations for range queries on system keyspaces
   (CASSANDRA-6906)
 * Fix SSTable not released if stream session fails (CASSANDRA-6818)
 * Avoid build failure due to ANTLR timeout (CASSANDRA-6991)
 * Queries on compact tables can return more rows that requested (CASSANDRA-7052)
 * USING TIMESTAMP for batches does not work (CASSANDRA-7053)
 * Fix performance regression from CASSANDRA-5614 (CASSANDRA-6949)
 * Ensure that batchlog and hint timeouts do not produce hints (CASSANDRA-7058)
 * Merge groupable mutations in TriggerExecutor#execute() (CASSANDRA-7047)
 * Plug holes in resource release when wiring up StreamSession (CASSANDRA-7073)
 * Re-add parameter columns to tracing session (CASSANDRA-6942)
 * Preserves CQL metadata when updating table from thrift (CASSANDRA-6831)
Merged from 1.2:
 * Fix nodetool display with vnodes (CASSANDRA-7082)
 * Add UNLOGGED, COUNTER options to BATCH documentation (CASSANDRA-6816)
 * add extra SSL cipher suites (CASSANDRA-6613)
 * fix nodetool getsstables for blob PK (CASSANDRA-6803)
 * Fix BatchlogManager#deleteBatch() use of millisecond timestamps
   (CASSANDRA-6822)
 * Continue assassinating even if the endpoint vanishes (CASSANDRA-6787)
 * Schedule schema pulls on change (CASSANDRA-6971)
 * Non-droppable verbs shouldn't be dropped from OTC (CASSANDRA-6980)
 * Shutdown batchlog executor in SS#drain() (CASSANDRA-7025)
 * Fix batchlog to account for CF truncation records (CASSANDRA-6999)
 * Fix CQLSH parsing of functions and BLOB literals (CASSANDRA-7018)
 * Properly load trustore in the native protocol (CASSANDRA-6847)
 * Always clean up references in SerializingCache (CASSANDRA-6994)
 * Don't shut MessagingService down when replacing a node (CASSANDRA-6476)
 * fix npe when doing -Dcassandra.fd_initial_value_ms (CASSANDRA-6751)


2.1.0-beta1
 * Add flush directory distinct from compaction directories (CASSANDRA-6357)
 * Require JNA by default (CASSANDRA-6575)
 * add listsnapshots command to nodetool (CASSANDRA-5742)
 * Introduce AtomicBTreeColumns (CASSANDRA-6271, 6692)
 * Multithreaded commitlog (CASSANDRA-3578)
 * allocate fixed index summary memory pool and resample cold index summaries 
   to use less memory (CASSANDRA-5519)
 * Removed multithreaded compaction (CASSANDRA-6142)
 * Parallelize fetching rows for low-cardinality indexes (CASSANDRA-1337)
 * change logging from log4j to logback (CASSANDRA-5883)
 * switch to LZ4 compression for internode communication (CASSANDRA-5887)
 * Stop using Thrift-generated Index* classes internally (CASSANDRA-5971)
 * Remove 1.2 network compatibility code (CASSANDRA-5960)
 * Remove leveled json manifest migration code (CASSANDRA-5996)
 * Remove CFDefinition (CASSANDRA-6253)
 * Use AtomicIntegerFieldUpdater in RefCountedMemory (CASSANDRA-6278)
 * User-defined types for CQL3 (CASSANDRA-5590)
 * Use of o.a.c.metrics in nodetool (CASSANDRA-5871, 6406)
 * Batch read from OTC's queue and cleanup (CASSANDRA-1632)
 * Secondary index support for collections (CASSANDRA-4511, 6383)
 * SSTable metadata(Stats.db) format change (CASSANDRA-6356)
 * Push composites support in the storage engine
   (CASSANDRA-5417, CASSANDRA-6520)
 * Add snapshot space used to cfstats (CASSANDRA-6231)
 * Add cardinality estimator for key count estimation (CASSANDRA-5906)
 * CF id is changed to be non-deterministic. Data dir/key cache are created
   uniquely for CF id (CASSANDRA-5202)
 * New counters implementation (CASSANDRA-6504)
 * Replace UnsortedColumns, EmptyColumns, TreeMapBackedSortedColumns with new
   ArrayBackedSortedColumns (CASSANDRA-6630, CASSANDRA-6662, CASSANDRA-6690)
 * Add option to use row cache with a given amount of rows (CASSANDRA-5357)
 * Avoid repairing already repaired data (CASSANDRA-5351)
 * Reject counter updates with USING TTL/TIMESTAMP (CASSANDRA-6649)
 * Replace index_interval with min/max_index_interval (CASSANDRA-6379)
 * Lift limitation that order by columns must be selected for IN queries (CASSANDRA-4911)


2.0.5
 * Reduce garbage generated by bloom filter lookups (CASSANDRA-6609)
 * Add ks.cf names to tombstone logging (CASSANDRA-6597)
 * Use LOCAL_QUORUM for LWT operations at LOCAL_SERIAL (CASSANDRA-6495)
 * Wait for gossip to settle before accepting client connections (CASSANDRA-4288)
 * Delete unfinished compaction incrementally (CASSANDRA-6086)
 * Allow specifying custom secondary index options in CQL3 (CASSANDRA-6480)
 * Improve replica pinning for cache efficiency in DES (CASSANDRA-6485)
 * Fix LOCAL_SERIAL from thrift (CASSANDRA-6584)
 * Don't special case received counts in CAS timeout exceptions (CASSANDRA-6595)
 * Add support for 2.1 global counter shards (CASSANDRA-6505)
 * Fix NPE when streaming connection is not yet established (CASSANDRA-6210)
 * Avoid rare duplicate read repair triggering (CASSANDRA-6606)
 * Fix paging discardFirst (CASSANDRA-6555)
 * Fix ArrayIndexOutOfBoundsException in 2ndary index query (CASSANDRA-6470)
 * Release sstables upon rebuilding 2i (CASSANDRA-6635)
 * Add AbstractCompactionStrategy.startup() method (CASSANDRA-6637)
 * SSTableScanner may skip rows during cleanup (CASSANDRA-6638)
 * sstables from stalled repair sessions can resurrect deleted data (CASSANDRA-6503)
 * Switch stress to use ITransportFactory (CASSANDRA-6641)
 * Fix IllegalArgumentException during prepare (CASSANDRA-6592)
 * Fix possible loss of 2ndary index entries during compaction (CASSANDRA-6517)
 * Fix direct Memory on architectures that do not support unaligned long access
   (CASSANDRA-6628)
 * Let scrub optionally skip broken counter partitions (CASSANDRA-5930)
Merged from 1.2:
 * fsync compression metadata (CASSANDRA-6531)
 * Validate CF existence on execution for prepared statement (CASSANDRA-6535)
 * Add ability to throttle batchlog replay (CASSANDRA-6550)
 * Fix executing LOCAL_QUORUM with SimpleStrategy (CASSANDRA-6545)
 * Avoid StackOverflow when using large IN queries (CASSANDRA-6567)
 * Nodetool upgradesstables includes secondary indexes (CASSANDRA-6598)
 * Paginate batchlog replay (CASSANDRA-6569)
 * skip blocking on streaming during drain (CASSANDRA-6603)
 * Improve error message when schema doesn't match loaded sstable (CASSANDRA-6262)
 * Add properties to adjust FD initial value and max interval (CASSANDRA-4375)
 * Fix preparing with batch and delete from collection (CASSANDRA-6607)
 * Fix ABSC reverse iterator's remove() method (CASSANDRA-6629)
 * Handle host ID conflicts properly (CASSANDRA-6615)
 * Move handling of migration event source to solve bootstrap race. (CASSANDRA-6648)
 * Make sure compaction throughput value doesn't overflow with int math (CASSANDRA-6647)


2.0.4
 * Allow removing snapshots of no-longer-existing CFs (CASSANDRA-6418)
 * add StorageService.stopDaemon() (CASSANDRA-4268)
 * add IRE for invalid CF supplied to get_count (CASSANDRA-5701)
 * add client encryption support to sstableloader (CASSANDRA-6378)
 * Fix accept() loop for SSL sockets post-shutdown (CASSANDRA-6468)
 * Fix size-tiered compaction in LCS L0 (CASSANDRA-6496)
 * Fix assertion failure in filterColdSSTables (CASSANDRA-6483)
 * Fix row tombstones in larger-than-memory compactions (CASSANDRA-6008)
 * Fix cleanup ClassCastException (CASSANDRA-6462)
 * Reduce gossip memory use by interning VersionedValue strings (CASSANDRA-6410)
 * Allow specifying datacenters to participate in a repair (CASSANDRA-6218)
 * Fix divide-by-zero in PCI (CASSANDRA-6403)
 * Fix setting last compacted key in the wrong level for LCS (CASSANDRA-6284)
 * Add millisecond precision formats to the timestamp parser (CASSANDRA-6395)
 * Expose a total memtable size metric for a CF (CASSANDRA-6391)
 * cqlsh: handle symlinks properly (CASSANDRA-6425)
 * Fix potential infinite loop when paging query with IN (CASSANDRA-6464)
 * Fix assertion error in AbstractQueryPager.discardFirst (CASSANDRA-6447)
 * Fix streaming older SSTable yields unnecessary tombstones (CASSANDRA-6527)
Merged from 1.2:
 * Improved error message on bad properties in DDL queries (CASSANDRA-6453)
 * Randomize batchlog candidates selection (CASSANDRA-6481)
 * Fix thundering herd on endpoint cache invalidation (CASSANDRA-6345, 6485)
 * Improve batchlog write performance with vnodes (CASSANDRA-6488)
 * cqlsh: quote single quotes in strings inside collections (CASSANDRA-6172)
 * Improve gossip performance for typical messages (CASSANDRA-6409)
 * Throw IRE if a prepared statement has more markers than supported 
   (CASSANDRA-5598)
 * Expose Thread metrics for the native protocol server (CASSANDRA-6234)
 * Change snapshot response message verb to INTERNAL to avoid dropping it 
   (CASSANDRA-6415)
 * Warn when collection read has > 65K elements (CASSANDRA-5428)
 * Fix cache persistence when both row and key cache are enabled 
   (CASSANDRA-6413)
 * (Hadoop) add describe_local_ring (CASSANDRA-6268)
 * Fix handling of concurrent directory creation failure (CASSANDRA-6459)
 * Allow executing CREATE statements multiple times (CASSANDRA-6471)
 * Don't send confusing info with timeouts (CASSANDRA-6491)
 * Don't resubmit counter mutation runnables internally (CASSANDRA-6427)
 * Don't drop local mutations without a hint (CASSANDRA-6510)
 * Don't allow null max_hint_window_in_ms (CASSANDRA-6419)
 * Validate SliceRange start and finish lengths (CASSANDRA-6521)


2.0.3
 * Fix FD leak on slice read path (CASSANDRA-6275)
 * Cancel read meter task when closing SSTR (CASSANDRA-6358)
 * free off-heap IndexSummary during bulk (CASSANDRA-6359)
 * Recover from IOException in accept() thread (CASSANDRA-6349)
 * Improve Gossip tolerance of abnormally slow tasks (CASSANDRA-6338)
 * Fix trying to hint timed out counter writes (CASSANDRA-6322)
 * Allow restoring specific columnfamilies from archived CL (CASSANDRA-4809)
 * Avoid flushing compaction_history after each operation (CASSANDRA-6287)
 * Fix repair assertion error when tombstones expire (CASSANDRA-6277)
 * Skip loading corrupt key cache (CASSANDRA-6260)
 * Fixes for compacting larger-than-memory rows (CASSANDRA-6274)
 * Compact hottest sstables first and optionally omit coldest from
   compaction entirely (CASSANDRA-6109)
 * Fix modifying column_metadata from thrift (CASSANDRA-6182)
 * cqlsh: fix LIST USERS output (CASSANDRA-6242)
 * Add IRequestSink interface (CASSANDRA-6248)
 * Update memtable size while flushing (CASSANDRA-6249)
 * Provide hooks around CQL2/CQL3 statement execution (CASSANDRA-6252)
 * Require Permission.SELECT for CAS updates (CASSANDRA-6247)
 * New CQL-aware SSTableWriter (CASSANDRA-5894)
 * Reject CAS operation when the protocol v1 is used (CASSANDRA-6270)
 * Correctly throw error when frame too large (CASSANDRA-5981)
 * Fix serialization bug in PagedRange with 2ndary indexes (CASSANDRA-6299)
 * Fix CQL3 table validation in Thrift (CASSANDRA-6140)
 * Fix bug missing results with IN clauses (CASSANDRA-6327)
 * Fix paging with reversed slices (CASSANDRA-6343)
 * Set minTimestamp correctly to be able to drop expired sstables (CASSANDRA-6337)
 * Support NaN and Infinity as float literals (CASSANDRA-6003)
 * Remove RF from nodetool ring output (CASSANDRA-6289)
 * Fix attempting to flush empty rows (CASSANDRA-6374)
 * Fix potential out of bounds exception when paging (CASSANDRA-6333)
Merged from 1.2:
 * Optimize FD phi calculation (CASSANDRA-6386)
 * Improve initial FD phi estimate when starting up (CASSANDRA-6385)
 * Don't list CQL3 table in CLI describe even if named explicitely 
   (CASSANDRA-5750)
 * Invalidate row cache when dropping CF (CASSANDRA-6351)
 * add non-jamm path for cached statements (CASSANDRA-6293)
 * add windows bat files for shell commands (CASSANDRA-6145)
 * Require logging in for Thrift CQL2/3 statement preparation (CASSANDRA-6254)
 * restrict max_num_tokens to 1536 (CASSANDRA-6267)
 * Nodetool gets default JMX port from cassandra-env.sh (CASSANDRA-6273)
 * make calculatePendingRanges asynchronous (CASSANDRA-6244)
 * Remove blocking flushes in gossip thread (CASSANDRA-6297)
 * Fix potential socket leak in connectionpool creation (CASSANDRA-6308)
 * Allow LOCAL_ONE/LOCAL_QUORUM to work with SimpleStrategy (CASSANDRA-6238)
 * cqlsh: handle 'null' as session duration (CASSANDRA-6317)
 * Fix json2sstable handling of range tombstones (CASSANDRA-6316)
 * Fix missing one row in reverse query (CASSANDRA-6330)
 * Fix reading expired row value from row cache (CASSANDRA-6325)
 * Fix AssertionError when doing set element deletion (CASSANDRA-6341)
 * Make CL code for the native protocol match the one in C* 2.0
   (CASSANDRA-6347)
 * Disallow altering CQL3 table from thrift (CASSANDRA-6370)
 * Fix size computation of prepared statement (CASSANDRA-6369)


2.0.2
 * Update FailureDetector to use nanontime (CASSANDRA-4925)
 * Fix FileCacheService regressions (CASSANDRA-6149)
 * Never return WriteTimeout for CL.ANY (CASSANDRA-6132)
 * Fix race conditions in bulk loader (CASSANDRA-6129)
 * Add configurable metrics reporting (CASSANDRA-4430)
 * drop queries exceeding a configurable number of tombstones (CASSANDRA-6117)
 * Track and persist sstable read activity (CASSANDRA-5515)
 * Fixes for speculative retry (CASSANDRA-5932, CASSANDRA-6194)
 * Improve memory usage of metadata min/max column names (CASSANDRA-6077)
 * Fix thrift validation refusing row markers on CQL3 tables (CASSANDRA-6081)
 * Fix insertion of collections with CAS (CASSANDRA-6069)
 * Correctly send metadata on SELECT COUNT (CASSANDRA-6080)
 * Track clients' remote addresses in ClientState (CASSANDRA-6070)
 * Create snapshot dir if it does not exist when migrating
   leveled manifest (CASSANDRA-6093)
 * make sequential nodetool repair the default (CASSANDRA-5950)
 * Add more hooks for compaction strategy implementations (CASSANDRA-6111)
 * Fix potential NPE on composite 2ndary indexes (CASSANDRA-6098)
 * Delete can potentially be skipped in batch (CASSANDRA-6115)
 * Allow alter keyspace on system_traces (CASSANDRA-6016)
 * Disallow empty column names in cql (CASSANDRA-6136)
 * Use Java7 file-handling APIs and fix file moving on Windows (CASSANDRA-5383)
 * Save compaction history to system keyspace (CASSANDRA-5078)
 * Fix NPE if StorageService.getOperationMode() is executed before full startup (CASSANDRA-6166)
 * CQL3: support pre-epoch longs for TimestampType (CASSANDRA-6212)
 * Add reloadtriggers command to nodetool (CASSANDRA-4949)
 * cqlsh: ignore empty 'value alias' in DESCRIBE (CASSANDRA-6139)
 * Fix sstable loader (CASSANDRA-6205)
 * Reject bootstrapping if the node already exists in gossip (CASSANDRA-5571)
 * Fix NPE while loading paxos state (CASSANDRA-6211)
 * cqlsh: add SHOW SESSION <tracing-session> command (CASSANDRA-6228)
Merged from 1.2:
 * (Hadoop) Require CFRR batchSize to be at least 2 (CASSANDRA-6114)
 * Add a warning for small LCS sstable size (CASSANDRA-6191)
 * Add ability to list specific KS/CF combinations in nodetool cfstats (CASSANDRA-4191)
 * Mark CF clean if a mutation raced the drop and got it marked dirty (CASSANDRA-5946)
 * Add a LOCAL_ONE consistency level (CASSANDRA-6202)
 * Limit CQL prepared statement cache by size instead of count (CASSANDRA-6107)
 * Tracing should log write failure rather than raw exceptions (CASSANDRA-6133)
 * lock access to TM.endpointToHostIdMap (CASSANDRA-6103)
 * Allow estimated memtable size to exceed slab allocator size (CASSANDRA-6078)
 * Start MeteredFlusher earlier to prevent OOM during CL replay (CASSANDRA-6087)
 * Avoid sending Truncate command to fat clients (CASSANDRA-6088)
 * Allow where clause conditions to be in parenthesis (CASSANDRA-6037)
 * Do not open non-ssl storage port if encryption option is all (CASSANDRA-3916)
 * Move batchlog replay to its own executor (CASSANDRA-6079)
 * Add tombstone debug threshold and histogram (CASSANDRA-6042, 6057)
 * Enable tcp keepalive on incoming connections (CASSANDRA-4053)
 * Fix fat client schema pull NPE (CASSANDRA-6089)
 * Fix memtable flushing for indexed tables (CASSANDRA-6112)
 * Fix skipping columns with multiple slices (CASSANDRA-6119)
 * Expose connected thrift + native client counts (CASSANDRA-5084)
 * Optimize auth setup (CASSANDRA-6122)
 * Trace index selection (CASSANDRA-6001)
 * Update sstablesPerReadHistogram to use biased sampling (CASSANDRA-6164)
 * Log UnknownColumnfamilyException when closing socket (CASSANDRA-5725)
 * Properly error out on CREATE INDEX for counters table (CASSANDRA-6160)
 * Handle JMX notification failure for repair (CASSANDRA-6097)
 * (Hadoop) Fetch no more than 128 splits in parallel (CASSANDRA-6169)
 * stress: add username/password authentication support (CASSANDRA-6068)
 * Fix indexed queries with row cache enabled on parent table (CASSANDRA-5732)
 * Fix compaction race during columnfamily drop (CASSANDRA-5957)
 * Fix validation of empty column names for compact tables (CASSANDRA-6152)
 * Skip replaying mutations that pass CRC but fail to deserialize (CASSANDRA-6183)
 * Rework token replacement to use replace_address (CASSANDRA-5916)
 * Fix altering column types (CASSANDRA-6185)
 * cqlsh: fix CREATE/ALTER WITH completion (CASSANDRA-6196)
 * add windows bat files for shell commands (CASSANDRA-6145)
 * Fix potential stack overflow during range tombstones insertion (CASSANDRA-6181)
 * (Hadoop) Make LOCAL_ONE the default consistency level (CASSANDRA-6214)


2.0.1
 * Fix bug that could allow reading deleted data temporarily (CASSANDRA-6025)
 * Improve memory use defaults (CASSANDRA-6059)
 * Make ThriftServer more easlly extensible (CASSANDRA-6058)
 * Remove Hadoop dependency from ITransportFactory (CASSANDRA-6062)
 * add file_cache_size_in_mb setting (CASSANDRA-5661)
 * Improve error message when yaml contains invalid properties (CASSANDRA-5958)
 * Improve leveled compaction's ability to find non-overlapping L0 compactions
   to work on concurrently (CASSANDRA-5921)
 * Notify indexer of columns shadowed by range tombstones (CASSANDRA-5614)
 * Log Merkle tree stats (CASSANDRA-2698)
 * Switch from crc32 to adler32 for compressed sstable checksums (CASSANDRA-5862)
 * Improve offheap memcpy performance (CASSANDRA-5884)
 * Use a range aware scanner for cleanup (CASSANDRA-2524)
 * Cleanup doesn't need to inspect sstables that contain only local data
   (CASSANDRA-5722)
 * Add ability for CQL3 to list partition keys (CASSANDRA-4536)
 * Improve native protocol serialization (CASSANDRA-5664)
 * Upgrade Thrift to 0.9.1 (CASSANDRA-5923)
 * Require superuser status for adding triggers (CASSANDRA-5963)
 * Make standalone scrubber handle old and new style leveled manifest
   (CASSANDRA-6005)
 * Fix paxos bugs (CASSANDRA-6012, 6013, 6023)
 * Fix paged ranges with multiple replicas (CASSANDRA-6004)
 * Fix potential AssertionError during tracing (CASSANDRA-6041)
 * Fix NPE in sstablesplit (CASSANDRA-6027)
 * Migrate pre-2.0 key/value/column aliases to system.schema_columns
   (CASSANDRA-6009)
 * Paging filter empty rows too agressively (CASSANDRA-6040)
 * Support variadic parameters for IN clauses (CASSANDRA-4210)
 * cqlsh: return the result of CAS writes (CASSANDRA-5796)
 * Fix validation of IN clauses with 2ndary indexes (CASSANDRA-6050)
 * Support named bind variables in CQL (CASSANDRA-6033)
Merged from 1.2:
 * Allow cache-keys-to-save to be set at runtime (CASSANDRA-5980)
 * Avoid second-guessing out-of-space state (CASSANDRA-5605)
 * Tuning knobs for dealing with large blobs and many CFs (CASSANDRA-5982)
 * (Hadoop) Fix CQLRW for thrift tables (CASSANDRA-6002)
 * Fix possible divide-by-zero in HHOM (CASSANDRA-5990)
 * Allow local batchlog writes for CL.ANY (CASSANDRA-5967)
 * Upgrade metrics-core to version 2.2.0 (CASSANDRA-5947)
 * Fix CqlRecordWriter with composite keys (CASSANDRA-5949)
 * Add snitch, schema version, cluster, partitioner to JMX (CASSANDRA-5881)
 * Allow disabling SlabAllocator (CASSANDRA-5935)
 * Make user-defined compaction JMX blocking (CASSANDRA-4952)
 * Fix streaming does not transfer wrapped range (CASSANDRA-5948)
 * Fix loading index summary containing empty key (CASSANDRA-5965)
 * Correctly handle limits in CompositesSearcher (CASSANDRA-5975)
 * Pig: handle CQL collections (CASSANDRA-5867)
 * Pass the updated cf to the PRSI index() method (CASSANDRA-5999)
 * Allow empty CQL3 batches (as no-op) (CASSANDRA-5994)
 * Support null in CQL3 functions (CASSANDRA-5910)
 * Replace the deprecated MapMaker with CacheLoader (CASSANDRA-6007)
 * Add SSTableDeletingNotification to DataTracker (CASSANDRA-6010)
 * Fix snapshots in use get deleted during snapshot repair (CASSANDRA-6011)
 * Move hints and exception count to o.a.c.metrics (CASSANDRA-6017)
 * Fix memory leak in snapshot repair (CASSANDRA-6047)
 * Fix sstable2sjon for CQL3 tables (CASSANDRA-5852)


2.0.0
 * Fix thrift validation when inserting into CQL3 tables (CASSANDRA-5138)
 * Fix periodic memtable flushing behavior with clean memtables (CASSANDRA-5931)
 * Fix dateOf() function for pre-2.0 timestamp columns (CASSANDRA-5928)
 * Fix SSTable unintentionally loads BF when opened for batch (CASSANDRA-5938)
 * Add stream session progress to JMX (CASSANDRA-4757)
 * Fix NPE during CAS operation (CASSANDRA-5925)
Merged from 1.2:
 * Fix getBloomFilterDiskSpaceUsed for AlwaysPresentFilter (CASSANDRA-5900)
 * Don't announce schema version until we've loaded the changes locally
   (CASSANDRA-5904)
 * Fix to support off heap bloom filters size greater than 2 GB (CASSANDRA-5903)
 * Properly handle parsing huge map and set literals (CASSANDRA-5893)


2.0.0-rc2
 * enable vnodes by default (CASSANDRA-5869)
 * fix CAS contention timeout (CASSANDRA-5830)
 * fix HsHa to respect max frame size (CASSANDRA-4573)
 * Fix (some) 2i on composite components omissions (CASSANDRA-5851)
 * cqlsh: add DESCRIBE FULL SCHEMA variant (CASSANDRA-5880)
Merged from 1.2:
 * Correctly validate sparse composite cells in scrub (CASSANDRA-5855)
 * Add KeyCacheHitRate metric to CF metrics (CASSANDRA-5868)
 * cqlsh: add support for multiline comments (CASSANDRA-5798)
 * Handle CQL3 SELECT duplicate IN restrictions on clustering columns
   (CASSANDRA-5856)


2.0.0-rc1
 * improve DecimalSerializer performance (CASSANDRA-5837)
 * fix potential spurious wakeup in AsyncOneResponse (CASSANDRA-5690)
 * fix schema-related trigger issues (CASSANDRA-5774)
 * Better validation when accessing CQL3 table from thrift (CASSANDRA-5138)
 * Fix assertion error during repair (CASSANDRA-5801)
 * Fix range tombstone bug (CASSANDRA-5805)
 * DC-local CAS (CASSANDRA-5797)
 * Add a native_protocol_version column to the system.local table (CASSANRDA-5819)
 * Use index_interval from cassandra.yaml when upgraded (CASSANDRA-5822)
 * Fix buffer underflow on socket close (CASSANDRA-5792)
Merged from 1.2:
 * Fix reading DeletionTime from 1.1-format sstables (CASSANDRA-5814)
 * cqlsh: add collections support to COPY (CASSANDRA-5698)
 * retry important messages for any IOException (CASSANDRA-5804)
 * Allow empty IN relations in SELECT/UPDATE/DELETE statements (CASSANDRA-5626)
 * cqlsh: fix crashing on Windows due to libedit detection (CASSANDRA-5812)
 * fix bulk-loading compressed sstables (CASSANDRA-5820)
 * (Hadoop) fix quoting in CqlPagingRecordReader and CqlRecordWriter 
   (CASSANDRA-5824)
 * update default LCS sstable size to 160MB (CASSANDRA-5727)
 * Allow compacting 2Is via nodetool (CASSANDRA-5670)
 * Hex-encode non-String keys in OPP (CASSANDRA-5793)
 * nodetool history logging (CASSANDRA-5823)
 * (Hadoop) fix support for Thrift tables in CqlPagingRecordReader 
   (CASSANDRA-5752)
 * add "all time blocked" to StatusLogger output (CASSANDRA-5825)
 * Future-proof inter-major-version schema migrations (CASSANDRA-5845)
 * (Hadoop) add CqlPagingRecordReader support for ReversedType in Thrift table
   (CASSANDRA-5718)
 * Add -no-snapshot option to scrub (CASSANDRA-5891)
 * Fix to support off heap bloom filters size greater than 2 GB (CASSANDRA-5903)
 * Properly handle parsing huge map and set literals (CASSANDRA-5893)
 * Fix LCS L0 compaction may overlap in L1 (CASSANDRA-5907)
 * New sstablesplit tool to split large sstables offline (CASSANDRA-4766)
 * Fix potential deadlock in native protocol server (CASSANDRA-5926)
 * Disallow incompatible type change in CQL3 (CASSANDRA-5882)
Merged from 1.1:
 * Correctly validate sparse composite cells in scrub (CASSANDRA-5855)


2.0.0-beta2
 * Replace countPendingHints with Hints Created metric (CASSANDRA-5746)
 * Allow nodetool with no args, and with help to run without a server (CASSANDRA-5734)
 * Cleanup AbstractType/TypeSerializer classes (CASSANDRA-5744)
 * Remove unimplemented cli option schema-mwt (CASSANDRA-5754)
 * Support range tombstones in thrift (CASSANDRA-5435)
 * Normalize table-manipulating CQL3 statements' class names (CASSANDRA-5759)
 * cqlsh: add missing table options to DESCRIBE output (CASSANDRA-5749)
 * Fix assertion error during repair (CASSANDRA-5757)
 * Fix bulkloader (CASSANDRA-5542)
 * Add LZ4 compression to the native protocol (CASSANDRA-5765)
 * Fix bugs in the native protocol v2 (CASSANDRA-5770)
 * CAS on 'primary key only' table (CASSANDRA-5715)
 * Support streaming SSTables of old versions (CASSANDRA-5772)
 * Always respect protocol version in native protocol (CASSANDRA-5778)
 * Fix ConcurrentModificationException during streaming (CASSANDRA-5782)
 * Update deletion timestamp in Commit#updatesWithPaxosTime (CASSANDRA-5787)
 * Thrift cas() method crashes if input columns are not sorted (CASSANDRA-5786)
 * Order columns names correctly when querying for CAS (CASSANDRA-5788)
 * Fix streaming retry (CASSANDRA-5775)
Merged from 1.2:
 * if no seeds can be a reached a node won't start in a ring by itself (CASSANDRA-5768)
 * add cassandra.unsafesystem property (CASSANDRA-5704)
 * (Hadoop) quote identifiers in CqlPagingRecordReader (CASSANDRA-5763)
 * Add replace_node functionality for vnodes (CASSANDRA-5337)
 * Add timeout events to query traces (CASSANDRA-5520)
 * Fix serialization of the LEFT gossip value (CASSANDRA-5696)
 * Pig: support for cql3 tables (CASSANDRA-5234)
 * Fix skipping range tombstones with reverse queries (CASSANDRA-5712)
 * Expire entries out of ThriftSessionManager (CASSANDRA-5719)
 * Don't keep ancestor information in memory (CASSANDRA-5342)
 * Expose native protocol server status in nodetool info (CASSANDRA-5735)
 * Fix pathetic performance of range tombstones (CASSANDRA-5677)
 * Fix querying with an empty (impossible) range (CASSANDRA-5573)
 * cqlsh: handle CUSTOM 2i in DESCRIBE output (CASSANDRA-5760)
 * Fix minor bug in Range.intersects(Bound) (CASSANDRA-5771)
 * cqlsh: handle disabled compression in DESCRIBE output (CASSANDRA-5766)
 * Ensure all UP events are notified on the native protocol (CASSANDRA-5769)
 * Fix formatting of sstable2json with multiple -k arguments (CASSANDRA-5781)
 * Don't rely on row marker for queries in general to hide lost markers
   after TTL expires (CASSANDRA-5762)
 * Sort nodetool help output (CASSANDRA-5776)
 * Fix column expiring during 2 phases compaction (CASSANDRA-5799)
 * now() is being rejected in INSERTs when inside collections (CASSANDRA-5795)


2.0.0-beta1
 * Add support for indexing clustered columns (CASSANDRA-5125)
 * Removed on-heap row cache (CASSANDRA-5348)
 * use nanotime consistently for node-local timeouts (CASSANDRA-5581)
 * Avoid unnecessary second pass on name-based queries (CASSANDRA-5577)
 * Experimental triggers (CASSANDRA-1311)
 * JEMalloc support for off-heap allocation (CASSANDRA-3997)
 * Single-pass compaction (CASSANDRA-4180)
 * Removed token range bisection (CASSANDRA-5518)
 * Removed compatibility with pre-1.2.5 sstables and network messages
   (CASSANDRA-5511)
 * removed PBSPredictor (CASSANDRA-5455)
 * CAS support (CASSANDRA-5062, 5441, 5442, 5443, 5619, 5667)
 * Leveled compaction performs size-tiered compactions in L0 
   (CASSANDRA-5371, 5439)
 * Add yaml network topology snitch for mixed ec2/other envs (CASSANDRA-5339)
 * Log when a node is down longer than the hint window (CASSANDRA-4554)
 * Optimize tombstone creation for ExpiringColumns (CASSANDRA-4917)
 * Improve LeveledScanner work estimation (CASSANDRA-5250, 5407)
 * Replace compaction lock with runWithCompactionsDisabled (CASSANDRA-3430)
 * Change Message IDs to ints (CASSANDRA-5307)
 * Move sstable level information into the Stats component, removing the
   need for a separate Manifest file (CASSANDRA-4872)
 * avoid serializing to byte[] on commitlog append (CASSANDRA-5199)
 * make index_interval configurable per columnfamily (CASSANDRA-3961, CASSANDRA-5650)
 * add default_time_to_live (CASSANDRA-3974)
 * add memtable_flush_period_in_ms (CASSANDRA-4237)
 * replace supercolumns internally by composites (CASSANDRA-3237, 5123)
 * upgrade thrift to 0.9.0 (CASSANDRA-3719)
 * drop unnecessary keyspace parameter from user-defined compaction API 
   (CASSANDRA-5139)
 * more robust solution to incomplete compactions + counters (CASSANDRA-5151)
 * Change order of directory searching for c*.in.sh (CASSANDRA-3983)
 * Add tool to reset SSTable compaction level for LCS (CASSANDRA-5271)
 * Allow custom configuration loader (CASSANDRA-5045)
 * Remove memory emergency pressure valve logic (CASSANDRA-3534)
 * Reduce request latency with eager retry (CASSANDRA-4705)
 * cqlsh: Remove ASSUME command (CASSANDRA-5331)
 * Rebuild BF when loading sstables if bloom_filter_fp_chance
   has changed since compaction (CASSANDRA-5015)
 * remove row-level bloom filters (CASSANDRA-4885)
 * Change Kernel Page Cache skipping into row preheating (disabled by default)
   (CASSANDRA-4937)
 * Improve repair by deciding on a gcBefore before sending
   out TreeRequests (CASSANDRA-4932)
 * Add an official way to disable compactions (CASSANDRA-5074)
 * Reenable ALTER TABLE DROP with new semantics (CASSANDRA-3919)
 * Add binary protocol versioning (CASSANDRA-5436)
 * Swap THshaServer for TThreadedSelectorServer (CASSANDRA-5530)
 * Add alias support to SELECT statement (CASSANDRA-5075)
 * Don't create empty RowMutations in CommitLogReplayer (CASSANDRA-5541)
 * Use range tombstones when dropping cfs/columns from schema (CASSANDRA-5579)
 * cqlsh: drop CQL2/CQL3-beta support (CASSANDRA-5585)
 * Track max/min column names in sstables to be able to optimize slice
   queries (CASSANDRA-5514, CASSANDRA-5595, CASSANDRA-5600)
 * Binary protocol: allow batching already prepared statements (CASSANDRA-4693)
 * Allow preparing timestamp, ttl and limit in CQL3 queries (CASSANDRA-4450)
 * Support native link w/o JNA in Java7 (CASSANDRA-3734)
 * Use SASL authentication in binary protocol v2 (CASSANDRA-5545)
 * Replace Thrift HsHa with LMAX Disruptor based implementation (CASSANDRA-5582)
 * cqlsh: Add row count to SELECT output (CASSANDRA-5636)
 * Include a timestamp with all read commands to determine column expiration
   (CASSANDRA-5149)
 * Streaming 2.0 (CASSANDRA-5286, 5699)
 * Conditional create/drop ks/table/index statements in CQL3 (CASSANDRA-2737)
 * more pre-table creation property validation (CASSANDRA-5693)
 * Redesign repair messages (CASSANDRA-5426)
 * Fix ALTER RENAME post-5125 (CASSANDRA-5702)
 * Disallow renaming a 2ndary indexed column (CASSANDRA-5705)
 * Rename Table to Keyspace (CASSANDRA-5613)
 * Ensure changing column_index_size_in_kb on different nodes don't corrupt the
   sstable (CASSANDRA-5454)
 * Move resultset type information into prepare, not execute (CASSANDRA-5649)
 * Auto paging in binary protocol (CASSANDRA-4415, 5714)
 * Don't tie client side use of AbstractType to JDBC (CASSANDRA-4495)
 * Adds new TimestampType to replace DateType (CASSANDRA-5723, CASSANDRA-5729)
Merged from 1.2:
 * make starting native protocol server idempotent (CASSANDRA-5728)
 * Fix loading key cache when a saved entry is no longer valid (CASSANDRA-5706)
 * Fix serialization of the LEFT gossip value (CASSANDRA-5696)
 * cqlsh: Don't show 'null' in place of empty values (CASSANDRA-5675)
 * Race condition in detecting version on a mixed 1.1/1.2 cluster
   (CASSANDRA-5692)
 * Fix skipping range tombstones with reverse queries (CASSANDRA-5712)
 * Expire entries out of ThriftSessionManager (CASSANRDA-5719)
 * Don't keep ancestor information in memory (CASSANDRA-5342)
 * cqlsh: fix handling of semicolons inside BATCH queries (CASSANDRA-5697)


1.2.6
 * Fix tracing when operation completes before all responses arrive 
   (CASSANDRA-5668)
 * Fix cross-DC mutation forwarding (CASSANDRA-5632)
 * Reduce SSTableLoader memory usage (CASSANDRA-5555)
 * Scale hinted_handoff_throttle_in_kb to cluster size (CASSANDRA-5272)
 * (Hadoop) Add CQL3 input/output formats (CASSANDRA-4421, 5622)
 * (Hadoop) Fix InputKeyRange in CFIF (CASSANDRA-5536)
 * Fix dealing with ridiculously large max sstable sizes in LCS (CASSANDRA-5589)
 * Ignore pre-truncate hints (CASSANDRA-4655)
 * Move System.exit on OOM into a separate thread (CASSANDRA-5273)
 * Write row markers when serializing schema (CASSANDRA-5572)
 * Check only SSTables for the requested range when streaming (CASSANDRA-5569)
 * Improve batchlog replay behavior and hint ttl handling (CASSANDRA-5314)
 * Exclude localTimestamp from validation for tombstones (CASSANDRA-5398)
 * cqlsh: add custom prompt support (CASSANDRA-5539)
 * Reuse prepared statements in hot auth queries (CASSANDRA-5594)
 * cqlsh: add vertical output option (see EXPAND) (CASSANDRA-5597)
 * Add a rate limit option to stress (CASSANDRA-5004)
 * have BulkLoader ignore snapshots directories (CASSANDRA-5587) 
 * fix SnitchProperties logging context (CASSANDRA-5602)
 * Expose whether jna is enabled and memory is locked via JMX (CASSANDRA-5508)
 * cqlsh: fix COPY FROM with ReversedType (CASSANDRA-5610)
 * Allow creating CUSTOM indexes on collections (CASSANDRA-5615)
 * Evaluate now() function at execution time (CASSANDRA-5616)
 * Expose detailed read repair metrics (CASSANDRA-5618)
 * Correct blob literal + ReversedType parsing (CASSANDRA-5629)
 * Allow GPFS to prefer the internal IP like EC2MRS (CASSANDRA-5630)
 * fix help text for -tspw cassandra-cli (CASSANDRA-5643)
 * don't throw away initial causes exceptions for internode encryption issues 
   (CASSANDRA-5644)
 * Fix message spelling errors for cql select statements (CASSANDRA-5647)
 * Suppress custom exceptions thru jmx (CASSANDRA-5652)
 * Update CREATE CUSTOM INDEX syntax (CASSANDRA-5639)
 * Fix PermissionDetails.equals() method (CASSANDRA-5655)
 * Never allow partition key ranges in CQL3 without token() (CASSANDRA-5666)
 * Gossiper incorrectly drops AppState for an upgrading node (CASSANDRA-5660)
 * Connection thrashing during multi-region ec2 during upgrade, due to 
   messaging version (CASSANDRA-5669)
 * Avoid over reconnecting in EC2MRS (CASSANDRA-5678)
 * Fix ReadResponseSerializer.serializedSize() for digest reads (CASSANDRA-5476)
 * allow sstable2json on 2i CFs (CASSANDRA-5694)
Merged from 1.1:
 * Remove buggy thrift max message length option (CASSANDRA-5529)
 * Fix NPE in Pig's widerow mode (CASSANDRA-5488)
 * Add split size parameter to Pig and disable split combination (CASSANDRA-5544)


1.2.5
 * make BytesToken.toString only return hex bytes (CASSANDRA-5566)
 * Ensure that submitBackground enqueues at least one task (CASSANDRA-5554)
 * fix 2i updates with identical values and timestamps (CASSANDRA-5540)
 * fix compaction throttling bursty-ness (CASSANDRA-4316)
 * reduce memory consumption of IndexSummary (CASSANDRA-5506)
 * remove per-row column name bloom filters (CASSANDRA-5492)
 * Include fatal errors in trace events (CASSANDRA-5447)
 * Ensure that PerRowSecondaryIndex is notified of row-level deletes
   (CASSANDRA-5445)
 * Allow empty blob literals in CQL3 (CASSANDRA-5452)
 * Fix streaming RangeTombstones at column index boundary (CASSANDRA-5418)
 * Fix preparing statements when current keyspace is not set (CASSANDRA-5468)
 * Fix SemanticVersion.isSupportedBy minor/patch handling (CASSANDRA-5496)
 * Don't provide oldCfId for post-1.1 system cfs (CASSANDRA-5490)
 * Fix primary range ignores replication strategy (CASSANDRA-5424)
 * Fix shutdown of binary protocol server (CASSANDRA-5507)
 * Fix repair -snapshot not working (CASSANDRA-5512)
 * Set isRunning flag later in binary protocol server (CASSANDRA-5467)
 * Fix use of CQL3 functions with descending clustering order (CASSANDRA-5472)
 * Disallow renaming columns one at a time for thrift table in CQL3
   (CASSANDRA-5531)
 * cqlsh: add CLUSTERING ORDER BY support to DESCRIBE (CASSANDRA-5528)
 * Add custom secondary index support to CQL3 (CASSANDRA-5484)
 * Fix repair hanging silently on unexpected error (CASSANDRA-5229)
 * Fix Ec2Snitch regression introduced by CASSANDRA-5171 (CASSANDRA-5432)
 * Add nodetool enablebackup/disablebackup (CASSANDRA-5556)
 * cqlsh: fix DESCRIBE after case insensitive USE (CASSANDRA-5567)
Merged from 1.1
 * Add retry mechanism to OTC for non-droppable_verbs (CASSANDRA-5393)
 * Use allocator information to improve memtable memory usage estimate
   (CASSANDRA-5497)
 * Fix trying to load deleted row into row cache on startup (CASSANDRA-4463)
 * fsync leveled manifest to avoid corruption (CASSANDRA-5535)
 * Fix Bound intersection computation (CASSANDRA-5551)
 * sstablescrub now respects max memory size in cassandra.in.sh (CASSANDRA-5562)


1.2.4
 * Ensure that PerRowSecondaryIndex updates see the most recent values
   (CASSANDRA-5397)
 * avoid duplicate index entries ind PrecompactedRow and 
   ParallelCompactionIterable (CASSANDRA-5395)
 * remove the index entry on oldColumn when new column is a tombstone 
   (CASSANDRA-5395)
 * Change default stream throughput from 400 to 200 mbps (CASSANDRA-5036)
 * Gossiper logs DOWN for symmetry with UP (CASSANDRA-5187)
 * Fix mixing prepared statements between keyspaces (CASSANDRA-5352)
 * Fix consistency level during bootstrap - strike 3 (CASSANDRA-5354)
 * Fix transposed arguments in AlreadyExistsException (CASSANDRA-5362)
 * Improve asynchronous hint delivery (CASSANDRA-5179)
 * Fix Guava dependency version (12.0 -> 13.0.1) for Maven (CASSANDRA-5364)
 * Validate that provided CQL3 collection value are < 64K (CASSANDRA-5355)
 * Make upgradeSSTable skip current version sstables by default (CASSANDRA-5366)
 * Optimize min/max timestamp collection (CASSANDRA-5373)
 * Invalid streamId in cql binary protocol when using invalid CL 
   (CASSANDRA-5164)
 * Fix validation for IN where clauses with collections (CASSANDRA-5376)
 * Copy resultSet on count query to avoid ConcurrentModificationException 
   (CASSANDRA-5382)
 * Correctly typecheck in CQL3 even with ReversedType (CASSANDRA-5386)
 * Fix streaming compressed files when using encryption (CASSANDRA-5391)
 * cassandra-all 1.2.0 pom missing netty dependency (CASSANDRA-5392)
 * Fix writetime/ttl functions on null values (CASSANDRA-5341)
 * Fix NPE during cql3 select with token() (CASSANDRA-5404)
 * IndexHelper.skipBloomFilters won't skip non-SHA filters (CASSANDRA-5385)
 * cqlsh: Print maps ordered by key, sort sets (CASSANDRA-5413)
 * Add null syntax support in CQL3 for inserts (CASSANDRA-3783)
 * Allow unauthenticated set_keyspace() calls (CASSANDRA-5423)
 * Fix potential incremental backups race (CASSANDRA-5410)
 * Fix prepared BATCH statements with batch-level timestamps (CASSANDRA-5415)
 * Allow overriding superuser setup delay (CASSANDRA-5430)
 * cassandra-shuffle with JMX usernames and passwords (CASSANDRA-5431)
Merged from 1.1:
 * cli: Quote ks and cf names in schema output when needed (CASSANDRA-5052)
 * Fix bad default for min/max timestamp in SSTableMetadata (CASSANDRA-5372)
 * Fix cf name extraction from manifest in Directories.migrateFile() 
   (CASSANDRA-5242)
 * Support pluggable internode authentication (CASSANDRA-5401)


1.2.3
 * add check for sstable overlap within a level on startup (CASSANDRA-5327)
 * replace ipv6 colons in jmx object names (CASSANDRA-5298, 5328)
 * Avoid allocating SSTableBoundedScanner during repair when the range does 
   not intersect the sstable (CASSANDRA-5249)
 * Don't lowercase property map keys (this breaks NTS) (CASSANDRA-5292)
 * Fix composite comparator with super columns (CASSANDRA-5287)
 * Fix insufficient validation of UPDATE queries against counter cfs
   (CASSANDRA-5300)
 * Fix PropertyFileSnitch default DC/Rack behavior (CASSANDRA-5285)
 * Handle null values when executing prepared statement (CASSANDRA-5081)
 * Add netty to pom dependencies (CASSANDRA-5181)
 * Include type arguments in Thrift CQLPreparedResult (CASSANDRA-5311)
 * Fix compaction not removing columns when bf_fp_ratio is 1 (CASSANDRA-5182)
 * cli: Warn about missing CQL3 tables in schema descriptions (CASSANDRA-5309)
 * Re-enable unknown option in replication/compaction strategies option for
   backward compatibility (CASSANDRA-4795)
 * Add binary protocol support to stress (CASSANDRA-4993)
 * cqlsh: Fix COPY FROM value quoting and null handling (CASSANDRA-5305)
 * Fix repair -pr for vnodes (CASSANDRA-5329)
 * Relax CL for auth queries for non-default users (CASSANDRA-5310)
 * Fix AssertionError during repair (CASSANDRA-5245)
 * Don't announce migrations to pre-1.2 nodes (CASSANDRA-5334)
Merged from 1.1:
 * Update offline scrub for 1.0 -> 1.1 directory structure (CASSANDRA-5195)
 * add tmp flag to Descriptor hashcode (CASSANDRA-4021)
 * fix logging of "Found table data in data directories" when only system tables
   are present (CASSANDRA-5289)
 * cli: Add JMX authentication support (CASSANDRA-5080)
 * nodetool: ability to repair specific range (CASSANDRA-5280)
 * Fix possible assertion triggered in SliceFromReadCommand (CASSANDRA-5284)
 * cqlsh: Add inet type support on Windows (ipv4-only) (CASSANDRA-4801)
 * Fix race when initializing ColumnFamilyStore (CASSANDRA-5350)
 * Add UseTLAB JVM flag (CASSANDRA-5361)


1.2.2
 * fix potential for multiple concurrent compactions of the same sstables
   (CASSANDRA-5256)
 * avoid no-op caching of byte[] on commitlog append (CASSANDRA-5199)
 * fix symlinks under data dir not working (CASSANDRA-5185)
 * fix bug in compact storage metadata handling (CASSANDRA-5189)
 * Validate login for USE queries (CASSANDRA-5207)
 * cli: remove default username and password (CASSANDRA-5208)
 * configure populate_io_cache_on_flush per-CF (CASSANDRA-4694)
 * allow configuration of internode socket buffer (CASSANDRA-3378)
 * Make sstable directory picking blacklist-aware again (CASSANDRA-5193)
 * Correctly expire gossip states for edge cases (CASSANDRA-5216)
 * Improve handling of directory creation failures (CASSANDRA-5196)
 * Expose secondary indicies to the rest of nodetool (CASSANDRA-4464)
 * Binary protocol: avoid sending notification for 0.0.0.0 (CASSANDRA-5227)
 * add UseCondCardMark XX jvm settings on jdk 1.7 (CASSANDRA-4366)
 * CQL3 refactor to allow conversion function (CASSANDRA-5226)
 * Fix drop of sstables in some circumstance (CASSANDRA-5232)
 * Implement caching of authorization results (CASSANDRA-4295)
 * Add support for LZ4 compression (CASSANDRA-5038)
 * Fix missing columns in wide rows queries (CASSANDRA-5225)
 * Simplify auth setup and make system_auth ks alterable (CASSANDRA-5112)
 * Stop compactions from hanging during bootstrap (CASSANDRA-5244)
 * fix compressed streaming sending extra chunk (CASSANDRA-5105)
 * Add CQL3-based implementations of IAuthenticator and IAuthorizer
   (CASSANDRA-4898)
 * Fix timestamp-based tomstone removal logic (CASSANDRA-5248)
 * cli: Add JMX authentication support (CASSANDRA-5080)
 * Fix forceFlush behavior (CASSANDRA-5241)
 * cqlsh: Add username autocompletion (CASSANDRA-5231)
 * Fix CQL3 composite partition key error (CASSANDRA-5240)
 * Allow IN clause on last clustering key (CASSANDRA-5230)
Merged from 1.1:
 * fix start key/end token validation for wide row iteration (CASSANDRA-5168)
 * add ConfigHelper support for Thrift frame and max message sizes (CASSANDRA-5188)
 * fix nodetool repair not fail on node down (CASSANDRA-5203)
 * always collect tombstone hints (CASSANDRA-5068)
 * Fix error when sourcing file in cqlsh (CASSANDRA-5235)


1.2.1
 * stream undelivered hints on decommission (CASSANDRA-5128)
 * GossipingPropertyFileSnitch loads saved dc/rack info if needed (CASSANDRA-5133)
 * drain should flush system CFs too (CASSANDRA-4446)
 * add inter_dc_tcp_nodelay setting (CASSANDRA-5148)
 * re-allow wrapping ranges for start_token/end_token range pairitspwng (CASSANDRA-5106)
 * fix validation compaction of empty rows (CASSANDRA-5136)
 * nodetool methods to enable/disable hint storage/delivery (CASSANDRA-4750)
 * disallow bloom filter false positive chance of 0 (CASSANDRA-5013)
 * add threadpool size adjustment methods to JMXEnabledThreadPoolExecutor and 
   CompactionManagerMBean (CASSANDRA-5044)
 * fix hinting for dropped local writes (CASSANDRA-4753)
 * off-heap cache doesn't need mutable column container (CASSANDRA-5057)
 * apply disk_failure_policy to bad disks on initial directory creation 
   (CASSANDRA-4847)
 * Optimize name-based queries to use ArrayBackedSortedColumns (CASSANDRA-5043)
 * Fall back to old manifest if most recent is unparseable (CASSANDRA-5041)
 * pool [Compressed]RandomAccessReader objects on the partitioned read path
   (CASSANDRA-4942)
 * Add debug logging to list filenames processed by Directories.migrateFile 
   method (CASSANDRA-4939)
 * Expose black-listed directories via JMX (CASSANDRA-4848)
 * Log compaction merge counts (CASSANDRA-4894)
 * Minimize byte array allocation by AbstractData{Input,Output} (CASSANDRA-5090)
 * Add SSL support for the binary protocol (CASSANDRA-5031)
 * Allow non-schema system ks modification for shuffle to work (CASSANDRA-5097)
 * cqlsh: Add default limit to SELECT statements (CASSANDRA-4972)
 * cqlsh: fix DESCRIBE for 1.1 cfs in CQL3 (CASSANDRA-5101)
 * Correctly gossip with nodes >= 1.1.7 (CASSANDRA-5102)
 * Ensure CL guarantees on digest mismatch (CASSANDRA-5113)
 * Validate correctly selects on composite partition key (CASSANDRA-5122)
 * Fix exception when adding collection (CASSANDRA-5117)
 * Handle states for non-vnode clusters correctly (CASSANDRA-5127)
 * Refuse unrecognized replication and compaction strategy options (CASSANDRA-4795)
 * Pick the correct value validator in sstable2json for cql3 tables (CASSANDRA-5134)
 * Validate login for describe_keyspace, describe_keyspaces and set_keyspace
   (CASSANDRA-5144)
 * Fix inserting empty maps (CASSANDRA-5141)
 * Don't remove tokens from System table for node we know (CASSANDRA-5121)
 * fix streaming progress report for compresed files (CASSANDRA-5130)
 * Coverage analysis for low-CL queries (CASSANDRA-4858)
 * Stop interpreting dates as valid timeUUID value (CASSANDRA-4936)
 * Adds E notation for floating point numbers (CASSANDRA-4927)
 * Detect (and warn) unintentional use of the cql2 thrift methods when cql3 was
   intended (CASSANDRA-5172)
 * cli: Quote ks and cf names in schema output when needed (CASSANDRA-5052)
 * Fix cf name extraction from manifest in Directories.migrateFile() (CASSANDRA-5242)
 * Replace mistaken usage of commons-logging with slf4j (CASSANDRA-5464)
 * Ensure Jackson dependency matches lib (CASSANDRA-5126)
 * Expose droppable tombstone ratio stats over JMX (CASSANDRA-5159)
Merged from 1.1:
 * Simplify CompressedRandomAccessReader to work around JDK FD bug (CASSANDRA-5088)
 * Improve handling a changing target throttle rate mid-compaction (CASSANDRA-5087)
 * Pig: correctly decode row keys in widerow mode (CASSANDRA-5098)
 * nodetool repair command now prints progress (CASSANDRA-4767)
 * fix user defined compaction to run against 1.1 data directory (CASSANDRA-5118)
 * Fix CQL3 BATCH authorization caching (CASSANDRA-5145)
 * fix get_count returns incorrect value with TTL (CASSANDRA-5099)
 * better handling for mid-compaction failure (CASSANDRA-5137)
 * convert default marshallers list to map for better readability (CASSANDRA-5109)
 * fix ConcurrentModificationException in getBootstrapSource (CASSANDRA-5170)
 * fix sstable maxtimestamp for row deletes and pre-1.1.1 sstables (CASSANDRA-5153)
 * Fix thread growth on node removal (CASSANDRA-5175)
 * Make Ec2Region's datacenter name configurable (CASSANDRA-5155)


1.2.0
 * Disallow counters in collections (CASSANDRA-5082)
 * cqlsh: add unit tests (CASSANDRA-3920)
 * fix default bloom_filter_fp_chance for LeveledCompactionStrategy (CASSANDRA-5093)
Merged from 1.1:
 * add validation for get_range_slices with start_key and end_token (CASSANDRA-5089)


1.2.0-rc2
 * fix nodetool ownership display with vnodes (CASSANDRA-5065)
 * cqlsh: add DESCRIBE KEYSPACES command (CASSANDRA-5060)
 * Fix potential infinite loop when reloading CFS (CASSANDRA-5064)
 * Fix SimpleAuthorizer example (CASSANDRA-5072)
 * cqlsh: force CL.ONE for tracing and system.schema* queries (CASSANDRA-5070)
 * Includes cassandra-shuffle in the debian package (CASSANDRA-5058)
Merged from 1.1:
 * fix multithreaded compaction deadlock (CASSANDRA-4492)
 * fix temporarily missing schema after upgrade from pre-1.1.5 (CASSANDRA-5061)
 * Fix ALTER TABLE overriding compression options with defaults
   (CASSANDRA-4996, 5066)
 * fix specifying and altering crc_check_chance (CASSANDRA-5053)
 * fix Murmur3Partitioner ownership% calculation (CASSANDRA-5076)
 * Don't expire columns sooner than they should in 2ndary indexes (CASSANDRA-5079)


1.2-rc1
 * rename rpc_timeout settings to request_timeout (CASSANDRA-5027)
 * add BF with 0.1 FP to LCS by default (CASSANDRA-5029)
 * Fix preparing insert queries (CASSANDRA-5016)
 * Fix preparing queries with counter increment (CASSANDRA-5022)
 * Fix preparing updates with collections (CASSANDRA-5017)
 * Don't generate UUID based on other node address (CASSANDRA-5002)
 * Fix message when trying to alter a clustering key type (CASSANDRA-5012)
 * Update IAuthenticator to match the new IAuthorizer (CASSANDRA-5003)
 * Fix inserting only a key in CQL3 (CASSANDRA-5040)
 * Fix CQL3 token() function when used with strings (CASSANDRA-5050)
Merged from 1.1:
 * reduce log spam from invalid counter shards (CASSANDRA-5026)
 * Improve schema propagation performance (CASSANDRA-5025)
 * Fix for IndexHelper.IndexFor throws OOB Exception (CASSANDRA-5030)
 * cqlsh: make it possible to describe thrift CFs (CASSANDRA-4827)
 * cqlsh: fix timestamp formatting on some platforms (CASSANDRA-5046)


1.2-beta3
 * make consistency level configurable in cqlsh (CASSANDRA-4829)
 * fix cqlsh rendering of blob fields (CASSANDRA-4970)
 * fix cqlsh DESCRIBE command (CASSANDRA-4913)
 * save truncation position in system table (CASSANDRA-4906)
 * Move CompressionMetadata off-heap (CASSANDRA-4937)
 * allow CLI to GET cql3 columnfamily data (CASSANDRA-4924)
 * Fix rare race condition in getExpireTimeForEndpoint (CASSANDRA-4402)
 * acquire references to overlapping sstables during compaction so bloom filter
   doesn't get free'd prematurely (CASSANDRA-4934)
 * Don't share slice query filter in CQL3 SelectStatement (CASSANDRA-4928)
 * Separate tracing from Log4J (CASSANDRA-4861)
 * Exclude gcable tombstones from merkle-tree computation (CASSANDRA-4905)
 * Better printing of AbstractBounds for tracing (CASSANDRA-4931)
 * Optimize mostRecentTombstone check in CC.collectAllData (CASSANDRA-4883)
 * Change stream session ID to UUID to avoid collision from same node (CASSANDRA-4813)
 * Use Stats.db when bulk loading if present (CASSANDRA-4957)
 * Skip repair on system_trace and keyspaces with RF=1 (CASSANDRA-4956)
 * (cql3) Remove arbitrary SELECT limit (CASSANDRA-4918)
 * Correctly handle prepared operation on collections (CASSANDRA-4945)
 * Fix CQL3 LIMIT (CASSANDRA-4877)
 * Fix Stress for CQL3 (CASSANDRA-4979)
 * Remove cassandra specific exceptions from JMX interface (CASSANDRA-4893)
 * (CQL3) Force using ALLOW FILTERING on potentially inefficient queries (CASSANDRA-4915)
 * (cql3) Fix adding column when the table has collections (CASSANDRA-4982)
 * (cql3) Fix allowing collections with compact storage (CASSANDRA-4990)
 * (cql3) Refuse ttl/writetime function on collections (CASSANDRA-4992)
 * Replace IAuthority with new IAuthorizer (CASSANDRA-4874)
 * clqsh: fix KEY pseudocolumn escaping when describing Thrift tables
   in CQL3 mode (CASSANDRA-4955)
 * add basic authentication support for Pig CassandraStorage (CASSANDRA-3042)
 * fix CQL2 ALTER TABLE compaction_strategy_class altering (CASSANDRA-4965)
Merged from 1.1:
 * Fall back to old describe_splits if d_s_ex is not available (CASSANDRA-4803)
 * Improve error reporting when streaming ranges fail (CASSANDRA-5009)
 * Fix cqlsh timestamp formatting of timezone info (CASSANDRA-4746)
 * Fix assertion failure with leveled compaction (CASSANDRA-4799)
 * Check for null end_token in get_range_slice (CASSANDRA-4804)
 * Remove all remnants of removed nodes (CASSANDRA-4840)
 * Add aut-reloading of the log4j file in debian package (CASSANDRA-4855)
 * Fix estimated row cache entry size (CASSANDRA-4860)
 * reset getRangeSlice filter after finishing a row for get_paged_slice
   (CASSANDRA-4919)
 * expunge row cache post-truncate (CASSANDRA-4940)
 * Allow static CF definition with compact storage (CASSANDRA-4910)
 * Fix endless loop/compaction of schema_* CFs due to broken timestamps (CASSANDRA-4880)
 * Fix 'wrong class type' assertion in CounterColumn (CASSANDRA-4976)


1.2-beta2
 * fp rate of 1.0 disables BF entirely; LCS defaults to 1.0 (CASSANDRA-4876)
 * off-heap bloom filters for row keys (CASSANDRA_4865)
 * add extension point for sstable components (CASSANDRA-4049)
 * improve tracing output (CASSANDRA-4852, 4862)
 * make TRACE verb droppable (CASSANDRA-4672)
 * fix BulkLoader recognition of CQL3 columnfamilies (CASSANDRA-4755)
 * Sort commitlog segments for replay by id instead of mtime (CASSANDRA-4793)
 * Make hint delivery asynchronous (CASSANDRA-4761)
 * Pluggable Thrift transport factories for CLI and cqlsh (CASSANDRA-4609, 4610)
 * cassandra-cli: allow Double value type to be inserted to a column (CASSANDRA-4661)
 * Add ability to use custom TServerFactory implementations (CASSANDRA-4608)
 * optimize batchlog flushing to skip successful batches (CASSANDRA-4667)
 * include metadata for system keyspace itself in schema tables (CASSANDRA-4416)
 * add check to PropertyFileSnitch to verify presence of location for
   local node (CASSANDRA-4728)
 * add PBSPredictor consistency modeler (CASSANDRA-4261)
 * remove vestiges of Thrift unframed mode (CASSANDRA-4729)
 * optimize single-row PK lookups (CASSANDRA-4710)
 * adjust blockFor calculation to account for pending ranges due to node 
   movement (CASSANDRA-833)
 * Change CQL version to 3.0.0 and stop accepting 3.0.0-beta1 (CASSANDRA-4649)
 * (CQL3) Make prepared statement global instead of per connection 
   (CASSANDRA-4449)
 * Fix scrubbing of CQL3 created tables (CASSANDRA-4685)
 * (CQL3) Fix validation when using counter and regular columns in the same 
   table (CASSANDRA-4706)
 * Fix bug starting Cassandra with simple authentication (CASSANDRA-4648)
 * Add support for batchlog in CQL3 (CASSANDRA-4545, 4738)
 * Add support for multiple column family outputs in CFOF (CASSANDRA-4208)
 * Support repairing only the local DC nodes (CASSANDRA-4747)
 * Use rpc_address for binary protocol and change default port (CASSANDRA-4751)
 * Fix use of collections in prepared statements (CASSANDRA-4739)
 * Store more information into peers table (CASSANDRA-4351, 4814)
 * Configurable bucket size for size tiered compaction (CASSANDRA-4704)
 * Run leveled compaction in parallel (CASSANDRA-4310)
 * Fix potential NPE during CFS reload (CASSANDRA-4786)
 * Composite indexes may miss results (CASSANDRA-4796)
 * Move consistency level to the protocol level (CASSANDRA-4734, 4824)
 * Fix Subcolumn slice ends not respected (CASSANDRA-4826)
 * Fix Assertion error in cql3 select (CASSANDRA-4783)
 * Fix list prepend logic (CQL3) (CASSANDRA-4835)
 * Add booleans as literals in CQL3 (CASSANDRA-4776)
 * Allow renaming PK columns in CQL3 (CASSANDRA-4822)
 * Fix binary protocol NEW_NODE event (CASSANDRA-4679)
 * Fix potential infinite loop in tombstone compaction (CASSANDRA-4781)
 * Remove system tables accounting from schema (CASSANDRA-4850)
 * (cql3) Force provided columns in clustering key order in 
   'CLUSTERING ORDER BY' (CASSANDRA-4881)
 * Fix composite index bug (CASSANDRA-4884)
 * Fix short read protection for CQL3 (CASSANDRA-4882)
 * Add tracing support to the binary protocol (CASSANDRA-4699)
 * (cql3) Don't allow prepared marker inside collections (CASSANDRA-4890)
 * Re-allow order by on non-selected columns (CASSANDRA-4645)
 * Bug when composite index is created in a table having collections (CASSANDRA-4909)
 * log index scan subject in CompositesSearcher (CASSANDRA-4904)
Merged from 1.1:
 * add get[Row|Key]CacheEntries to CacheServiceMBean (CASSANDRA-4859)
 * fix get_paged_slice to wrap to next row correctly (CASSANDRA-4816)
 * fix indexing empty column values (CASSANDRA-4832)
 * allow JdbcDate to compose null Date objects (CASSANDRA-4830)
 * fix possible stackoverflow when compacting 1000s of sstables
   (CASSANDRA-4765)
 * fix wrong leveled compaction progress calculation (CASSANDRA-4807)
 * add a close() method to CRAR to prevent leaking file descriptors (CASSANDRA-4820)
 * fix potential infinite loop in get_count (CASSANDRA-4833)
 * fix compositeType.{get/from}String methods (CASSANDRA-4842)
 * (CQL) fix CREATE COLUMNFAMILY permissions check (CASSANDRA-4864)
 * Fix DynamicCompositeType same type comparison (CASSANDRA-4711)
 * Fix duplicate SSTable reference when stream session failed (CASSANDRA-3306)
 * Allow static CF definition with compact storage (CASSANDRA-4910)
 * Fix endless loop/compaction of schema_* CFs due to broken timestamps (CASSANDRA-4880)
 * Fix 'wrong class type' assertion in CounterColumn (CASSANDRA-4976)


1.2-beta1
 * add atomic_batch_mutate (CASSANDRA-4542, -4635)
 * increase default max_hint_window_in_ms to 3h (CASSANDRA-4632)
 * include message initiation time to replicas so they can more
   accurately drop timed-out requests (CASSANDRA-2858)
 * fix clientutil.jar dependencies (CASSANDRA-4566)
 * optimize WriteResponse (CASSANDRA-4548)
 * new metrics (CASSANDRA-4009)
 * redesign KEYS indexes to avoid read-before-write (CASSANDRA-2897)
 * debug tracing (CASSANDRA-1123)
 * parallelize row cache loading (CASSANDRA-4282)
 * Make compaction, flush JBOD-aware (CASSANDRA-4292)
 * run local range scans on the read stage (CASSANDRA-3687)
 * clean up ioexceptions (CASSANDRA-2116)
 * add disk_failure_policy (CASSANDRA-2118)
 * Introduce new json format with row level deletion (CASSANDRA-4054)
 * remove redundant "name" column from schema_keyspaces (CASSANDRA-4433)
 * improve "nodetool ring" handling of multi-dc clusters (CASSANDRA-3047)
 * update NTS calculateNaturalEndpoints to be O(N log N) (CASSANDRA-3881)
 * split up rpc timeout by operation type (CASSANDRA-2819)
 * rewrite key cache save/load to use only sequential i/o (CASSANDRA-3762)
 * update MS protocol with a version handshake + broadcast address id
   (CASSANDRA-4311)
 * multithreaded hint replay (CASSANDRA-4189)
 * add inter-node message compression (CASSANDRA-3127)
 * remove COPP (CASSANDRA-2479)
 * Track tombstone expiration and compact when tombstone content is
   higher than a configurable threshold, default 20% (CASSANDRA-3442, 4234)
 * update MurmurHash to version 3 (CASSANDRA-2975)
 * (CLI) track elapsed time for `delete' operation (CASSANDRA-4060)
 * (CLI) jline version is bumped to 1.0 to properly  support
   'delete' key function (CASSANDRA-4132)
 * Save IndexSummary into new SSTable 'Summary' component (CASSANDRA-2392, 4289)
 * Add support for range tombstones (CASSANDRA-3708)
 * Improve MessagingService efficiency (CASSANDRA-3617)
 * Avoid ID conflicts from concurrent schema changes (CASSANDRA-3794)
 * Set thrift HSHA server thread limit to unlimited by default (CASSANDRA-4277)
 * Avoids double serialization of CF id in RowMutation messages
   (CASSANDRA-4293)
 * stream compressed sstables directly with java nio (CASSANDRA-4297)
 * Support multiple ranges in SliceQueryFilter (CASSANDRA-3885)
 * Add column metadata to system column families (CASSANDRA-4018)
 * (cql3) Always use composite types by default (CASSANDRA-4329)
 * (cql3) Add support for set, map and list (CASSANDRA-3647)
 * Validate date type correctly (CASSANDRA-4441)
 * (cql3) Allow definitions with only a PK (CASSANDRA-4361)
 * (cql3) Add support for row key composites (CASSANDRA-4179)
 * improve DynamicEndpointSnitch by using reservoir sampling (CASSANDRA-4038)
 * (cql3) Add support for 2ndary indexes (CASSANDRA-3680)
 * (cql3) fix defining more than one PK to be invalid (CASSANDRA-4477)
 * remove schema agreement checking from all external APIs (Thrift, CQL and CQL3) (CASSANDRA-4487)
 * add Murmur3Partitioner and make it default for new installations (CASSANDRA-3772, 4621)
 * (cql3) update pseudo-map syntax to use map syntax (CASSANDRA-4497)
 * Finer grained exceptions hierarchy and provides error code with exceptions (CASSANDRA-3979)
 * Adds events push to binary protocol (CASSANDRA-4480)
 * Rewrite nodetool help (CASSANDRA-2293)
 * Make CQL3 the default for CQL (CASSANDRA-4640)
 * update stress tool to be able to use CQL3 (CASSANDRA-4406)
 * Accept all thrift update on CQL3 cf but don't expose their metadata (CASSANDRA-4377)
 * Replace Throttle with Guava's RateLimiter for HintedHandOff (CASSANDRA-4541)
 * fix counter add/get using CQL2 and CQL3 in stress tool (CASSANDRA-4633)
 * Add sstable count per level to cfstats (CASSANDRA-4537)
 * (cql3) Add ALTER KEYSPACE statement (CASSANDRA-4611)
 * (cql3) Allow defining default consistency levels (CASSANDRA-4448)
 * (cql3) Fix queries using LIMIT missing results (CASSANDRA-4579)
 * fix cross-version gossip messaging (CASSANDRA-4576)
 * added inet data type (CASSANDRA-4627)


1.1.6
 * Wait for writes on synchronous read digest mismatch (CASSANDRA-4792)
 * fix commitlog replay for nanotime-infected sstables (CASSANDRA-4782)
 * preflight check ttl for maximum of 20 years (CASSANDRA-4771)
 * (Pig) fix widerow input with single column rows (CASSANDRA-4789)
 * Fix HH to compact with correct gcBefore, which avoids wiping out
   undelivered hints (CASSANDRA-4772)
 * LCS will merge up to 32 L0 sstables as intended (CASSANDRA-4778)
 * NTS will default unconfigured DC replicas to zero (CASSANDRA-4675)
 * use default consistency level in counter validation if none is
   explicitly provide (CASSANDRA-4700)
 * Improve IAuthority interface by introducing fine-grained
   access permissions and grant/revoke commands (CASSANDRA-4490, 4644)
 * fix assumption error in CLI when updating/describing keyspace 
   (CASSANDRA-4322)
 * Adds offline sstablescrub to debian packaging (CASSANDRA-4642)
 * Automatic fixing of overlapping leveled sstables (CASSANDRA-4644)
 * fix error when using ORDER BY with extended selections (CASSANDRA-4689)
 * (CQL3) Fix validation for IN queries for non-PK cols (CASSANDRA-4709)
 * fix re-created keyspace disappering after 1.1.5 upgrade 
   (CASSANDRA-4698, 4752)
 * (CLI) display elapsed time in 2 fraction digits (CASSANDRA-3460)
 * add authentication support to sstableloader (CASSANDRA-4712)
 * Fix CQL3 'is reversed' logic (CASSANDRA-4716, 4759)
 * (CQL3) Don't return ReversedType in result set metadata (CASSANDRA-4717)
 * Backport adding AlterKeyspace statement (CASSANDRA-4611)
 * (CQL3) Correcty accept upper-case data types (CASSANDRA-4770)
 * Add binary protocol events for schema changes (CASSANDRA-4684)
Merged from 1.0:
 * Switch from NBHM to CHM in MessagingService's callback map, which
   prevents OOM in long-running instances (CASSANDRA-4708)


1.1.5
 * add SecondaryIndex.reload API (CASSANDRA-4581)
 * use millis + atomicint for commitlog segment creation instead of
   nanotime, which has issues under some hypervisors (CASSANDRA-4601)
 * fix FD leak in slice queries (CASSANDRA-4571)
 * avoid recursion in leveled compaction (CASSANDRA-4587)
 * increase stack size under Java7 to 180K
 * Log(info) schema changes (CASSANDRA-4547)
 * Change nodetool setcachecapcity to manipulate global caches (CASSANDRA-4563)
 * (cql3) fix setting compaction strategy (CASSANDRA-4597)
 * fix broken system.schema_* timestamps on system startup (CASSANDRA-4561)
 * fix wrong skip of cache saving (CASSANDRA-4533)
 * Avoid NPE when lost+found is in data dir (CASSANDRA-4572)
 * Respect five-minute flush moratorium after initial CL replay (CASSANDRA-4474)
 * Adds ntp as recommended in debian packaging (CASSANDRA-4606)
 * Configurable transport in CF Record{Reader|Writer} (CASSANDRA-4558)
 * (cql3) fix potential NPE with both equal and unequal restriction (CASSANDRA-4532)
 * (cql3) improves ORDER BY validation (CASSANDRA-4624)
 * Fix potential deadlock during counter writes (CASSANDRA-4578)
 * Fix cql error with ORDER BY when using IN (CASSANDRA-4612)
Merged from 1.0:
 * increase Xss to 160k to accomodate latest 1.6 JVMs (CASSANDRA-4602)
 * fix toString of hint destination tokens (CASSANDRA-4568)
 * Fix multiple values for CurrentLocal NodeID (CASSANDRA-4626)


1.1.4
 * fix offline scrub to catch >= out of order rows (CASSANDRA-4411)
 * fix cassandra-env.sh on RHEL and other non-dash-based systems 
   (CASSANDRA-4494)
Merged from 1.0:
 * (Hadoop) fix setting key length for old-style mapred api (CASSANDRA-4534)
 * (Hadoop) fix iterating through a resultset consisting entirely
   of tombstoned rows (CASSANDRA-4466)


1.1.3
 * (cqlsh) add COPY TO (CASSANDRA-4434)
 * munmap commitlog segments before rename (CASSANDRA-4337)
 * (JMX) rename getRangeKeySample to sampleKeyRange to avoid returning
   multi-MB results as an attribute (CASSANDRA-4452)
 * flush based on data size, not throughput; overwritten columns no 
   longer artificially inflate liveRatio (CASSANDRA-4399)
 * update default commitlog segment size to 32MB and total commitlog
   size to 32/1024 MB for 32/64 bit JVMs, respectively (CASSANDRA-4422)
 * avoid using global partitioner to estimate ranges in index sstables
   (CASSANDRA-4403)
 * restore pre-CASSANDRA-3862 approach to removing expired tombstones
   from row cache during compaction (CASSANDRA-4364)
 * (stress) support for CQL prepared statements (CASSANDRA-3633)
 * Correctly catch exception when Snappy cannot be loaded (CASSANDRA-4400)
 * (cql3) Support ORDER BY when IN condition is given in WHERE clause (CASSANDRA-4327)
 * (cql3) delete "component_index" column on DROP TABLE call (CASSANDRA-4420)
 * change nanoTime() to currentTimeInMillis() in schema related code (CASSANDRA-4432)
 * add a token generation tool (CASSANDRA-3709)
 * Fix LCS bug with sstable containing only 1 row (CASSANDRA-4411)
 * fix "Can't Modify Index Name" problem on CF update (CASSANDRA-4439)
 * Fix assertion error in getOverlappingSSTables during repair (CASSANDRA-4456)
 * fix nodetool's setcompactionthreshold command (CASSANDRA-4455)
 * Ensure compacted files are never used, to avoid counter overcount (CASSANDRA-4436)
Merged from 1.0:
 * Push the validation of secondary index values to the SecondaryIndexManager (CASSANDRA-4240)
 * allow dropping columns shadowed by not-yet-expired supercolumn or row
   tombstones in PrecompactedRow (CASSANDRA-4396)


1.1.2
 * Fix cleanup not deleting index entries (CASSANDRA-4379)
 * Use correct partitioner when saving + loading caches (CASSANDRA-4331)
 * Check schema before trying to export sstable (CASSANDRA-2760)
 * Raise a meaningful exception instead of NPE when PFS encounters
   an unconfigured node + no default (CASSANDRA-4349)
 * fix bug in sstable blacklisting with LCS (CASSANDRA-4343)
 * LCS no longer promotes tiny sstables out of L0 (CASSANDRA-4341)
 * skip tombstones during hint replay (CASSANDRA-4320)
 * fix NPE in compactionstats (CASSANDRA-4318)
 * enforce 1m min keycache for auto (CASSANDRA-4306)
 * Have DeletedColumn.isMFD always return true (CASSANDRA-4307)
 * (cql3) exeption message for ORDER BY constraints said primary filter can be
    an IN clause, which is misleading (CASSANDRA-4319)
 * (cql3) Reject (not yet supported) creation of 2ndardy indexes on tables with
   composite primary keys (CASSANDRA-4328)
 * Set JVM stack size to 160k for java 7 (CASSANDRA-4275)
 * cqlsh: add COPY command to load data from CSV flat files (CASSANDRA-4012)
 * CFMetaData.fromThrift to throw ConfigurationException upon error (CASSANDRA-4353)
 * Use CF comparator to sort indexed columns in SecondaryIndexManager
   (CASSANDRA-4365)
 * add strategy_options to the KSMetaData.toString() output (CASSANDRA-4248)
 * (cql3) fix range queries containing unqueried results (CASSANDRA-4372)
 * (cql3) allow updating column_alias types (CASSANDRA-4041)
 * (cql3) Fix deletion bug (CASSANDRA-4193)
 * Fix computation of overlapping sstable for leveled compaction (CASSANDRA-4321)
 * Improve scrub and allow to run it offline (CASSANDRA-4321)
 * Fix assertionError in StorageService.bulkLoad (CASSANDRA-4368)
 * (cqlsh) add option to authenticate to a keyspace at startup (CASSANDRA-4108)
 * (cqlsh) fix ASSUME functionality (CASSANDRA-4352)
 * Fix ColumnFamilyRecordReader to not return progress > 100% (CASSANDRA-3942)
Merged from 1.0:
 * Set gc_grace on index CF to 0 (CASSANDRA-4314)


1.1.1
 * add populate_io_cache_on_flush option (CASSANDRA-2635)
 * allow larger cache capacities than 2GB (CASSANDRA-4150)
 * add getsstables command to nodetool (CASSANDRA-4199)
 * apply parent CF compaction settings to secondary index CFs (CASSANDRA-4280)
 * preserve commitlog size cap when recycling segments at startup
   (CASSANDRA-4201)
 * (Hadoop) fix split generation regression (CASSANDRA-4259)
 * ignore min/max compactions settings in LCS, while preserving
   behavior that min=max=0 disables autocompaction (CASSANDRA-4233)
 * log number of rows read from saved cache (CASSANDRA-4249)
 * calculate exact size required for cleanup operations (CASSANDRA-1404)
 * avoid blocking additional writes during flush when the commitlog
   gets behind temporarily (CASSANDRA-1991)
 * enable caching on index CFs based on data CF cache setting (CASSANDRA-4197)
 * warn on invalid replication strategy creation options (CASSANDRA-4046)
 * remove [Freeable]Memory finalizers (CASSANDRA-4222)
 * include tombstone size in ColumnFamily.size, which can prevent OOM
   during sudden mass delete operations by yielding a nonzero liveRatio
   (CASSANDRA-3741)
 * Open 1 sstableScanner per level for leveled compaction (CASSANDRA-4142)
 * Optimize reads when row deletion timestamps allow us to restrict
   the set of sstables we check (CASSANDRA-4116)
 * add support for commitlog archiving and point-in-time recovery
   (CASSANDRA-3690)
 * avoid generating redundant compaction tasks during streaming
   (CASSANDRA-4174)
 * add -cf option to nodetool snapshot, and takeColumnFamilySnapshot to
   StorageService mbean (CASSANDRA-556)
 * optimize cleanup to drop entire sstables where possible (CASSANDRA-4079)
 * optimize truncate when autosnapshot is disabled (CASSANDRA-4153)
 * update caches to use byte[] keys to reduce memory overhead (CASSANDRA-3966)
 * add column limit to cli (CASSANDRA-3012, 4098)
 * clean up and optimize DataOutputBuffer, used by CQL compression and
   CompositeType (CASSANDRA-4072)
 * optimize commitlog checksumming (CASSANDRA-3610)
 * identify and blacklist corrupted SSTables from future compactions 
   (CASSANDRA-2261)
 * Move CfDef and KsDef validation out of thrift (CASSANDRA-4037)
 * Expose API to repair a user provided range (CASSANDRA-3912)
 * Add way to force the cassandra-cli to refresh its schema (CASSANDRA-4052)
 * Avoid having replicate on write tasks stacking up at CL.ONE (CASSANDRA-2889)
 * (cql3) Backwards compatibility for composite comparators in non-cql3-aware
   clients (CASSANDRA-4093)
 * (cql3) Fix order by for reversed queries (CASSANDRA-4160)
 * (cql3) Add ReversedType support (CASSANDRA-4004)
 * (cql3) Add timeuuid type (CASSANDRA-4194)
 * (cql3) Minor fixes (CASSANDRA-4185)
 * (cql3) Fix prepared statement in BATCH (CASSANDRA-4202)
 * (cql3) Reduce the list of reserved keywords (CASSANDRA-4186)
 * (cql3) Move max/min compaction thresholds to compaction strategy options
   (CASSANDRA-4187)
 * Fix exception during move when localhost is the only source (CASSANDRA-4200)
 * (cql3) Allow paging through non-ordered partitioner results (CASSANDRA-3771)
 * (cql3) Fix drop index (CASSANDRA-4192)
 * (cql3) Don't return range ghosts anymore (CASSANDRA-3982)
 * fix re-creating Keyspaces/ColumnFamilies with the same name as dropped
   ones (CASSANDRA-4219)
 * fix SecondaryIndex LeveledManifest save upon snapshot (CASSANDRA-4230)
 * fix missing arrayOffset in FBUtilities.hash (CASSANDRA-4250)
 * (cql3) Add name of parameters in CqlResultSet (CASSANDRA-4242)
 * (cql3) Correctly validate order by queries (CASSANDRA-4246)
 * rename stress to cassandra-stress for saner packaging (CASSANDRA-4256)
 * Fix exception on colum metadata with non-string comparator (CASSANDRA-4269)
 * Check for unknown/invalid compression options (CASSANDRA-4266)
 * (cql3) Adds simple access to column timestamp and ttl (CASSANDRA-4217)
 * (cql3) Fix range queries with secondary indexes (CASSANDRA-4257)
 * Better error messages from improper input in cli (CASSANDRA-3865)
 * Try to stop all compaction upon Keyspace or ColumnFamily drop (CASSANDRA-4221)
 * (cql3) Allow keyspace properties to contain hyphens (CASSANDRA-4278)
 * (cql3) Correctly validate keyspace access in create table (CASSANDRA-4296)
 * Avoid deadlock in migration stage (CASSANDRA-3882)
 * Take supercolumn names and deletion info into account in memtable throughput
   (CASSANDRA-4264)
 * Add back backward compatibility for old style replication factor (CASSANDRA-4294)
 * Preserve compatibility with pre-1.1 index queries (CASSANDRA-4262)
Merged from 1.0:
 * Fix super columns bug where cache is not updated (CASSANDRA-4190)
 * fix maxTimestamp to include row tombstones (CASSANDRA-4116)
 * (CLI) properly handle quotes in create/update keyspace commands (CASSANDRA-4129)
 * Avoids possible deadlock during bootstrap (CASSANDRA-4159)
 * fix stress tool that hangs forever on timeout or error (CASSANDRA-4128)
 * stress tool to return appropriate exit code on failure (CASSANDRA-4188)
 * fix compaction NPE when out of disk space and assertions disabled
   (CASSANDRA-3985)
 * synchronize LCS getEstimatedTasks to avoid CME (CASSANDRA-4255)
 * ensure unique streaming session id's (CASSANDRA-4223)
 * kick off background compaction when min/max thresholds change 
   (CASSANDRA-4279)
 * improve ability of STCS.getBuckets to deal with 100s of 1000s of
   sstables, such as when convertinb back from LCS (CASSANDRA-4287)
 * Oversize integer in CQL throws NumberFormatException (CASSANDRA-4291)
 * fix 1.0.x node join to mixed version cluster, other nodes >= 1.1 (CASSANDRA-4195)
 * Fix LCS splitting sstable base on uncompressed size (CASSANDRA-4419)
 * Push the validation of secondary index values to the SecondaryIndexManager (CASSANDRA-4240)
 * Don't purge columns during upgradesstables (CASSANDRA-4462)
 * Make cqlsh work with piping (CASSANDRA-4113)
 * Validate arguments for nodetool decommission (CASSANDRA-4061)
 * Report thrift status in nodetool info (CASSANDRA-4010)


1.1.0-final
 * average a reduced liveRatio estimate with the previous one (CASSANDRA-4065)
 * Allow KS and CF names up to 48 characters (CASSANDRA-4157)
 * fix stress build (CASSANDRA-4140)
 * add time remaining estimate to nodetool compactionstats (CASSANDRA-4167)
 * (cql) fix NPE in cql3 ALTER TABLE (CASSANDRA-4163)
 * (cql) Add support for CL.TWO and CL.THREE in CQL (CASSANDRA-4156)
 * (cql) Fix type in CQL3 ALTER TABLE preventing update (CASSANDRA-4170)
 * (cql) Throw invalid exception from CQL3 on obsolete options (CASSANDRA-4171)
 * (cqlsh) fix recognizing uppercase SELECT keyword (CASSANDRA-4161)
 * Pig: wide row support (CASSANDRA-3909)
Merged from 1.0:
 * avoid streaming empty files with bulk loader if sstablewriter errors out
   (CASSANDRA-3946)


1.1-rc1
 * Include stress tool in binary builds (CASSANDRA-4103)
 * (Hadoop) fix wide row iteration when last row read was deleted
   (CASSANDRA-4154)
 * fix read_repair_chance to really default to 0.1 in the cli (CASSANDRA-4114)
 * Adds caching and bloomFilterFpChange to CQL options (CASSANDRA-4042)
 * Adds posibility to autoconfigure size of the KeyCache (CASSANDRA-4087)
 * fix KEYS index from skipping results (CASSANDRA-3996)
 * Remove sliced_buffer_size_in_kb dead option (CASSANDRA-4076)
 * make loadNewSStable preserve sstable version (CASSANDRA-4077)
 * Respect 1.0 cache settings as much as possible when upgrading 
   (CASSANDRA-4088)
 * relax path length requirement for sstable files when upgrading on 
   non-Windows platforms (CASSANDRA-4110)
 * fix terminination of the stress.java when errors were encountered
   (CASSANDRA-4128)
 * Move CfDef and KsDef validation out of thrift (CASSANDRA-4037)
 * Fix get_paged_slice (CASSANDRA-4136)
 * CQL3: Support slice with exclusive start and stop (CASSANDRA-3785)
Merged from 1.0:
 * support PropertyFileSnitch in bulk loader (CASSANDRA-4145)
 * add auto_snapshot option allowing disabling snapshot before drop/truncate
   (CASSANDRA-3710)
 * allow short snitch names (CASSANDRA-4130)


1.1-beta2
 * rename loaded sstables to avoid conflicts with local snapshots
   (CASSANDRA-3967)
 * start hint replay as soon as FD notifies that the target is back up
   (CASSANDRA-3958)
 * avoid unproductive deserializing of cached rows during compaction
   (CASSANDRA-3921)
 * fix concurrency issues with CQL keyspace creation (CASSANDRA-3903)
 * Show Effective Owership via Nodetool ring <keyspace> (CASSANDRA-3412)
 * Update ORDER BY syntax for CQL3 (CASSANDRA-3925)
 * Fix BulkRecordWriter to not throw NPE if reducer gets no map data from Hadoop (CASSANDRA-3944)
 * Fix bug with counters in super columns (CASSANDRA-3821)
 * Remove deprecated merge_shard_chance (CASSANDRA-3940)
 * add a convenient way to reset a node's schema (CASSANDRA-2963)
 * fix for intermittent SchemaDisagreementException (CASSANDRA-3884)
 * CLI `list <CF>` to limit number of columns and their order (CASSANDRA-3012)
 * ignore deprecated KsDef/CfDef/ColumnDef fields in native schema (CASSANDRA-3963)
 * CLI to report when unsupported column_metadata pair was given (CASSANDRA-3959)
 * reincarnate removed and deprecated KsDef/CfDef attributes (CASSANDRA-3953)
 * Fix race between writes and read for cache (CASSANDRA-3862)
 * perform static initialization of StorageProxy on start-up (CASSANDRA-3797)
 * support trickling fsync() on writes (CASSANDRA-3950)
 * expose counters for unavailable/timeout exceptions given to thrift clients (CASSANDRA-3671)
 * avoid quadratic startup time in LeveledManifest (CASSANDRA-3952)
 * Add type information to new schema_ columnfamilies and remove thrift
   serialization for schema (CASSANDRA-3792)
 * add missing column validator options to the CLI help (CASSANDRA-3926)
 * skip reading saved key cache if CF's caching strategy is NONE or ROWS_ONLY (CASSANDRA-3954)
 * Unify migration code (CASSANDRA-4017)
Merged from 1.0:
 * cqlsh: guess correct version of Python for Arch Linux (CASSANDRA-4090)
 * (CLI) properly handle quotes in create/update keyspace commands (CASSANDRA-4129)
 * Avoids possible deadlock during bootstrap (CASSANDRA-4159)
 * fix stress tool that hangs forever on timeout or error (CASSANDRA-4128)
 * Fix super columns bug where cache is not updated (CASSANDRA-4190)
 * stress tool to return appropriate exit code on failure (CASSANDRA-4188)


1.0.9
 * improve index sampling performance (CASSANDRA-4023)
 * always compact away deleted hints immediately after handoff (CASSANDRA-3955)
 * delete hints from dropped ColumnFamilies on handoff instead of
   erroring out (CASSANDRA-3975)
 * add CompositeType ref to the CLI doc for create/update column family (CASSANDRA-3980)
 * Pig: support Counter ColumnFamilies (CASSANDRA-3973)
 * Pig: Composite column support (CASSANDRA-3684)
 * Avoid NPE during repair when a keyspace has no CFs (CASSANDRA-3988)
 * Fix division-by-zero error on get_slice (CASSANDRA-4000)
 * don't change manifest level for cleanup, scrub, and upgradesstables
   operations under LeveledCompactionStrategy (CASSANDRA-3989, 4112)
 * fix race leading to super columns assertion failure (CASSANDRA-3957)
 * fix NPE on invalid CQL delete command (CASSANDRA-3755)
 * allow custom types in CLI's assume command (CASSANDRA-4081)
 * fix totalBytes count for parallel compactions (CASSANDRA-3758)
 * fix intermittent NPE in get_slice (CASSANDRA-4095)
 * remove unnecessary asserts in native code interfaces (CASSANDRA-4096)
 * Validate blank keys in CQL to avoid assertion errors (CASSANDRA-3612)
 * cqlsh: fix bad decoding of some column names (CASSANDRA-4003)
 * cqlsh: fix incorrect padding with unicode chars (CASSANDRA-4033)
 * Fix EC2 snitch incorrectly reporting region (CASSANDRA-4026)
 * Shut down thrift during decommission (CASSANDRA-4086)
 * Expose nodetool cfhistograms for 2ndary indexes (CASSANDRA-4063)
Merged from 0.8:
 * Fix ConcurrentModificationException in gossiper (CASSANDRA-4019)


1.1-beta1
 * (cqlsh)
   + add SOURCE and CAPTURE commands, and --file option (CASSANDRA-3479)
   + add ALTER COLUMNFAMILY WITH (CASSANDRA-3523)
   + bundle Python dependencies with Cassandra (CASSANDRA-3507)
   + added to Debian package (CASSANDRA-3458)
   + display byte data instead of erroring out on decode failure 
     (CASSANDRA-3874)
 * add nodetool rebuild_index (CASSANDRA-3583)
 * add nodetool rangekeysample (CASSANDRA-2917)
 * Fix streaming too much data during move operations (CASSANDRA-3639)
 * Nodetool and CLI connect to localhost by default (CASSANDRA-3568)
 * Reduce memory used by primary index sample (CASSANDRA-3743)
 * (Hadoop) separate input/output configurations (CASSANDRA-3197, 3765)
 * avoid returning internal Cassandra classes over JMX (CASSANDRA-2805)
 * add row-level isolation via SnapTree (CASSANDRA-2893)
 * Optimize key count estimation when opening sstable on startup
   (CASSANDRA-2988)
 * multi-dc replication optimization supporting CL > ONE (CASSANDRA-3577)
 * add command to stop compactions (CASSANDRA-1740, 3566, 3582)
 * multithreaded streaming (CASSANDRA-3494)
 * removed in-tree redhat spec (CASSANDRA-3567)
 * "defragment" rows for name-based queries under STCS, again (CASSANDRA-2503)
 * Recycle commitlog segments for improved performance 
   (CASSANDRA-3411, 3543, 3557, 3615)
 * update size-tiered compaction to prioritize small tiers (CASSANDRA-2407)
 * add message expiration logic to OutboundTcpConnection (CASSANDRA-3005)
 * off-heap cache to use sun.misc.Unsafe instead of JNA (CASSANDRA-3271)
 * EACH_QUORUM is only supported for writes (CASSANDRA-3272)
 * replace compactionlock use in schema migration by checking CFS.isValid
   (CASSANDRA-3116)
 * recognize that "SELECT first ... *" isn't really "SELECT *" (CASSANDRA-3445)
 * Use faster bytes comparison (CASSANDRA-3434)
 * Bulk loader is no longer a fat client, (HADOOP) bulk load output format
   (CASSANDRA-3045)
 * (Hadoop) add support for KeyRange.filter
 * remove assumption that keys and token are in bijection
   (CASSANDRA-1034, 3574, 3604)
 * always remove endpoints from delevery queue in HH (CASSANDRA-3546)
 * fix race between cf flush and its 2ndary indexes flush (CASSANDRA-3547)
 * fix potential race in AES when a repair fails (CASSANDRA-3548)
 * Remove columns shadowed by a deleted container even when we cannot purge
   (CASSANDRA-3538)
 * Improve memtable slice iteration performance (CASSANDRA-3545)
 * more efficient allocation of small bloom filters (CASSANDRA-3618)
 * Use separate writer thread in SSTableSimpleUnsortedWriter (CASSANDRA-3619)
 * fsync the directory after new sstable or commitlog segment are created (CASSANDRA-3250)
 * fix minor issues reported by FindBugs (CASSANDRA-3658)
 * global key/row caches (CASSANDRA-3143, 3849)
 * optimize memtable iteration during range scan (CASSANDRA-3638)
 * introduce 'crc_check_chance' in CompressionParameters to support
   a checksum percentage checking chance similarly to read-repair (CASSANDRA-3611)
 * a way to deactivate global key/row cache on per-CF basis (CASSANDRA-3667)
 * fix LeveledCompactionStrategy broken because of generation pre-allocation
   in LeveledManifest (CASSANDRA-3691)
 * finer-grained control over data directories (CASSANDRA-2749)
 * Fix ClassCastException during hinted handoff (CASSANDRA-3694)
 * Upgrade Thrift to 0.7 (CASSANDRA-3213)
 * Make stress.java insert operation to use microseconds (CASSANDRA-3725)
 * Allows (internally) doing a range query with a limit of columns instead of
   rows (CASSANDRA-3742)
 * Allow rangeSlice queries to be start/end inclusive/exclusive (CASSANDRA-3749)
 * Fix BulkLoader to support new SSTable layout and add stream
   throttling to prevent an NPE when there is no yaml config (CASSANDRA-3752)
 * Allow concurrent schema migrations (CASSANDRA-1391, 3832)
 * Add SnapshotCommand to trigger snapshot on remote node (CASSANDRA-3721)
 * Make CFMetaData conversions to/from thrift/native schema inverses
   (CASSANDRA_3559)
 * Add initial code for CQL 3.0-beta (CASSANDRA-2474, 3781, 3753)
 * Add wide row support for ColumnFamilyInputFormat (CASSANDRA-3264)
 * Allow extending CompositeType comparator (CASSANDRA-3657)
 * Avoids over-paging during get_count (CASSANDRA-3798)
 * Add new command to rebuild a node without (repair) merkle tree calculations
   (CASSANDRA-3483, 3922)
 * respect not only row cache capacity but caching mode when
   trying to read data (CASSANDRA-3812)
 * fix system tests (CASSANDRA-3827)
 * CQL support for altering row key type in ALTER TABLE (CASSANDRA-3781)
 * turn compression on by default (CASSANDRA-3871)
 * make hexToBytes refuse invalid input (CASSANDRA-2851)
 * Make secondary indexes CF inherit compression and compaction from their
   parent CF (CASSANDRA-3877)
 * Finish cleanup up tombstone purge code (CASSANDRA-3872)
 * Avoid NPE on aboarted stream-out sessions (CASSANDRA-3904)
 * BulkRecordWriter throws NPE for counter columns (CASSANDRA-3906)
 * Support compression using BulkWriter (CASSANDRA-3907)


1.0.8
 * fix race between cleanup and flush on secondary index CFSes (CASSANDRA-3712)
 * avoid including non-queried nodes in rangeslice read repair
   (CASSANDRA-3843)
 * Only snapshot CF being compacted for snapshot_before_compaction 
   (CASSANDRA-3803)
 * Log active compactions in StatusLogger (CASSANDRA-3703)
 * Compute more accurate compaction score per level (CASSANDRA-3790)
 * Return InvalidRequest when using a keyspace that doesn't exist
   (CASSANDRA-3764)
 * disallow user modification of System keyspace (CASSANDRA-3738)
 * allow using sstable2json on secondary index data (CASSANDRA-3738)
 * (cqlsh) add DESCRIBE COLUMNFAMILIES (CASSANDRA-3586)
 * (cqlsh) format blobs correctly and use colors to improve output
   readability (CASSANDRA-3726)
 * synchronize BiMap of bootstrapping tokens (CASSANDRA-3417)
 * show index options in CLI (CASSANDRA-3809)
 * add optional socket timeout for streaming (CASSANDRA-3838)
 * fix truncate not to leave behind non-CFS backed secondary indexes
   (CASSANDRA-3844)
 * make CLI `show schema` to use output stream directly instead
   of StringBuilder (CASSANDRA-3842)
 * remove the wait on hint future during write (CASSANDRA-3870)
 * (cqlsh) ignore missing CfDef opts (CASSANDRA-3933)
 * (cqlsh) look for cqlshlib relative to realpath (CASSANDRA-3767)
 * Fix short read protection (CASSANDRA-3934)
 * Make sure infered and actual schema match (CASSANDRA-3371)
 * Fix NPE during HH delivery (CASSANDRA-3677)
 * Don't put boostrapping node in 'hibernate' status (CASSANDRA-3737)
 * Fix double quotes in windows bat files (CASSANDRA-3744)
 * Fix bad validator lookup (CASSANDRA-3789)
 * Fix soft reset in EC2MultiRegionSnitch (CASSANDRA-3835)
 * Don't leave zombie connections with THSHA thrift server (CASSANDRA-3867)
 * (cqlsh) fix deserialization of data (CASSANDRA-3874)
 * Fix removetoken force causing an inconsistent state (CASSANDRA-3876)
 * Fix ahndling of some types with Pig (CASSANDRA-3886)
 * Don't allow to drop the system keyspace (CASSANDRA-3759)
 * Make Pig deletes disabled by default and configurable (CASSANDRA-3628)
Merged from 0.8:
 * (Pig) fix CassandraStorage to use correct comparator in Super ColumnFamily
   case (CASSANDRA-3251)
 * fix thread safety issues in commitlog replay, primarily affecting
   systems with many (100s) of CF definitions (CASSANDRA-3751)
 * Fix relevant tombstone ignored with super columns (CASSANDRA-3875)


1.0.7
 * fix regression in HH page size calculation (CASSANDRA-3624)
 * retry failed stream on IOException (CASSANDRA-3686)
 * allow configuring bloom_filter_fp_chance (CASSANDRA-3497)
 * attempt hint delivery every ten minutes, or when failure detector
   notifies us that a node is back up, whichever comes first.  hint
   handoff throttle delay default changed to 1ms, from 50 (CASSANDRA-3554)
 * add nodetool setstreamthroughput (CASSANDRA-3571)
 * fix assertion when dropping a columnfamily with no sstables (CASSANDRA-3614)
 * more efficient allocation of small bloom filters (CASSANDRA-3618)
 * CLibrary.createHardLinkWithExec() to check for errors (CASSANDRA-3101)
 * Avoid creating empty and non cleaned writer during compaction (CASSANDRA-3616)
 * stop thrift service in shutdown hook so we can quiesce MessagingService
   (CASSANDRA-3335)
 * (CQL) compaction_strategy_options and compression_parameters for
   CREATE COLUMNFAMILY statement (CASSANDRA-3374)
 * Reset min/max compaction threshold when creating size tiered compaction
   strategy (CASSANDRA-3666)
 * Don't ignore IOException during compaction (CASSANDRA-3655)
 * Fix assertion error for CF with gc_grace=0 (CASSANDRA-3579)
 * Shutdown ParallelCompaction reducer executor after use (CASSANDRA-3711)
 * Avoid < 0 value for pending tasks in leveled compaction (CASSANDRA-3693)
 * (Hadoop) Support TimeUUID in Pig CassandraStorage (CASSANDRA-3327)
 * Check schema is ready before continuing boostrapping (CASSANDRA-3629)
 * Catch overflows during parsing of chunk_length_kb (CASSANDRA-3644)
 * Improve stream protocol mismatch errors (CASSANDRA-3652)
 * Avoid multiple thread doing HH to the same target (CASSANDRA-3681)
 * Add JMX property for rp_timeout_in_ms (CASSANDRA-2940)
 * Allow DynamicCompositeType to compare component of different types
   (CASSANDRA-3625)
 * Flush non-cfs backed secondary indexes (CASSANDRA-3659)
 * Secondary Indexes should report memory consumption (CASSANDRA-3155)
 * fix for SelectStatement start/end key are not set correctly
   when a key alias is involved (CASSANDRA-3700)
 * fix CLI `show schema` command insert of an extra comma in
   column_metadata (CASSANDRA-3714)
Merged from 0.8:
 * avoid logging (harmless) exception when GC takes < 1ms (CASSANDRA-3656)
 * prevent new nodes from thinking down nodes are up forever (CASSANDRA-3626)
 * use correct list of replicas for LOCAL_QUORUM reads when read repair
   is disabled (CASSANDRA-3696)
 * block on flush before compacting hints (may prevent OOM) (CASSANDRA-3733)


1.0.6
 * (CQL) fix cqlsh support for replicate_on_write (CASSANDRA-3596)
 * fix adding to leveled manifest after streaming (CASSANDRA-3536)
 * filter out unavailable cipher suites when using encryption (CASSANDRA-3178)
 * (HADOOP) add old-style api support for CFIF and CFRR (CASSANDRA-2799)
 * Support TimeUUIDType column names in Stress.java tool (CASSANDRA-3541)
 * (CQL) INSERT/UPDATE/DELETE/TRUNCATE commands should allow CF names to
   be qualified by keyspace (CASSANDRA-3419)
 * always remove endpoints from delevery queue in HH (CASSANDRA-3546)
 * fix race between cf flush and its 2ndary indexes flush (CASSANDRA-3547)
 * fix potential race in AES when a repair fails (CASSANDRA-3548)
 * fix default value validation usage in CLI SET command (CASSANDRA-3553)
 * Optimize componentsFor method for compaction and startup time
   (CASSANDRA-3532)
 * (CQL) Proper ColumnFamily metadata validation on CREATE COLUMNFAMILY 
   (CASSANDRA-3565)
 * fix compression "chunk_length_kb" option to set correct kb value for 
   thrift/avro (CASSANDRA-3558)
 * fix missing response during range slice repair (CASSANDRA-3551)
 * 'describe ring' moved from CLI to nodetool and available through JMX (CASSANDRA-3220)
 * add back partitioner to sstable metadata (CASSANDRA-3540)
 * fix NPE in get_count for counters (CASSANDRA-3601)
Merged from 0.8:
 * remove invalid assertion that table was opened before dropping it
   (CASSANDRA-3580)
 * range and index scans now only send requests to enough replicas to
   satisfy requested CL + RR (CASSANDRA-3598)
 * use cannonical host for local node in nodetool info (CASSANDRA-3556)
 * remove nonlocal DC write optimization since it only worked with
   CL.ONE or CL.LOCAL_QUORUM (CASSANDRA-3577, 3585)
 * detect misuses of CounterColumnType (CASSANDRA-3422)
 * turn off string interning in json2sstable, take 2 (CASSANDRA-2189)
 * validate compression parameters on add/update of the ColumnFamily 
   (CASSANDRA-3573)
 * Check for 0.0.0.0 is incorrect in CFIF (CASSANDRA-3584)
 * Increase vm.max_map_count in debian packaging (CASSANDRA-3563)
 * gossiper will never add itself to saved endpoints (CASSANDRA-3485)


1.0.5
 * revert CASSANDRA-3407 (see CASSANDRA-3540)
 * fix assertion error while forwarding writes to local nodes (CASSANDRA-3539)


1.0.4
 * fix self-hinting of timed out read repair updates and make hinted handoff
   less prone to OOMing a coordinator (CASSANDRA-3440)
 * expose bloom filter sizes via JMX (CASSANDRA-3495)
 * enforce RP tokens 0..2**127 (CASSANDRA-3501)
 * canonicalize paths exposed through JMX (CASSANDRA-3504)
 * fix "liveSize" stat when sstables are removed (CASSANDRA-3496)
 * add bloom filter FP rates to nodetool cfstats (CASSANDRA-3347)
 * record partitioner in sstable metadata component (CASSANDRA-3407)
 * add new upgradesstables nodetool command (CASSANDRA-3406)
 * skip --debug requirement to see common exceptions in CLI (CASSANDRA-3508)
 * fix incorrect query results due to invalid max timestamp (CASSANDRA-3510)
 * make sstableloader recognize compressed sstables (CASSANDRA-3521)
 * avoids race in OutboundTcpConnection in multi-DC setups (CASSANDRA-3530)
 * use SETLOCAL in cassandra.bat (CASSANDRA-3506)
 * fix ConcurrentModificationException in Table.all() (CASSANDRA-3529)
Merged from 0.8:
 * fix concurrence issue in the FailureDetector (CASSANDRA-3519)
 * fix array out of bounds error in counter shard removal (CASSANDRA-3514)
 * avoid dropping tombstones when they might still be needed to shadow
   data in a different sstable (CASSANDRA-2786)


1.0.3
 * revert name-based query defragmentation aka CASSANDRA-2503 (CASSANDRA-3491)
 * fix invalidate-related test failures (CASSANDRA-3437)
 * add next-gen cqlsh to bin/ (CASSANDRA-3188, 3131, 3493)
 * (CQL) fix handling of rows with no columns (CASSANDRA-3424, 3473)
 * fix querying supercolumns by name returning only a subset of
   subcolumns or old subcolumn versions (CASSANDRA-3446)
 * automatically compute sha1 sum for uncompressed data files (CASSANDRA-3456)
 * fix reading metadata/statistics component for version < h (CASSANDRA-3474)
 * add sstable forward-compatibility (CASSANDRA-3478)
 * report compression ratio in CFSMBean (CASSANDRA-3393)
 * fix incorrect size exception during streaming of counters (CASSANDRA-3481)
 * (CQL) fix for counter decrement syntax (CASSANDRA-3418)
 * Fix race introduced by CASSANDRA-2503 (CASSANDRA-3482)
 * Fix incomplete deletion of delivered hints (CASSANDRA-3466)
 * Avoid rescheduling compactions when no compaction was executed 
   (CASSANDRA-3484)
 * fix handling of the chunk_length_kb compression options (CASSANDRA-3492)
Merged from 0.8:
 * fix updating CF row_cache_provider (CASSANDRA-3414)
 * CFMetaData.convertToThrift method to set RowCacheProvider (CASSANDRA-3405)
 * acquire compactionlock during truncate (CASSANDRA-3399)
 * fix displaying cfdef entries for super columnfamilies (CASSANDRA-3415)
 * Make counter shard merging thread safe (CASSANDRA-3178)
 * Revert CASSANDRA-2855
 * Fix bug preventing the use of efficient cross-DC writes (CASSANDRA-3472)
 * `describe ring` command for CLI (CASSANDRA-3220)
 * (Hadoop) skip empty rows when entire row is requested, redux (CASSANDRA-2855)


1.0.2
 * "defragment" rows for name-based queries under STCS (CASSANDRA-2503)
 * Add timing information to cassandra-cli GET/SET/LIST queries (CASSANDRA-3326)
 * Only create one CompressionMetadata object per sstable (CASSANDRA-3427)
 * cleanup usage of StorageService.setMode() (CASSANDRA-3388)
 * Avoid large array allocation for compressed chunk offsets (CASSANDRA-3432)
 * fix DecimalType bytebuffer marshalling (CASSANDRA-3421)
 * fix bug that caused first column in per row indexes to be ignored 
   (CASSANDRA-3441)
 * add JMX call to clean (failed) repair sessions (CASSANDRA-3316)
 * fix sstableloader reference acquisition bug (CASSANDRA-3438)
 * fix estimated row size regression (CASSANDRA-3451)
 * make sure we don't return more columns than asked (CASSANDRA-3303, 3395)
Merged from 0.8:
 * acquire compactionlock during truncate (CASSANDRA-3399)
 * fix displaying cfdef entries for super columnfamilies (CASSANDRA-3415)


1.0.1
 * acquire references during index build to prevent delete problems
   on Windows (CASSANDRA-3314)
 * describe_ring should include datacenter/topology information (CASSANDRA-2882)
 * Thrift sockets are not properly buffered (CASSANDRA-3261)
 * performance improvement for bytebufferutil compare function (CASSANDRA-3286)
 * add system.versions ColumnFamily (CASSANDRA-3140)
 * reduce network copies (CASSANDRA-3333, 3373)
 * limit nodetool to 32MB of heap (CASSANDRA-3124)
 * (CQL) update parser to accept "timestamp" instead of "date" (CASSANDRA-3149)
 * Fix CLI `show schema` to include "compression_options" (CASSANDRA-3368)
 * Snapshot to include manifest under LeveledCompactionStrategy (CASSANDRA-3359)
 * (CQL) SELECT query should allow CF name to be qualified by keyspace (CASSANDRA-3130)
 * (CQL) Fix internal application error specifying 'using consistency ...'
   in lower case (CASSANDRA-3366)
 * fix Deflate compression when compression actually makes the data bigger
   (CASSANDRA-3370)
 * optimize UUIDGen to avoid lock contention on InetAddress.getLocalHost 
   (CASSANDRA-3387)
 * tolerate index being dropped mid-mutation (CASSANDRA-3334, 3313)
 * CompactionManager is now responsible for checking for new candidates
   post-task execution, enabling more consistent leveled compaction 
   (CASSANDRA-3391)
 * Cache HSHA threads (CASSANDRA-3372)
 * use CF/KS names as snapshot prefix for drop + truncate operations
   (CASSANDRA-2997)
 * Break bloom filters up to avoid heap fragmentation (CASSANDRA-2466)
 * fix cassandra hanging on jsvc stop (CASSANDRA-3302)
 * Avoid leveled compaction getting blocked on errors (CASSANDRA-3408)
 * Make reloading the compaction strategy safe (CASSANDRA-3409)
 * ignore 0.8 hints even if compaction begins before we try to purge
   them (CASSANDRA-3385)
 * remove procrun (bin\daemon) from Cassandra source tree and 
   artifacts (CASSANDRA-3331)
 * make cassandra compile under JDK7 (CASSANDRA-3275)
 * remove dependency of clientutil.jar to FBUtilities (CASSANDRA-3299)
 * avoid truncation errors by using long math on long values (CASSANDRA-3364)
 * avoid clock drift on some Windows machine (CASSANDRA-3375)
 * display cache provider in cli 'describe keyspace' command (CASSANDRA-3384)
 * fix incomplete topology information in describe_ring (CASSANDRA-3403)
 * expire dead gossip states based on time (CASSANDRA-2961)
 * improve CompactionTask extensibility (CASSANDRA-3330)
 * Allow one leveled compaction task to kick off another (CASSANDRA-3363)
 * allow encryption only between datacenters (CASSANDRA-2802)
Merged from 0.8:
 * fix truncate allowing data to be replayed post-restart (CASSANDRA-3297)
 * make iwriter final in IndexWriter to avoid NPE (CASSANDRA-2863)
 * (CQL) update grammar to require key clause in DELETE statement
   (CASSANDRA-3349)
 * (CQL) allow numeric keyspace names in USE statement (CASSANDRA-3350)
 * (Hadoop) skip empty rows when slicing the entire row (CASSANDRA-2855)
 * Fix handling of tombstone by SSTableExport/Import (CASSANDRA-3357)
 * fix ColumnIndexer to use long offsets (CASSANDRA-3358)
 * Improved CLI exceptions (CASSANDRA-3312)
 * Fix handling of tombstone by SSTableExport/Import (CASSANDRA-3357)
 * Only count compaction as active (for throttling) when they have
   successfully acquired the compaction lock (CASSANDRA-3344)
 * Display CLI version string on startup (CASSANDRA-3196)
 * (Hadoop) make CFIF try rpc_address or fallback to listen_address
   (CASSANDRA-3214)
 * (Hadoop) accept comma delimited lists of initial thrift connections
   (CASSANDRA-3185)
 * ColumnFamily min_compaction_threshold should be >= 2 (CASSANDRA-3342)
 * (Pig) add 0.8+ types and key validation type in schema (CASSANDRA-3280)
 * Fix completely removing column metadata using CLI (CASSANDRA-3126)
 * CLI `describe cluster;` output should be on separate lines for separate versions
   (CASSANDRA-3170)
 * fix changing durable_writes keyspace option during CF creation
   (CASSANDRA-3292)
 * avoid locking on update when no indexes are involved (CASSANDRA-3386)
 * fix assertionError during repair with ordered partitioners (CASSANDRA-3369)
 * correctly serialize key_validation_class for avro (CASSANDRA-3391)
 * don't expire counter tombstone after streaming (CASSANDRA-3394)
 * prevent nodes that failed to join from hanging around forever 
   (CASSANDRA-3351)
 * remove incorrect optimization from slice read path (CASSANDRA-3390)
 * Fix race in AntiEntropyService (CASSANDRA-3400)


1.0.0-final
 * close scrubbed sstable fd before deleting it (CASSANDRA-3318)
 * fix bug preventing obsolete commitlog segments from being removed
   (CASSANDRA-3269)
 * tolerate whitespace in seed CDL (CASSANDRA-3263)
 * Change default heap thresholds to max(min(1/2 ram, 1G), min(1/4 ram, 8GB))
   (CASSANDRA-3295)
 * Fix broken CompressedRandomAccessReaderTest (CASSANDRA-3298)
 * (CQL) fix type information returned for wildcard queries (CASSANDRA-3311)
 * add estimated tasks to LeveledCompactionStrategy (CASSANDRA-3322)
 * avoid including compaction cache-warming in keycache stats (CASSANDRA-3325)
 * run compaction and hinted handoff threads at MIN_PRIORITY (CASSANDRA-3308)
 * default hsha thrift server to cpu core count in rpc pool (CASSANDRA-3329)
 * add bin\daemon to binary tarball for Windows service (CASSANDRA-3331)
 * Fix places where uncompressed size of sstables was use in place of the
   compressed one (CASSANDRA-3338)
 * Fix hsha thrift server (CASSANDRA-3346)
 * Make sure repair only stream needed sstables (CASSANDRA-3345)


1.0.0-rc2
 * Log a meaningful warning when a node receives a message for a repair session
   that doesn't exist anymore (CASSANDRA-3256)
 * test for NUMA policy support as well as numactl presence (CASSANDRA-3245)
 * Fix FD leak when internode encryption is enabled (CASSANDRA-3257)
 * Remove incorrect assertion in mergeIterator (CASSANDRA-3260)
 * FBUtilities.hexToBytes(String) to throw NumberFormatException when string
   contains non-hex characters (CASSANDRA-3231)
 * Keep SimpleSnitch proximity ordering unchanged from what the Strategy
   generates, as intended (CASSANDRA-3262)
 * remove Scrub from compactionstats when finished (CASSANDRA-3255)
 * fix counter entry in jdbc TypesMap (CASSANDRA-3268)
 * fix full queue scenario for ParallelCompactionIterator (CASSANDRA-3270)
 * fix bootstrap process (CASSANDRA-3285)
 * don't try delivering hints if when there isn't any (CASSANDRA-3176)
 * CLI documentation change for ColumnFamily `compression_options` (CASSANDRA-3282)
 * ignore any CF ids sent by client for adding CF/KS (CASSANDRA-3288)
 * remove obsolete hints on first startup (CASSANDRA-3291)
 * use correct ISortedColumns for time-optimized reads (CASSANDRA-3289)
 * Evict gossip state immediately when a token is taken over by a new IP 
   (CASSANDRA-3259)


1.0.0-rc1
 * Update CQL to generate microsecond timestamps by default (CASSANDRA-3227)
 * Fix counting CFMetadata towards Memtable liveRatio (CASSANDRA-3023)
 * Kill server on wrapped OOME such as from FileChannel.map (CASSANDRA-3201)
 * remove unnecessary copy when adding to row cache (CASSANDRA-3223)
 * Log message when a full repair operation completes (CASSANDRA-3207)
 * Fix streamOutSession keeping sstables references forever if the remote end
   dies (CASSANDRA-3216)
 * Remove dynamic_snitch boolean from example configuration (defaulting to 
   true) and set default badness threshold to 0.1 (CASSANDRA-3229)
 * Base choice of random or "balanced" token on bootstrap on whether
   schema definitions were found (CASSANDRA-3219)
 * Fixes for LeveledCompactionStrategy score computation, prioritization,
   scheduling, and performance (CASSANDRA-3224, 3234)
 * parallelize sstable open at server startup (CASSANDRA-2988)
 * fix handling of exceptions writing to OutboundTcpConnection (CASSANDRA-3235)
 * Allow using quotes in "USE <keyspace>;" CLI command (CASSANDRA-3208)
 * Don't allow any cache loading exceptions to halt startup (CASSANDRA-3218)
 * Fix sstableloader --ignores option (CASSANDRA-3247)
 * File descriptor limit increased in packaging (CASSANDRA-3206)
 * Fix deadlock in commit log during flush (CASSANDRA-3253) 


1.0.0-beta1
 * removed binarymemtable (CASSANDRA-2692)
 * add commitlog_total_space_in_mb to prevent fragmented logs (CASSANDRA-2427)
 * removed commitlog_rotation_threshold_in_mb configuration (CASSANDRA-2771)
 * make AbstractBounds.normalize de-overlapp overlapping ranges (CASSANDRA-2641)
 * replace CollatingIterator, ReducingIterator with MergeIterator 
   (CASSANDRA-2062)
 * Fixed the ability to set compaction strategy in cli using create column 
   family command (CASSANDRA-2778)
 * clean up tmp files after failed compaction (CASSANDRA-2468)
 * restrict repair streaming to specific columnfamilies (CASSANDRA-2280)
 * don't bother persisting columns shadowed by a row tombstone (CASSANDRA-2589)
 * reset CF and SC deletion times after gc_grace (CASSANDRA-2317)
 * optimize away seek when compacting wide rows (CASSANDRA-2879)
 * single-pass streaming (CASSANDRA-2677, 2906, 2916, 3003)
 * use reference counting for deleting sstables instead of relying on GC
   (CASSANDRA-2521, 3179)
 * store hints as serialized mutations instead of pointers to data row
   (CASSANDRA-2045)
 * store hints in the coordinator node instead of in the closest replica 
   (CASSANDRA-2914)
 * add row_cache_keys_to_save CF option (CASSANDRA-1966)
 * check column family validity in nodetool repair (CASSANDRA-2933)
 * use lazy initialization instead of class initialization in NodeId
   (CASSANDRA-2953)
 * add paging to get_count (CASSANDRA-2894)
 * fix "short reads" in [multi]get (CASSANDRA-2643, 3157, 3192)
 * add optional compression for sstables (CASSANDRA-47, 2994, 3001, 3128)
 * add scheduler JMX metrics (CASSANDRA-2962)
 * add block level checksum for compressed data (CASSANDRA-1717)
 * make column family backed column map pluggable and introduce unsynchronized
   ArrayList backed one to speedup reads (CASSANDRA-2843, 3165, 3205)
 * refactoring of the secondary index api (CASSANDRA-2982)
 * make CL > ONE reads wait for digest reconciliation before returning
   (CASSANDRA-2494)
 * fix missing logging for some exceptions (CASSANDRA-2061)
 * refactor and optimize ColumnFamilyStore.files(...) and Descriptor.fromFilename(String)
   and few other places responsible for work with SSTable files (CASSANDRA-3040)
 * Stop reading from sstables once we know we have the most recent columns,
   for query-by-name requests (CASSANDRA-2498)
 * Add query-by-column mode to stress.java (CASSANDRA-3064)
 * Add "install" command to cassandra.bat (CASSANDRA-292)
 * clean up KSMetadata, CFMetadata from unnecessary
   Thrift<->Avro conversion methods (CASSANDRA-3032)
 * Add timeouts to client request schedulers (CASSANDRA-3079, 3096)
 * Cli to use hashes rather than array of hashes for strategy options (CASSANDRA-3081)
 * LeveledCompactionStrategy (CASSANDRA-1608, 3085, 3110, 3087, 3145, 3154, 3182)
 * Improvements of the CLI `describe` command (CASSANDRA-2630)
 * reduce window where dropped CF sstables may not be deleted (CASSANDRA-2942)
 * Expose gossip/FD info to JMX (CASSANDRA-2806)
 * Fix streaming over SSL when compressed SSTable involved (CASSANDRA-3051)
 * Add support for pluggable secondary index implementations (CASSANDRA-3078)
 * remove compaction_thread_priority setting (CASSANDRA-3104)
 * generate hints for replicas that timeout, not just replicas that are known
   to be down before starting (CASSANDRA-2034)
 * Add throttling for internode streaming (CASSANDRA-3080)
 * make the repair of a range repair all replica (CASSANDRA-2610, 3194)
 * expose the ability to repair the first range (as returned by the
   partitioner) of a node (CASSANDRA-2606)
 * Streams Compression (CASSANDRA-3015)
 * add ability to use multiple threads during a single compaction
   (CASSANDRA-2901)
 * make AbstractBounds.normalize support overlapping ranges (CASSANDRA-2641)
 * fix of the CQL count() behavior (CASSANDRA-3068)
 * use TreeMap backed column families for the SSTable simple writers
   (CASSANDRA-3148)
 * fix inconsistency of the CLI syntax when {} should be used instead of [{}]
   (CASSANDRA-3119)
 * rename CQL type names to match expected SQL behavior (CASSANDRA-3149, 3031)
 * Arena-based allocation for memtables (CASSANDRA-2252, 3162, 3163, 3168)
 * Default RR chance to 0.1 (CASSANDRA-3169)
 * Add RowLevel support to secondary index API (CASSANDRA-3147)
 * Make SerializingCacheProvider the default if JNA is available (CASSANDRA-3183)
 * Fix backwards compatibilty for CQL memtable properties (CASSANDRA-3190)
 * Add five-minute delay before starting compactions on a restarted server
   (CASSANDRA-3181)
 * Reduce copies done for intra-host messages (CASSANDRA-1788, 3144)
 * support of compaction strategy option for stress.java (CASSANDRA-3204)
 * make memtable throughput and column count thresholds no-ops (CASSANDRA-2449)
 * Return schema information along with the resultSet in CQL (CASSANDRA-2734)
 * Add new DecimalType (CASSANDRA-2883)
 * Fix assertion error in RowRepairResolver (CASSANDRA-3156)
 * Reduce unnecessary high buffer sizes (CASSANDRA-3171)
 * Pluggable compaction strategy (CASSANDRA-1610)
 * Add new broadcast_address config option (CASSANDRA-2491)


0.8.7
 * Kill server on wrapped OOME such as from FileChannel.map (CASSANDRA-3201)
 * Allow using quotes in "USE <keyspace>;" CLI command (CASSANDRA-3208)
 * Log message when a full repair operation completes (CASSANDRA-3207)
 * Don't allow any cache loading exceptions to halt startup (CASSANDRA-3218)
 * Fix sstableloader --ignores option (CASSANDRA-3247)
 * File descriptor limit increased in packaging (CASSANDRA-3206)
 * Log a meaningfull warning when a node receive a message for a repair session
   that doesn't exist anymore (CASSANDRA-3256)
 * Fix FD leak when internode encryption is enabled (CASSANDRA-3257)
 * FBUtilities.hexToBytes(String) to throw NumberFormatException when string
   contains non-hex characters (CASSANDRA-3231)
 * Keep SimpleSnitch proximity ordering unchanged from what the Strategy
   generates, as intended (CASSANDRA-3262)
 * remove Scrub from compactionstats when finished (CASSANDRA-3255)
 * Fix tool .bat files when CASSANDRA_HOME contains spaces (CASSANDRA-3258)
 * Force flush of status table when removing/updating token (CASSANDRA-3243)
 * Evict gossip state immediately when a token is taken over by a new IP (CASSANDRA-3259)
 * Fix bug where the failure detector can take too long to mark a host
   down (CASSANDRA-3273)
 * (Hadoop) allow wrapping ranges in queries (CASSANDRA-3137)
 * (Hadoop) check all interfaces for a match with split location
   before falling back to random replica (CASSANDRA-3211)
 * (Hadoop) Make Pig storage handle implements LoadMetadata (CASSANDRA-2777)
 * (Hadoop) Fix exception during PIG 'dump' (CASSANDRA-2810)
 * Fix stress COUNTER_GET option (CASSANDRA-3301)
 * Fix missing fields in CLI `show schema` output (CASSANDRA-3304)
 * Nodetool no longer leaks threads and closes JMX connections (CASSANDRA-3309)
 * fix truncate allowing data to be replayed post-restart (CASSANDRA-3297)
 * Move SimpleAuthority and SimpleAuthenticator to examples (CASSANDRA-2922)
 * Fix handling of tombstone by SSTableExport/Import (CASSANDRA-3357)
 * Fix transposition in cfHistograms (CASSANDRA-3222)
 * Allow using number as DC name when creating keyspace in CQL (CASSANDRA-3239)
 * Force flush of system table after updating/removing a token (CASSANDRA-3243)


0.8.6
 * revert CASSANDRA-2388
 * change TokenRange.endpoints back to listen/broadcast address to match
   pre-1777 behavior, and add TokenRange.rpc_endpoints instead (CASSANDRA-3187)
 * avoid trying to watch cassandra-topology.properties when loaded from jar
   (CASSANDRA-3138)
 * prevent users from creating keyspaces with LocalStrategy replication
   (CASSANDRA-3139)
 * fix CLI `show schema;` to output correct keyspace definition statement
   (CASSANDRA-3129)
 * CustomTThreadPoolServer to log TTransportException at DEBUG level
   (CASSANDRA-3142)
 * allow topology sort to work with non-unique rack names between 
   datacenters (CASSANDRA-3152)
 * Improve caching of same-version Messages on digest and repair paths
   (CASSANDRA-3158)
 * Randomize choice of first replica for counter increment (CASSANDRA-2890)
 * Fix using read_repair_chance instead of merge_shard_change (CASSANDRA-3202)
 * Avoid streaming data to nodes that already have it, on move as well as
   decommission (CASSANDRA-3041)
 * Fix divide by zero error in GCInspector (CASSANDRA-3164)
 * allow quoting of the ColumnFamily name in CLI `create column family`
   statement (CASSANDRA-3195)
 * Fix rolling upgrade from 0.7 to 0.8 problem (CASSANDRA-3166)
 * Accomodate missing encryption_options in IncomingTcpConnection.stream
   (CASSANDRA-3212)


0.8.5
 * fix NPE when encryption_options is unspecified (CASSANDRA-3007)
 * include column name in validation failure exceptions (CASSANDRA-2849)
 * make sure truncate clears out the commitlog so replay won't re-
   populate with truncated data (CASSANDRA-2950)
 * fix NPE when debug logging is enabled and dropped CF is present
   in a commitlog segment (CASSANDRA-3021)
 * fix cassandra.bat when CASSANDRA_HOME contains spaces (CASSANDRA-2952)
 * fix to SSTableSimpleUnsortedWriter bufferSize calculation (CASSANDRA-3027)
 * make cleanup and normal compaction able to skip empty rows
   (rows containing nothing but expired tombstones) (CASSANDRA-3039)
 * work around native memory leak in com.sun.management.GarbageCollectorMXBean
   (CASSANDRA-2868)
 * validate that column names in column_metadata are not equal to key_alias
   on create/update of the ColumnFamily and CQL 'ALTER' statement (CASSANDRA-3036)
 * return an InvalidRequestException if an indexed column is assigned
   a value larger than 64KB (CASSANDRA-3057)
 * fix of numeric-only and string column names handling in CLI "drop index" 
   (CASSANDRA-3054)
 * prune index scan resultset back to original request for lazy
   resultset expansion case (CASSANDRA-2964)
 * (Hadoop) fail jobs when Cassandra node has failed but TaskTracker
   has not (CASSANDRA-2388)
 * fix dynamic snitch ignoring nodes when read_repair_chance is zero
   (CASSANDRA-2662)
 * avoid retaining references to dropped CFS objects in 
   CompactionManager.estimatedCompactions (CASSANDRA-2708)
 * expose rpc timeouts per host in MessagingServiceMBean (CASSANDRA-2941)
 * avoid including cwd in classpath for deb and rpm packages (CASSANDRA-2881)
 * remove gossip state when a new IP takes over a token (CASSANDRA-3071)
 * allow sstable2json to work on index sstable files (CASSANDRA-3059)
 * always hint counters (CASSANDRA-3099)
 * fix log4j initialization in EmbeddedCassandraService (CASSANDRA-2857)
 * remove gossip state when a new IP takes over a token (CASSANDRA-3071)
 * work around native memory leak in com.sun.management.GarbageCollectorMXBean
    (CASSANDRA-2868)
 * fix UnavailableException with writes at CL.EACH_QUORM (CASSANDRA-3084)
 * fix parsing of the Keyspace and ColumnFamily names in numeric
   and string representations in CLI (CASSANDRA-3075)
 * fix corner cases in Range.differenceToFetch (CASSANDRA-3084)
 * fix ip address String representation in the ring cache (CASSANDRA-3044)
 * fix ring cache compatibility when mixing pre-0.8.4 nodes with post-
   in the same cluster (CASSANDRA-3023)
 * make repair report failure when a node participating dies (instead of
   hanging forever) (CASSANDRA-2433)
 * fix handling of the empty byte buffer by ReversedType (CASSANDRA-3111)
 * Add validation that Keyspace names are case-insensitively unique (CASSANDRA-3066)
 * catch invalid key_validation_class before instantiating UpdateColumnFamily (CASSANDRA-3102)
 * make Range and Bounds objects client-safe (CASSANDRA-3108)
 * optionally skip log4j configuration (CASSANDRA-3061)
 * bundle sstableloader with the debian package (CASSANDRA-3113)
 * don't try to build secondary indexes when there is none (CASSANDRA-3123)
 * improve SSTableSimpleUnsortedWriter speed for large rows (CASSANDRA-3122)
 * handle keyspace arguments correctly in nodetool snapshot (CASSANDRA-3038)
 * Fix SSTableImportTest on windows (CASSANDRA-3043)
 * expose compactionThroughputMbPerSec through JMX (CASSANDRA-3117)
 * log keyspace and CF of large rows being compacted


0.8.4
 * change TokenRing.endpoints to be a list of rpc addresses instead of 
   listen/broadcast addresses (CASSANDRA-1777)
 * include files-to-be-streamed in StreamInSession.getSources (CASSANDRA-2972)
 * use JAVA env var in cassandra-env.sh (CASSANDRA-2785, 2992)
 * avoid doing read for no-op replicate-on-write at CL=1 (CASSANDRA-2892)
 * refuse counter write for CL.ANY (CASSANDRA-2990)
 * switch back to only logging recent dropped messages (CASSANDRA-3004)
 * always deserialize RowMutation for counters (CASSANDRA-3006)
 * ignore saved replication_factor strategy_option for NTS (CASSANDRA-3011)
 * make sure pre-truncate CL segments are discarded (CASSANDRA-2950)


0.8.3
 * add ability to drop local reads/writes that are going to timeout
   (CASSANDRA-2943)
 * revamp token removal process, keep gossip states for 3 days (CASSANDRA-2496)
 * don't accept extra args for 0-arg nodetool commands (CASSANDRA-2740)
 * log unavailableexception details at debug level (CASSANDRA-2856)
 * expose data_dir though jmx (CASSANDRA-2770)
 * don't include tmp files as sstable when create cfs (CASSANDRA-2929)
 * log Java classpath on startup (CASSANDRA-2895)
 * keep gossipped version in sync with actual on migration coordinator 
   (CASSANDRA-2946)
 * use lazy initialization instead of class initialization in NodeId
   (CASSANDRA-2953)
 * check column family validity in nodetool repair (CASSANDRA-2933)
 * speedup bytes to hex conversions dramatically (CASSANDRA-2850)
 * Flush memtables on shutdown when durable writes are disabled 
   (CASSANDRA-2958)
 * improved POSIX compatibility of start scripts (CASsANDRA-2965)
 * add counter support to Hadoop InputFormat (CASSANDRA-2981)
 * fix bug where dirty commitlog segments were removed (and avoid keeping 
   segments with no post-flush activity permanently dirty) (CASSANDRA-2829)
 * fix throwing exception with batch mutation of counter super columns
   (CASSANDRA-2949)
 * ignore system tables during repair (CASSANDRA-2979)
 * throw exception when NTS is given replication_factor as an option
   (CASSANDRA-2960)
 * fix assertion error during compaction of counter CFs (CASSANDRA-2968)
 * avoid trying to create index names, when no index exists (CASSANDRA-2867)
 * don't sample the system table when choosing a bootstrap token
   (CASSANDRA-2825)
 * gossiper notifies of local state changes (CASSANDRA-2948)
 * add asynchronous and half-sync/half-async (hsha) thrift servers 
   (CASSANDRA-1405)
 * fix potential use of free'd native memory in SerializingCache 
   (CASSANDRA-2951)
 * prune index scan resultset back to original request for lazy
   resultset expansion case (CASSANDRA-2964)
 * (Hadoop) fail jobs when Cassandra node has failed but TaskTracker
    has not (CASSANDRA-2388)


0.8.2
 * CQL: 
   - include only one row per unique key for IN queries (CASSANDRA-2717)
   - respect client timestamp on full row deletions (CASSANDRA-2912)
 * improve thread-safety in StreamOutSession (CASSANDRA-2792)
 * allow deleting a row and updating indexed columns in it in the
   same mutation (CASSANDRA-2773)
 * Expose number of threads blocked on submitting memtable to flush
   in JMX (CASSANDRA-2817)
 * add ability to return "endpoints" to nodetool (CASSANDRA-2776)
 * Add support for multiple (comma-delimited) coordinator addresses
   to ColumnFamilyInputFormat (CASSANDRA-2807)
 * fix potential NPE while scheduling read repair for range slice
   (CASSANDRA-2823)
 * Fix race in SystemTable.getCurrentLocalNodeId (CASSANDRA-2824)
 * Correctly set default for replicate_on_write (CASSANDRA-2835)
 * improve nodetool compactionstats formatting (CASSANDRA-2844)
 * fix index-building status display (CASSANDRA-2853)
 * fix CLI perpetuating obsolete KsDef.replication_factor (CASSANDRA-2846)
 * improve cli treatment of multiline comments (CASSANDRA-2852)
 * handle row tombstones correctly in EchoedRow (CASSANDRA-2786)
 * add MessagingService.get[Recently]DroppedMessages and
   StorageService.getExceptionCount (CASSANDRA-2804)
 * fix possibility of spurious UnavailableException for LOCAL_QUORUM
   reads with dynamic snitch + read repair disabled (CASSANDRA-2870)
 * add ant-optional as dependence for the debian package (CASSANDRA-2164)
 * add option to specify limit for get_slice in the CLI (CASSANDRA-2646)
 * decrease HH page size (CASSANDRA-2832)
 * reset cli keyspace after dropping the current one (CASSANDRA-2763)
 * add KeyRange option to Hadoop inputformat (CASSANDRA-1125)
 * fix protocol versioning (CASSANDRA-2818, 2860)
 * support spaces in path to log4j configuration (CASSANDRA-2383)
 * avoid including inferred types in CF update (CASSANDRA-2809)
 * fix JMX bulkload call (CASSANDRA-2908)
 * fix updating KS with durable_writes=false (CASSANDRA-2907)
 * add simplified facade to SSTableWriter for bulk loading use
   (CASSANDRA-2911)
 * fix re-using index CF sstable names after drop/recreate (CASSANDRA-2872)
 * prepend CF to default index names (CASSANDRA-2903)
 * fix hint replay (CASSANDRA-2928)
 * Properly synchronize repair's merkle tree computation (CASSANDRA-2816)


0.8.1
 * CQL:
   - support for insert, delete in BATCH (CASSANDRA-2537)
   - support for IN to SELECT, UPDATE (CASSANDRA-2553)
   - timestamp support for INSERT, UPDATE, and BATCH (CASSANDRA-2555)
   - TTL support (CASSANDRA-2476)
   - counter support (CASSANDRA-2473)
   - ALTER COLUMNFAMILY (CASSANDRA-1709)
   - DROP INDEX (CASSANDRA-2617)
   - add SCHEMA/TABLE as aliases for KS/CF (CASSANDRA-2743)
   - server handles wait-for-schema-agreement (CASSANDRA-2756)
   - key alias support (CASSANDRA-2480)
 * add support for comparator parameters and a generic ReverseType
   (CASSANDRA-2355)
 * add CompositeType and DynamicCompositeType (CASSANDRA-2231)
 * optimize batches containing multiple updates to the same row
   (CASSANDRA-2583)
 * adjust hinted handoff page size to avoid OOM with large columns 
   (CASSANDRA-2652)
 * mark BRAF buffer invalid post-flush so we don't re-flush partial
   buffers again, especially on CL writes (CASSANDRA-2660)
 * add DROP INDEX support to CLI (CASSANDRA-2616)
 * don't perform HH to client-mode [storageproxy] nodes (CASSANDRA-2668)
 * Improve forceDeserialize/getCompactedRow encapsulation (CASSANDRA-2659)
 * Don't write CounterUpdateColumn to disk in tests (CASSANDRA-2650)
 * Add sstable bulk loading utility (CASSANDRA-1278)
 * avoid replaying hints to dropped columnfamilies (CASSANDRA-2685)
 * add placeholders for missing rows in range query pseudo-RR (CASSANDRA-2680)
 * remove no-op HHOM.renameHints (CASSANDRA-2693)
 * clone super columns to avoid modifying them during flush (CASSANDRA-2675)
 * allow writes to bypass the commitlog for certain keyspaces (CASSANDRA-2683)
 * avoid NPE when bypassing commitlog during memtable flush (CASSANDRA-2781)
 * Added support for making bootstrap retry if nodes flap (CASSANDRA-2644)
 * Added statusthrift to nodetool to report if thrift server is running (CASSANDRA-2722)
 * Fixed rows being cached if they do not exist (CASSANDRA-2723)
 * Support passing tableName and cfName to RowCacheProviders (CASSANDRA-2702)
 * close scrub file handles (CASSANDRA-2669)
 * throttle migration replay (CASSANDRA-2714)
 * optimize column serializer creation (CASSANDRA-2716)
 * Added support for making bootstrap retry if nodes flap (CASSANDRA-2644)
 * Added statusthrift to nodetool to report if thrift server is running
   (CASSANDRA-2722)
 * Fixed rows being cached if they do not exist (CASSANDRA-2723)
 * fix truncate/compaction race (CASSANDRA-2673)
 * workaround large resultsets causing large allocation retention
   by nio sockets (CASSANDRA-2654)
 * fix nodetool ring use with Ec2Snitch (CASSANDRA-2733)
 * fix removing columns and subcolumns that are supressed by a row or
   supercolumn tombstone during replica resolution (CASSANDRA-2590)
 * support sstable2json against snapshot sstables (CASSANDRA-2386)
 * remove active-pull schema requests (CASSANDRA-2715)
 * avoid marking entire list of sstables as actively being compacted
   in multithreaded compaction (CASSANDRA-2765)
 * seek back after deserializing a row to update cache with (CASSANDRA-2752)
 * avoid skipping rows in scrub for counter column family (CASSANDRA-2759)
 * fix ConcurrentModificationException in repair when dealing with 0.7 node
   (CASSANDRA-2767)
 * use threadsafe collections for StreamInSession (CASSANDRA-2766)
 * avoid infinite loop when creating merkle tree (CASSANDRA-2758)
 * avoids unmarking compacting sstable prematurely in cleanup (CASSANDRA-2769)
 * fix NPE when the commit log is bypassed (CASSANDRA-2718)
 * don't throw an exception in SS.isRPCServerRunning (CASSANDRA-2721)
 * make stress.jar executable (CASSANDRA-2744)
 * add daemon mode to java stress (CASSANDRA-2267)
 * expose the DC and rack of a node through JMX and nodetool ring (CASSANDRA-2531)
 * fix cache mbean getSize (CASSANDRA-2781)
 * Add Date, Float, Double, and Boolean types (CASSANDRA-2530)
 * Add startup flag to renew counter node id (CASSANDRA-2788)
 * add jamm agent to cassandra.bat (CASSANDRA-2787)
 * fix repair hanging if a neighbor has nothing to send (CASSANDRA-2797)
 * purge tombstone even if row is in only one sstable (CASSANDRA-2801)
 * Fix wrong purge of deleted cf during compaction (CASSANDRA-2786)
 * fix race that could result in Hadoop writer failing to throw an
   exception encountered after close() (CASSANDRA-2755)
 * fix scan wrongly throwing assertion error (CASSANDRA-2653)
 * Always use even distribution for merkle tree with RandomPartitionner
   (CASSANDRA-2841)
 * fix describeOwnership for OPP (CASSANDRA-2800)
 * ensure that string tokens do not contain commas (CASSANDRA-2762)


0.8.0-final
 * fix CQL grammar warning and cqlsh regression from CASSANDRA-2622
 * add ant generate-cql-html target (CASSANDRA-2526)
 * update CQL consistency levels (CASSANDRA-2566)
 * debian packaging fixes (CASSANDRA-2481, 2647)
 * fix UUIDType, IntegerType for direct buffers (CASSANDRA-2682, 2684)
 * switch to native Thrift for Hadoop map/reduce (CASSANDRA-2667)
 * fix StackOverflowError when building from eclipse (CASSANDRA-2687)
 * only provide replication_factor to strategy_options "help" for
   SimpleStrategy, OldNetworkTopologyStrategy (CASSANDRA-2678, 2713)
 * fix exception adding validators to non-string columns (CASSANDRA-2696)
 * avoid instantiating DatabaseDescriptor in JDBC (CASSANDRA-2694)
 * fix potential stack overflow during compaction (CASSANDRA-2626)
 * clone super columns to avoid modifying them during flush (CASSANDRA-2675)
 * reset underlying iterator in EchoedRow constructor (CASSANDRA-2653)


0.8.0-rc1
 * faster flushes and compaction from fixing excessively pessimistic 
   rebuffering in BRAF (CASSANDRA-2581)
 * fix returning null column values in the python cql driver (CASSANDRA-2593)
 * fix merkle tree splitting exiting early (CASSANDRA-2605)
 * snapshot_before_compaction directory name fix (CASSANDRA-2598)
 * Disable compaction throttling during bootstrap (CASSANDRA-2612) 
 * fix CQL treatment of > and < operators in range slices (CASSANDRA-2592)
 * fix potential double-application of counter updates on commitlog replay
   by moving replay position from header to sstable metadata (CASSANDRA-2419)
 * JDBC CQL driver exposes getColumn for access to timestamp
 * JDBC ResultSetMetadata properties added to AbstractType
 * r/m clustertool (CASSANDRA-2607)
 * add support for presenting row key as a column in CQL result sets 
   (CASSANDRA-2622)
 * Don't allow {LOCAL|EACH}_QUORUM unless strategy is NTS (CASSANDRA-2627)
 * validate keyspace strategy_options during CQL create (CASSANDRA-2624)
 * fix empty Result with secondary index when limit=1 (CASSANDRA-2628)
 * Fix regression where bootstrapping a node with no schema fails
   (CASSANDRA-2625)
 * Allow removing LocationInfo sstables (CASSANDRA-2632)
 * avoid attempting to replay mutations from dropped keyspaces (CASSANDRA-2631)
 * avoid using cached position of a key when GT is requested (CASSANDRA-2633)
 * fix counting bloom filter true positives (CASSANDRA-2637)
 * initialize local ep state prior to gossip startup if needed (CASSANDRA-2638)
 * fix counter increment lost after restart (CASSANDRA-2642)
 * add quote-escaping via backslash to CLI (CASSANDRA-2623)
 * fix pig example script (CASSANDRA-2487)
 * fix dynamic snitch race in adding latencies (CASSANDRA-2618)
 * Start/stop cassandra after more important services such as mdadm in
   debian packaging (CASSANDRA-2481)


0.8.0-beta2
 * fix NPE compacting index CFs (CASSANDRA-2528)
 * Remove checking all column families on startup for compaction candidates 
   (CASSANDRA-2444)
 * validate CQL create keyspace options (CASSANDRA-2525)
 * fix nodetool setcompactionthroughput (CASSANDRA-2550)
 * move	gossip heartbeat back to its own thread (CASSANDRA-2554)
 * validate cql TRUNCATE columnfamily before truncating (CASSANDRA-2570)
 * fix batch_mutate for mixed standard-counter mutations (CASSANDRA-2457)
 * disallow making schema changes to system keyspace (CASSANDRA-2563)
 * fix sending mutation messages multiple times (CASSANDRA-2557)
 * fix incorrect use of NBHM.size in ReadCallback that could cause
   reads to time out even when responses were received (CASSANDRA-2552)
 * trigger read repair correctly for LOCAL_QUORUM reads (CASSANDRA-2556)
 * Allow configuring the number of compaction thread (CASSANDRA-2558)
 * forceUserDefinedCompaction will attempt to compact what it is given
   even if the pessimistic estimate is that there is not enough disk space;
   automatic compactions will only compact 2 or more sstables (CASSANDRA-2575)
 * refuse to apply migrations with older timestamps than the current 
   schema (CASSANDRA-2536)
 * remove unframed Thrift transport option
 * include indexes in snapshots (CASSANDRA-2596)
 * improve ignoring of obsolete mutations in index maintenance (CASSANDRA-2401)
 * recognize attempt to drop just the index while leaving the column
   definition alone (CASSANDRA-2619)
  

0.8.0-beta1
 * remove Avro RPC support (CASSANDRA-926)
 * support for columns that act as incr/decr counters 
   (CASSANDRA-1072, 1937, 1944, 1936, 2101, 2093, 2288, 2105, 2384, 2236, 2342,
   2454)
 * CQL (CASSANDRA-1703, 1704, 1705, 1706, 1707, 1708, 1710, 1711, 1940, 
   2124, 2302, 2277, 2493)
 * avoid double RowMutation serialization on write path (CASSANDRA-1800)
 * make NetworkTopologyStrategy the default (CASSANDRA-1960)
 * configurable internode encryption (CASSANDRA-1567, 2152)
 * human readable column names in sstable2json output (CASSANDRA-1933)
 * change default JMX port to 7199 (CASSANDRA-2027)
 * backwards compatible internal messaging (CASSANDRA-1015)
 * atomic switch of memtables and sstables (CASSANDRA-2284)
 * add pluggable SeedProvider (CASSANDRA-1669)
 * Fix clustertool to not throw exception when calling get_endpoints (CASSANDRA-2437)
 * upgrade to thrift 0.6 (CASSANDRA-2412) 
 * repair works on a token range instead of full ring (CASSANDRA-2324)
 * purge tombstones from row cache (CASSANDRA-2305)
 * push replication_factor into strategy_options (CASSANDRA-1263)
 * give snapshots the same name on each node (CASSANDRA-1791)
 * remove "nodetool loadbalance" (CASSANDRA-2448)
 * multithreaded compaction (CASSANDRA-2191)
 * compaction throttling (CASSANDRA-2156)
 * add key type information and alias (CASSANDRA-2311, 2396)
 * cli no longer divides read_repair_chance by 100 (CASSANDRA-2458)
 * made CompactionInfo.getTaskType return an enum (CASSANDRA-2482)
 * add a server-wide cap on measured memtable memory usage and aggressively
   flush to keep under that threshold (CASSANDRA-2006)
 * add unified UUIDType (CASSANDRA-2233)
 * add off-heap row cache support (CASSANDRA-1969)


0.7.5
 * improvements/fixes to PIG driver (CASSANDRA-1618, CASSANDRA-2387,
   CASSANDRA-2465, CASSANDRA-2484)
 * validate index names (CASSANDRA-1761)
 * reduce contention on Table.flusherLock (CASSANDRA-1954)
 * try harder to detect failures during streaming, cleaning up temporary
   files more reliably (CASSANDRA-2088)
 * shut down server for OOM on a Thrift thread (CASSANDRA-2269)
 * fix tombstone handling in repair and sstable2json (CASSANDRA-2279)
 * preserve version when streaming data from old sstables (CASSANDRA-2283)
 * don't start repair if a neighboring node is marked as dead (CASSANDRA-2290)
 * purge tombstones from row cache (CASSANDRA-2305)
 * Avoid seeking when sstable2json exports the entire file (CASSANDRA-2318)
 * clear Built flag in system table when dropping an index (CASSANDRA-2320)
 * don't allow arbitrary argument for stress.java (CASSANDRA-2323)
 * validate values for index predicates in get_indexed_slice (CASSANDRA-2328)
 * queue secondary indexes for flush before the parent (CASSANDRA-2330)
 * allow job configuration to set the CL used in Hadoop jobs (CASSANDRA-2331)
 * add memtable_flush_queue_size defaulting to 4 (CASSANDRA-2333)
 * Allow overriding of initial_token, storage_port and rpc_port from system
   properties (CASSANDRA-2343)
 * fix comparator used for non-indexed secondary expressions in index scan
   (CASSANDRA-2347)
 * ensure size calculation and write phase of large-row compaction use
   the same threshold for TTL expiration (CASSANDRA-2349)
 * fix race when iterating CFs during add/drop (CASSANDRA-2350)
 * add ConsistencyLevel command to CLI (CASSANDRA-2354)
 * allow negative numbers in the cli (CASSANDRA-2358)
 * hard code serialVersionUID for tokens class (CASSANDRA-2361)
 * fix potential infinite loop in ByteBufferUtil.inputStream (CASSANDRA-2365)
 * fix encoding bugs in HintedHandoffManager, SystemTable when default
   charset is not UTF8 (CASSANDRA-2367)
 * avoids having removed node reappearing in Gossip (CASSANDRA-2371)
 * fix incorrect truncation of long to int when reading columns via block
   index (CASSANDRA-2376)
 * fix NPE during stream session (CASSANDRA-2377)
 * fix race condition that could leave orphaned data files when dropping CF or
   KS (CASSANDRA-2381)
 * fsync statistics component on write (CASSANDRA-2382)
 * fix duplicate results from CFS.scan (CASSANDRA-2406)
 * add IntegerType to CLI help (CASSANDRA-2414)
 * avoid caching token-only decoratedkeys (CASSANDRA-2416)
 * convert mmap assertion to if/throw so scrub can catch it (CASSANDRA-2417)
 * don't overwrite gc log (CASSANDR-2418)
 * invalidate row cache for streamed row to avoid inconsitencies
   (CASSANDRA-2420)
 * avoid copies in range/index scans (CASSANDRA-2425)
 * make sure we don't wipe data during cleanup if the node has not join
   the ring (CASSANDRA-2428)
 * Try harder to close files after compaction (CASSANDRA-2431)
 * re-set bootstrapped flag after move finishes (CASSANDRA-2435)
 * display validation_class in CLI 'describe keyspace' (CASSANDRA-2442)
 * make cleanup compactions cleanup the row cache (CASSANDRA-2451)
 * add column fields validation to scrub (CASSANDRA-2460)
 * use 64KB flush buffer instead of in_memory_compaction_limit (CASSANDRA-2463)
 * fix backslash substitutions in CLI (CASSANDRA-2492)
 * disable cache saving for system CFS (CASSANDRA-2502)
 * fixes for verifying destination availability under hinted conditions
   so UE can be thrown intead of timing out (CASSANDRA-2514)
 * fix update of validation class in column metadata (CASSANDRA-2512)
 * support LOCAL_QUORUM, EACH_QUORUM CLs outside of NTS (CASSANDRA-2516)
 * preserve version when streaming data from old sstables (CASSANDRA-2283)
 * fix backslash substitutions in CLI (CASSANDRA-2492)
 * count a row deletion as one operation towards memtable threshold 
   (CASSANDRA-2519)
 * support LOCAL_QUORUM, EACH_QUORUM CLs outside of NTS (CASSANDRA-2516)


0.7.4
 * add nodetool join command (CASSANDRA-2160)
 * fix secondary indexes on pre-existing or streamed data (CASSANDRA-2244)
 * initialize endpoint in gossiper earlier (CASSANDRA-2228)
 * add ability to write to Cassandra from Pig (CASSANDRA-1828)
 * add rpc_[min|max]_threads (CASSANDRA-2176)
 * add CL.TWO, CL.THREE (CASSANDRA-2013)
 * avoid exporting an un-requested row in sstable2json, when exporting 
   a key that does not exist (CASSANDRA-2168)
 * add incremental_backups option (CASSANDRA-1872)
 * add configurable row limit to Pig loadfunc (CASSANDRA-2276)
 * validate column values in batches as well as single-Column inserts
   (CASSANDRA-2259)
 * move sample schema from cassandra.yaml to schema-sample.txt,
   a cli scripts (CASSANDRA-2007)
 * avoid writing empty rows when scrubbing tombstoned rows (CASSANDRA-2296)
 * fix assertion error in range and index scans for CL < ALL
   (CASSANDRA-2282)
 * fix commitlog replay when flush position refers to data that didn't
   get synced before server died (CASSANDRA-2285)
 * fix fd leak in sstable2json with non-mmap'd i/o (CASSANDRA-2304)
 * reduce memory use during streaming of multiple sstables (CASSANDRA-2301)
 * purge tombstoned rows from cache after GCGraceSeconds (CASSANDRA-2305)
 * allow zero replicas in a NTS datacenter (CASSANDRA-1924)
 * make range queries respect snitch for local replicas (CASSANDRA-2286)
 * fix HH delivery when column index is larger than 2GB (CASSANDRA-2297)
 * make 2ary indexes use parent CF flush thresholds during initial build
   (CASSANDRA-2294)
 * update memtable_throughput to be a long (CASSANDRA-2158)


0.7.3
 * Keep endpoint state until aVeryLongTime (CASSANDRA-2115)
 * lower-latency read repair (CASSANDRA-2069)
 * add hinted_handoff_throttle_delay_in_ms option (CASSANDRA-2161)
 * fixes for cache save/load (CASSANDRA-2172, -2174)
 * Handle whole-row deletions in CFOutputFormat (CASSANDRA-2014)
 * Make memtable_flush_writers flush in parallel (CASSANDRA-2178)
 * Add compaction_preheat_key_cache option (CASSANDRA-2175)
 * refactor stress.py to have only one copy of the format string 
   used for creating row keys (CASSANDRA-2108)
 * validate index names for \w+ (CASSANDRA-2196)
 * Fix Cassandra cli to respect timeout if schema does not settle 
   (CASSANDRA-2187)
 * fix for compaction and cleanup writing old-format data into new-version 
   sstable (CASSANDRA-2211, -2216)
 * add nodetool scrub (CASSANDRA-2217, -2240)
 * fix sstable2json large-row pagination (CASSANDRA-2188)
 * fix EOFing on requests for the last bytes in a file (CASSANDRA-2213)
 * fix BufferedRandomAccessFile bugs (CASSANDRA-2218, -2241)
 * check for memtable flush_after_mins exceeded every 10s (CASSANDRA-2183)
 * fix cache saving on Windows (CASSANDRA-2207)
 * add validateSchemaAgreement call + synchronization to schema
   modification operations (CASSANDRA-2222)
 * fix for reversed slice queries on large rows (CASSANDRA-2212)
 * fat clients were writing local data (CASSANDRA-2223)
 * set DEFAULT_MEMTABLE_LIFETIME_IN_MINS to 24h
 * improve detection and cleanup of partially-written sstables 
   (CASSANDRA-2206)
 * fix supercolumn de/serialization when subcolumn comparator is different
   from supercolumn's (CASSANDRA-2104)
 * fix starting up on Windows when CASSANDRA_HOME contains whitespace
   (CASSANDRA-2237)
 * add [get|set][row|key]cacheSavePeriod to JMX (CASSANDRA-2100)
 * fix Hadoop ColumnFamilyOutputFormat dropping of mutations
   when batch fills up (CASSANDRA-2255)
 * move file deletions off of scheduledtasks executor (CASSANDRA-2253)


0.7.2
 * copy DecoratedKey.key when inserting into caches to avoid retaining
   a reference to the underlying buffer (CASSANDRA-2102)
 * format subcolumn names with subcomparator (CASSANDRA-2136)
 * fix column bloom filter deserialization (CASSANDRA-2165)


0.7.1
 * refactor MessageDigest creation code. (CASSANDRA-2107)
 * buffer network stack to avoid inefficient small TCP messages while avoiding
   the nagle/delayed ack problem (CASSANDRA-1896)
 * check log4j configuration for changes every 10s (CASSANDRA-1525, 1907)
 * more-efficient cross-DC replication (CASSANDRA-1530, -2051, -2138)
 * avoid polluting page cache with commitlog or sstable writes
   and seq scan operations (CASSANDRA-1470)
 * add RMI authentication options to nodetool (CASSANDRA-1921)
 * make snitches configurable at runtime (CASSANDRA-1374)
 * retry hadoop split requests on connection failure (CASSANDRA-1927)
 * implement describeOwnership for BOP, COPP (CASSANDRA-1928)
 * make read repair behave as expected for ConsistencyLevel > ONE
   (CASSANDRA-982, 2038)
 * distributed test harness (CASSANDRA-1859, 1964)
 * reduce flush lock contention (CASSANDRA-1930)
 * optimize supercolumn deserialization (CASSANDRA-1891)
 * fix CFMetaData.apply to only compare objects of the same class 
   (CASSANDRA-1962)
 * allow specifying specific SSTables to compact from JMX (CASSANDRA-1963)
 * fix race condition in MessagingService.targets (CASSANDRA-1959, 2094, 2081)
 * refuse to open sstables from a future version (CASSANDRA-1935)
 * zero-copy reads (CASSANDRA-1714)
 * fix copy bounds for word Text in wordcount demo (CASSANDRA-1993)
 * fixes for contrib/javautils (CASSANDRA-1979)
 * check more frequently for memtable expiration (CASSANDRA-2000)
 * fix writing SSTable column count statistics (CASSANDRA-1976)
 * fix streaming of multiple CFs during bootstrap (CASSANDRA-1992)
 * explicitly set JVM GC new generation size with -Xmn (CASSANDRA-1968)
 * add short options for CLI flags (CASSANDRA-1565)
 * make keyspace argument to "describe keyspace" in CLI optional
   when authenticated to keyspace already (CASSANDRA-2029)
 * added option to specify -Dcassandra.join_ring=false on startup
   to allow "warm spare" nodes or performing JMX maintenance before
   joining the ring (CASSANDRA-526)
 * log migrations at INFO (CASSANDRA-2028)
 * add CLI verbose option in file mode (CASSANDRA-2030)
 * add single-line "--" comments to CLI (CASSANDRA-2032)
 * message serialization tests (CASSANDRA-1923)
 * switch from ivy to maven-ant-tasks (CASSANDRA-2017)
 * CLI attempts to block for new schema to propagate (CASSANDRA-2044)
 * fix potential overflow in nodetool cfstats (CASSANDRA-2057)
 * add JVM shutdownhook to sync commitlog (CASSANDRA-1919)
 * allow nodes to be up without being part of  normal traffic (CASSANDRA-1951)
 * fix CLI "show keyspaces" with null options on NTS (CASSANDRA-2049)
 * fix possible ByteBuffer race conditions (CASSANDRA-2066)
 * reduce garbage generated by MessagingService to prevent load spikes
   (CASSANDRA-2058)
 * fix math in RandomPartitioner.describeOwnership (CASSANDRA-2071)
 * fix deletion of sstable non-data components (CASSANDRA-2059)
 * avoid blocking gossip while deleting handoff hints (CASSANDRA-2073)
 * ignore messages from newer versions, keep track of nodes in gossip 
   regardless of version (CASSANDRA-1970)
 * cache writing moved to CompactionManager to reduce i/o contention and
   updated to use non-cache-polluting writes (CASSANDRA-2053)
 * page through large rows when exporting to JSON (CASSANDRA-2041)
 * add flush_largest_memtables_at and reduce_cache_sizes_at options
   (CASSANDRA-2142)
 * add cli 'describe cluster' command (CASSANDRA-2127)
 * add cli support for setting username/password at 'connect' command 
   (CASSANDRA-2111)
 * add -D option to Stress.java to allow reading hosts from a file 
   (CASSANDRA-2149)
 * bound hints CF throughput between 32M and 256M (CASSANDRA-2148)
 * continue starting when invalid saved cache entries are encountered
   (CASSANDRA-2076)
 * add max_hint_window_in_ms option (CASSANDRA-1459)


0.7.0-final
 * fix offsets to ByteBuffer.get (CASSANDRA-1939)


0.7.0-rc4
 * fix cli crash after backgrounding (CASSANDRA-1875)
 * count timeouts in storageproxy latencies, and include latency 
   histograms in StorageProxyMBean (CASSANDRA-1893)
 * fix CLI get recognition of supercolumns (CASSANDRA-1899)
 * enable keepalive on intra-cluster sockets (CASSANDRA-1766)
 * count timeouts towards dynamicsnitch latencies (CASSANDRA-1905)
 * Expose index-building status in JMX + cli schema description
   (CASSANDRA-1871)
 * allow [LOCAL|EACH]_QUORUM to be used with non-NetworkTopology 
   replication Strategies
 * increased amount of index locks for faster commitlog replay
 * collect secondary index tombstones immediately (CASSANDRA-1914)
 * revert commitlog changes from #1780 (CASSANDRA-1917)
 * change RandomPartitioner min token to -1 to avoid collision w/
   tokens on actual nodes (CASSANDRA-1901)
 * examine the right nibble when validating TimeUUID (CASSANDRA-1910)
 * include secondary indexes in cleanup (CASSANDRA-1916)
 * CFS.scrubDataDirectories should also cleanup invalid secondary indexes
   (CASSANDRA-1904)
 * ability to disable/enable gossip on nodes to force them down
   (CASSANDRA-1108)


0.7.0-rc3
 * expose getNaturalEndpoints in StorageServiceMBean taking byte[]
   key; RMI cannot serialize ByteBuffer (CASSANDRA-1833)
 * infer org.apache.cassandra.locator for replication strategy classes
   when not otherwise specified
 * validation that generates less garbage (CASSANDRA-1814)
 * add TTL support to CLI (CASSANDRA-1838)
 * cli defaults to bytestype for subcomparator when creating
   column families (CASSANDRA-1835)
 * unregister index MBeans when index is dropped (CASSANDRA-1843)
 * make ByteBufferUtil.clone thread-safe (CASSANDRA-1847)
 * change exception for read requests during bootstrap from 
   InvalidRequest to Unavailable (CASSANDRA-1862)
 * respect row-level tombstones post-flush in range scans
   (CASSANDRA-1837)
 * ReadResponseResolver check digests against each other (CASSANDRA-1830)
 * return InvalidRequest when remove of subcolumn without supercolumn
   is requested (CASSANDRA-1866)
 * flush before repair (CASSANDRA-1748)
 * SSTableExport validates key order (CASSANDRA-1884)
 * large row support for SSTableExport (CASSANDRA-1867)
 * Re-cache hot keys post-compaction without hitting disk (CASSANDRA-1878)
 * manage read repair in coordinator instead of data source, to
   provide latency information to dynamic snitch (CASSANDRA-1873)


0.7.0-rc2
 * fix live-column-count of slice ranges including tombstoned supercolumn 
   with live subcolumn (CASSANDRA-1591)
 * rename o.a.c.internal.AntientropyStage -> AntiEntropyStage,
   o.a.c.request.Request_responseStage -> RequestResponseStage,
   o.a.c.internal.Internal_responseStage -> InternalResponseStage
 * add AbstractType.fromString (CASSANDRA-1767)
 * require index_type to be present when specifying index_name
   on ColumnDef (CASSANDRA-1759)
 * fix add/remove index bugs in CFMetadata (CASSANDRA-1768)
 * rebuild Strategy during system_update_keyspace (CASSANDRA-1762)
 * cli updates prompt to ... in continuation lines (CASSANDRA-1770)
 * support multiple Mutations per key in hadoop ColumnFamilyOutputFormat
   (CASSANDRA-1774)
 * improvements to Debian init script (CASSANDRA-1772)
 * use local classloader to check for version.properties (CASSANDRA-1778)
 * Validate that column names in column_metadata are valid for the
   defined comparator, and decode properly in cli (CASSANDRA-1773)
 * use cross-platform newlines in cli (CASSANDRA-1786)
 * add ExpiringColumn support to sstable import/export (CASSANDRA-1754)
 * add flush for each append to periodic commitlog mode; added
   periodic_without_flush option to disable this (CASSANDRA-1780)
 * close file handle used for post-flush truncate (CASSANDRA-1790)
 * various code cleanup (CASSANDRA-1793, -1794, -1795)
 * fix range queries against wrapped range (CASSANDRA-1781)
 * fix consistencylevel calculations for NetworkTopologyStrategy
   (CASSANDRA-1804)
 * cli support index type enum names (CASSANDRA-1810)
 * improved validation of column_metadata (CASSANDRA-1813)
 * reads at ConsistencyLevel > 1 throw UnavailableException
   immediately if insufficient live nodes exist (CASSANDRA-1803)
 * copy bytebuffers for local writes to avoid retaining the entire
   Thrift frame (CASSANDRA-1801)
 * fix NPE adding index to column w/o prior metadata (CASSANDRA-1764)
 * reduce fat client timeout (CASSANDRA-1730)
 * fix botched merge of CASSANDRA-1316


0.7.0-rc1
 * fix compaction and flush races with schema updates (CASSANDRA-1715)
 * add clustertool, config-converter, sstablekeys, and schematool 
   Windows .bat files (CASSANDRA-1723)
 * reject range queries received during bootstrap (CASSANDRA-1739)
 * fix wrapping-range queries on non-minimum token (CASSANDRA-1700)
 * add nodetool cfhistogram (CASSANDRA-1698)
 * limit repaired ranges to what the nodes have in common (CASSANDRA-1674)
 * index scan treats missing columns as not matching secondary
   expressions (CASSANDRA-1745)
 * Fix misuse of DataOutputBuffer.getData in AntiEntropyService
   (CASSANDRA-1729)
 * detect and warn when obsolete version of JNA is present (CASSANDRA-1760)
 * reduce fat client timeout (CASSANDRA-1730)
 * cleanup smallest CFs first to increase free temp space for larger ones
   (CASSANDRA-1811)
 * Update windows .bat files to work outside of main Cassandra
   directory (CASSANDRA-1713)
 * fix read repair regression from 0.6.7 (CASSANDRA-1727)
 * more-efficient read repair (CASSANDRA-1719)
 * fix hinted handoff replay (CASSANDRA-1656)
 * log type of dropped messages (CASSANDRA-1677)
 * upgrade to SLF4J 1.6.1
 * fix ByteBuffer bug in ExpiringColumn.updateDigest (CASSANDRA-1679)
 * fix IntegerType.getString (CASSANDRA-1681)
 * make -Djava.net.preferIPv4Stack=true the default (CASSANDRA-628)
 * add INTERNAL_RESPONSE verb to differentiate from responses related
   to client requests (CASSANDRA-1685)
 * log tpstats when dropping messages (CASSANDRA-1660)
 * include unreachable nodes in describeSchemaVersions (CASSANDRA-1678)
 * Avoid dropping messages off the client request path (CASSANDRA-1676)
 * fix jna errno reporting (CASSANDRA-1694)
 * add friendlier error for UnknownHostException on startup (CASSANDRA-1697)
 * include jna dependency in RPM package (CASSANDRA-1690)
 * add --skip-keys option to stress.py (CASSANDRA-1696)
 * improve cli handling of non-string keys and column names 
   (CASSANDRA-1701, -1693)
 * r/m extra subcomparator line in cli keyspaces output (CASSANDRA-1712)
 * add read repair chance to cli "show keyspaces"
 * upgrade to ConcurrentLinkedHashMap 1.1 (CASSANDRA-975)
 * fix index scan routing (CASSANDRA-1722)
 * fix tombstoning of supercolumns in range queries (CASSANDRA-1734)
 * clear endpoint cache after updating keyspace metadata (CASSANDRA-1741)
 * fix wrapping-range queries on non-minimum token (CASSANDRA-1700)
 * truncate includes secondary indexes (CASSANDRA-1747)
 * retain reference to PendingFile sstables (CASSANDRA-1749)
 * fix sstableimport regression (CASSANDRA-1753)
 * fix for bootstrap when no non-system tables are defined (CASSANDRA-1732)
 * handle replica unavailability in index scan (CASSANDRA-1755)
 * fix service initialization order deadlock (CASSANDRA-1756)
 * multi-line cli commands (CASSANDRA-1742)
 * fix race between snapshot and compaction (CASSANDRA-1736)
 * add listEndpointsPendingHints, deleteHintsForEndpoint JMX methods 
   (CASSANDRA-1551)


0.7.0-beta3
 * add strategy options to describe_keyspace output (CASSANDRA-1560)
 * log warning when using randomly generated token (CASSANDRA-1552)
 * re-organize JMX into .db, .net, .internal, .request (CASSANDRA-1217)
 * allow nodes to change IPs between restarts (CASSANDRA-1518)
 * remember ring state between restarts by default (CASSANDRA-1518)
 * flush index built flag so we can read it before log replay (CASSANDRA-1541)
 * lock row cache updates to prevent race condition (CASSANDRA-1293)
 * remove assertion causing rare (and harmless) error messages in
   commitlog (CASSANDRA-1330)
 * fix moving nodes with no keyspaces defined (CASSANDRA-1574)
 * fix unbootstrap when no data is present in a transfer range (CASSANDRA-1573)
 * take advantage of AVRO-495 to simplify our avro IDL (CASSANDRA-1436)
 * extend authorization hierarchy to column family (CASSANDRA-1554)
 * deletion support in secondary indexes (CASSANDRA-1571)
 * meaningful error message for invalid replication strategy class 
   (CASSANDRA-1566)
 * allow keyspace creation with RF > N (CASSANDRA-1428)
 * improve cli error handling (CASSANDRA-1580)
 * add cache save/load ability (CASSANDRA-1417, 1606, 1647)
 * add StorageService.getDrainProgress (CASSANDRA-1588)
 * Disallow bootstrap to an in-use token (CASSANDRA-1561)
 * Allow dynamic secondary index creation and destruction (CASSANDRA-1532)
 * log auto-guessed memtable thresholds (CASSANDRA-1595)
 * add ColumnDef support to cli (CASSANDRA-1583)
 * reduce index sample time by 75% (CASSANDRA-1572)
 * add cli support for column, strategy metadata (CASSANDRA-1578, 1612)
 * add cli support for schema modification (CASSANDRA-1584)
 * delete temp files on failed compactions (CASSANDRA-1596)
 * avoid blocking for dead nodes during removetoken (CASSANDRA-1605)
 * remove ConsistencyLevel.ZERO (CASSANDRA-1607)
 * expose in-progress compaction type in jmx (CASSANDRA-1586)
 * removed IClock & related classes from internals (CASSANDRA-1502)
 * fix removing tokens from SystemTable on decommission and removetoken
   (CASSANDRA-1609)
 * include CF metadata in cli 'show keyspaces' (CASSANDRA-1613)
 * switch from Properties to HashMap in PropertyFileSnitch to
   avoid synchronization bottleneck (CASSANDRA-1481)
 * PropertyFileSnitch configuration file renamed to 
   cassandra-topology.properties
 * add cli support for get_range_slices (CASSANDRA-1088, CASSANDRA-1619)
 * Make memtable flush thresholds per-CF instead of global 
   (CASSANDRA-1007, 1637)
 * add cli support for binary data without CfDef hints (CASSANDRA-1603)
 * fix building SSTable statistics post-stream (CASSANDRA-1620)
 * fix potential infinite loop in 2ary index queries (CASSANDRA-1623)
 * allow creating NTS keyspaces with no replicas configured (CASSANDRA-1626)
 * add jmx histogram of sstables accessed per read (CASSANDRA-1624)
 * remove system_rename_column_family and system_rename_keyspace from the
   client API until races can be fixed (CASSANDRA-1630, CASSANDRA-1585)
 * add cli sanity tests (CASSANDRA-1582)
 * update GC settings in cassandra.bat (CASSANDRA-1636)
 * cli support for index queries (CASSANDRA-1635)
 * cli support for updating schema memtable settings (CASSANDRA-1634)
 * cli --file option (CASSANDRA-1616)
 * reduce automatically chosen memtable sizes by 50% (CASSANDRA-1641)
 * move endpoint cache from snitch to strategy (CASSANDRA-1643)
 * fix commitlog recovery deleting the newly-created segment as well as
   the old ones (CASSANDRA-1644)
 * upgrade to Thrift 0.5 (CASSANDRA-1367)
 * renamed CL.DCQUORUM to LOCAL_QUORUM and DCQUORUMSYNC to EACH_QUORUM
 * cli truncate support (CASSANDRA-1653)
 * update GC settings in cassandra.bat (CASSANDRA-1636)
 * avoid logging when a node's ip/token is gossipped back to it (CASSANDRA-1666)


0.7-beta2
 * always use UTF-8 for hint keys (CASSANDRA-1439)
 * remove cassandra.yaml dependency from Hadoop and Pig (CASSADRA-1322)
 * expose CfDef metadata in describe_keyspaces (CASSANDRA-1363)
 * restore use of mmap_index_only option (CASSANDRA-1241)
 * dropping a keyspace with no column families generated an error 
   (CASSANDRA-1378)
 * rename RackAwareStrategy to OldNetworkTopologyStrategy, RackUnawareStrategy 
   to SimpleStrategy, DatacenterShardStrategy to NetworkTopologyStrategy,
   AbstractRackAwareSnitch to AbstractNetworkTopologySnitch (CASSANDRA-1392)
 * merge StorageProxy.mutate, mutateBlocking (CASSANDRA-1396)
 * faster UUIDType, LongType comparisons (CASSANDRA-1386, 1393)
 * fix setting read_repair_chance from CLI addColumnFamily (CASSANDRA-1399)
 * fix updates to indexed columns (CASSANDRA-1373)
 * fix race condition leaving to FileNotFoundException (CASSANDRA-1382)
 * fix sharded lock hash on index write path (CASSANDRA-1402)
 * add support for GT/E, LT/E in subordinate index clauses (CASSANDRA-1401)
 * cfId counter got out of sync when CFs were added (CASSANDRA-1403)
 * less chatty schema updates (CASSANDRA-1389)
 * rename column family mbeans. 'type' will now include either 
   'IndexColumnFamilies' or 'ColumnFamilies' depending on the CFS type.
   (CASSANDRA-1385)
 * disallow invalid keyspace and column family names. This includes name that
   matches a '^\w+' regex. (CASSANDRA-1377)
 * use JNA, if present, to take snapshots (CASSANDRA-1371)
 * truncate hints if starting 0.7 for the first time (CASSANDRA-1414)
 * fix FD leak in single-row slicepredicate queries (CASSANDRA-1416)
 * allow index expressions against columns that are not part of the 
   SlicePredicate (CASSANDRA-1410)
 * config-converter properly handles snitches and framed support 
   (CASSANDRA-1420)
 * remove keyspace argument from multiget_count (CASSANDRA-1422)
 * allow specifying cassandra.yaml location as (local or remote) URL
   (CASSANDRA-1126)
 * fix using DynamicEndpointSnitch with NetworkTopologyStrategy
   (CASSANDRA-1429)
 * Add CfDef.default_validation_class (CASSANDRA-891)
 * fix EstimatedHistogram.max (CASSANDRA-1413)
 * quorum read optimization (CASSANDRA-1622)
 * handle zero-length (or missing) rows during HH paging (CASSANDRA-1432)
 * include secondary indexes during schema migrations (CASSANDRA-1406)
 * fix commitlog header race during schema change (CASSANDRA-1435)
 * fix ColumnFamilyStoreMBeanIterator to use new type name (CASSANDRA-1433)
 * correct filename generated by xml->yaml converter (CASSANDRA-1419)
 * add CMSInitiatingOccupancyFraction=75 and UseCMSInitiatingOccupancyOnly
   to default JVM options
 * decrease jvm heap for cassandra-cli (CASSANDRA-1446)
 * ability to modify keyspaces and column family definitions on a live cluster
   (CASSANDRA-1285)
 * support for Hadoop Streaming [non-jvm map/reduce via stdin/out]
   (CASSANDRA-1368)
 * Move persistent sstable stats from the system table to an sstable component
   (CASSANDRA-1430)
 * remove failed bootstrap attempt from pending ranges when gossip times
   it out after 1h (CASSANDRA-1463)
 * eager-create tcp connections to other cluster members (CASSANDRA-1465)
 * enumerate stages and derive stage from message type instead of 
   transmitting separately (CASSANDRA-1465)
 * apply reversed flag during collation from different data sources
   (CASSANDRA-1450)
 * make failure to remove commitlog segment non-fatal (CASSANDRA-1348)
 * correct ordering of drain operations so CL.recover is no longer 
   necessary (CASSANDRA-1408)
 * removed keyspace from describe_splits method (CASSANDRA-1425)
 * rename check_schema_agreement to describe_schema_versions
   (CASSANDRA-1478)
 * fix QUORUM calculation for RF > 3 (CASSANDRA-1487)
 * remove tombstones during non-major compactions when bloom filter
   verifies that row does not exist in other sstables (CASSANDRA-1074)
 * nodes that coordinated a loadbalance in the past could not be seen by
   newly added nodes (CASSANDRA-1467)
 * exposed endpoint states (gossip details) via jmx (CASSANDRA-1467)
 * ensure that compacted sstables are not included when new readers are
   instantiated (CASSANDRA-1477)
 * by default, calculate heap size and memtable thresholds at runtime (CASSANDRA-1469)
 * fix races dealing with adding/dropping keyspaces and column families in
   rapid succession (CASSANDRA-1477)
 * clean up of Streaming system (CASSANDRA-1503, 1504, 1506)
 * add options to configure Thrift socket keepalive and buffer sizes (CASSANDRA-1426)
 * make contrib CassandraServiceDataCleaner recursive (CASSANDRA-1509)
 * min, max compaction threshold are configurable and persistent 
   per-ColumnFamily (CASSANDRA-1468)
 * fix replaying the last mutation in a commitlog unnecessarily 
   (CASSANDRA-1512)
 * invoke getDefaultUncaughtExceptionHandler from DTPE with the original
   exception rather than the ExecutionException wrapper (CASSANDRA-1226)
 * remove Clock from the Thrift (and Avro) API (CASSANDRA-1501)
 * Close intra-node sockets when connection is broken (CASSANDRA-1528)
 * RPM packaging spec file (CASSANDRA-786)
 * weighted request scheduler (CASSANDRA-1485)
 * treat expired columns as deleted (CASSANDRA-1539)
 * make IndexInterval configurable (CASSANDRA-1488)
 * add describe_snitch to Thrift API (CASSANDRA-1490)
 * MD5 authenticator compares plain text submitted password with MD5'd
   saved property, instead of vice versa (CASSANDRA-1447)
 * JMX MessagingService pending and completed counts (CASSANDRA-1533)
 * fix race condition processing repair responses (CASSANDRA-1511)
 * make repair blocking (CASSANDRA-1511)
 * create EndpointSnitchInfo and MBean to expose rack and DC (CASSANDRA-1491)
 * added option to contrib/word_count to output results back to Cassandra
   (CASSANDRA-1342)
 * rewrite Hadoop ColumnFamilyRecordWriter to pool connections, retry to
   multiple Cassandra nodes, and smooth impact on the Cassandra cluster
   by using smaller batch sizes (CASSANDRA-1434)
 * fix setting gc_grace_seconds via CLI (CASSANDRA-1549)
 * support TTL'd index values (CASSANDRA-1536)
 * make removetoken work like decommission (CASSANDRA-1216)
 * make cli comparator-aware and improve quote rules (CASSANDRA-1523,-1524)
 * make nodetool compact and cleanup blocking (CASSANDRA-1449)
 * add memtable, cache information to GCInspector logs (CASSANDRA-1558)
 * enable/disable HintedHandoff via JMX (CASSANDRA-1550)
 * Ignore stray files in the commit log directory (CASSANDRA-1547)
 * Disallow bootstrap to an in-use token (CASSANDRA-1561)


0.7-beta1
 * sstable versioning (CASSANDRA-389)
 * switched to slf4j logging (CASSANDRA-625)
 * add (optional) expiration time for column (CASSANDRA-699)
 * access levels for authentication/authorization (CASSANDRA-900)
 * add ReadRepairChance to CF definition (CASSANDRA-930)
 * fix heisenbug in system tests, especially common on OS X (CASSANDRA-944)
 * convert to byte[] keys internally and all public APIs (CASSANDRA-767)
 * ability to alter schema definitions on a live cluster (CASSANDRA-44)
 * renamed configuration file to cassandra.xml, and log4j.properties to
   log4j-server.properties, which must now be loaded from
   the classpath (which is how our scripts in bin/ have always done it)
   (CASSANDRA-971)
 * change get_count to require a SlicePredicate. create multi_get_count
   (CASSANDRA-744)
 * re-organized endpointsnitch implementations and added SimpleSnitch
   (CASSANDRA-994)
 * Added preload_row_cache option (CASSANDRA-946)
 * add CRC to commitlog header (CASSANDRA-999)
 * removed deprecated batch_insert and get_range_slice methods (CASSANDRA-1065)
 * add truncate thrift method (CASSANDRA-531)
 * http mini-interface using mx4j (CASSANDRA-1068)
 * optimize away copy of sliced row on memtable read path (CASSANDRA-1046)
 * replace constant-size 2GB mmaped segments and special casing for index 
   entries spanning segment boundaries, with SegmentedFile that computes 
   segments that always contain entire entries/rows (CASSANDRA-1117)
 * avoid reading large rows into memory during compaction (CASSANDRA-16)
 * added hadoop OutputFormat (CASSANDRA-1101)
 * efficient Streaming (no more anticompaction) (CASSANDRA-579)
 * split commitlog header into separate file and add size checksum to
   mutations (CASSANDRA-1179)
 * avoid allocating a new byte[] for each mutation on replay (CASSANDRA-1219)
 * revise HH schema to be per-endpoint (CASSANDRA-1142)
 * add joining/leaving status to nodetool ring (CASSANDRA-1115)
 * allow multiple repair sessions per node (CASSANDRA-1190)
 * optimize away MessagingService for local range queries (CASSANDRA-1261)
 * make framed transport the default so malformed requests can't OOM the 
   server (CASSANDRA-475)
 * significantly faster reads from row cache (CASSANDRA-1267)
 * take advantage of row cache during range queries (CASSANDRA-1302)
 * make GCGraceSeconds a per-ColumnFamily value (CASSANDRA-1276)
 * keep persistent row size and column count statistics (CASSANDRA-1155)
 * add IntegerType (CASSANDRA-1282)
 * page within a single row during hinted handoff (CASSANDRA-1327)
 * push DatacenterShardStrategy configuration into keyspace definition,
   eliminating datacenter.properties. (CASSANDRA-1066)
 * optimize forward slices starting with '' and single-index-block name 
   queries by skipping the column index (CASSANDRA-1338)
 * streaming refactor (CASSANDRA-1189)
 * faster comparison for UUID types (CASSANDRA-1043)
 * secondary index support (CASSANDRA-749 and subtasks)
 * make compaction buckets deterministic (CASSANDRA-1265)


0.6.6
 * Allow using DynamicEndpointSnitch with RackAwareStrategy (CASSANDRA-1429)
 * remove the remaining vestiges of the unfinished DatacenterShardStrategy 
   (replaced by NetworkTopologyStrategy in 0.7)
   

0.6.5
 * fix key ordering in range query results with RandomPartitioner
   and ConsistencyLevel > ONE (CASSANDRA-1145)
 * fix for range query starting with the wrong token range (CASSANDRA-1042)
 * page within a single row during hinted handoff (CASSANDRA-1327)
 * fix compilation on non-sun JDKs (CASSANDRA-1061)
 * remove String.trim() call on row keys in batch mutations (CASSANDRA-1235)
 * Log summary of dropped messages instead of spamming log (CASSANDRA-1284)
 * add dynamic endpoint snitch (CASSANDRA-981)
 * fix streaming for keyspaces with hyphens in their name (CASSANDRA-1377)
 * fix errors in hard-coded bloom filter optKPerBucket by computing it
   algorithmically (CASSANDRA-1220
 * remove message deserialization stage, and uncap read/write stages
   so slow reads/writes don't block gossip processing (CASSANDRA-1358)
 * add jmx port configuration to Debian package (CASSANDRA-1202)
 * use mlockall via JNA, if present, to prevent Linux from swapping
   out parts of the JVM (CASSANDRA-1214)


0.6.4
 * avoid queuing multiple hint deliveries for the same endpoint
   (CASSANDRA-1229)
 * better performance for and stricter checking of UTF8 column names
   (CASSANDRA-1232)
 * extend option to lower compaction priority to hinted handoff
   as well (CASSANDRA-1260)
 * log errors in gossip instead of re-throwing (CASSANDRA-1289)
 * avoid aborting commitlog replay prematurely if a flushed-but-
   not-removed commitlog segment is encountered (CASSANDRA-1297)
 * fix duplicate rows being read during mapreduce (CASSANDRA-1142)
 * failure detection wasn't closing command sockets (CASSANDRA-1221)
 * cassandra-cli.bat works on windows (CASSANDRA-1236)
 * pre-emptively drop requests that cannot be processed within RPCTimeout
   (CASSANDRA-685)
 * add ack to Binary write verb and update CassandraBulkLoader
   to wait for acks for each row (CASSANDRA-1093)
 * added describe_partitioner Thrift method (CASSANDRA-1047)
 * Hadoop jobs no longer require the Cassandra storage-conf.xml
   (CASSANDRA-1280, CASSANDRA-1047)
 * log thread pool stats when GC is excessive (CASSANDRA-1275)
 * remove gossip message size limit (CASSANDRA-1138)
 * parallelize local and remote reads during multiget, and respect snitch 
   when determining whether to do local read for CL.ONE (CASSANDRA-1317)
 * fix read repair to use requested consistency level on digest mismatch,
   rather than assuming QUORUM (CASSANDRA-1316)
 * process digest mismatch re-reads in parallel (CASSANDRA-1323)
 * switch hints CF comparator to BytesType (CASSANDRA-1274)


0.6.3
 * retry to make streaming connections up to 8 times. (CASSANDRA-1019)
 * reject describe_ring() calls on invalid keyspaces (CASSANDRA-1111)
 * fix cache size calculation for size of 100% (CASSANDRA-1129)
 * fix cache capacity only being recalculated once (CASSANDRA-1129)
 * remove hourly scan of all hints on the off chance that the gossiper
   missed a status change; instead, expose deliverHintsToEndpoint to JMX
   so it can be done manually, if necessary (CASSANDRA-1141)
 * don't reject reads at CL.ALL (CASSANDRA-1152)
 * reject deletions to supercolumns in CFs containing only standard
   columns (CASSANDRA-1139)
 * avoid preserving login information after client disconnects
   (CASSANDRA-1057)
 * prefer sun jdk to openjdk in debian init script (CASSANDRA-1174)
 * detect partioner config changes between restarts and fail fast 
   (CASSANDRA-1146)
 * use generation time to resolve node token reassignment disagreements
   (CASSANDRA-1118)
 * restructure the startup ordering of Gossiper and MessageService to avoid
   timing anomalies (CASSANDRA-1160)
 * detect incomplete commit log hearders (CASSANDRA-1119)
 * force anti-entropy service to stream files on the stream stage to avoid
   sending streams out of order (CASSANDRA-1169)
 * remove inactive stream managers after AES streams files (CASSANDRA-1169)
 * allow removing entire row through batch_mutate Deletion (CASSANDRA-1027)
 * add JMX metrics for row-level bloom filter false positives (CASSANDRA-1212)
 * added a redhat init script to contrib (CASSANDRA-1201)
 * use midpoint when bootstrapping a new machine into range with not
   much data yet instead of random token (CASSANDRA-1112)
 * kill server on OOM in executor stage as well as Thrift (CASSANDRA-1226)
 * remove opportunistic repairs, when two machines with overlapping replica
   responsibilities happen to finish major compactions of the same CF near
   the same time.  repairs are now fully manual (CASSANDRA-1190)
 * add ability to lower compaction priority (default is no change from 0.6.2)
   (CASSANDRA-1181)


0.6.2
 * fix contrib/word_count build. (CASSANDRA-992)
 * split CommitLogExecutorService into BatchCommitLogExecutorService and 
   PeriodicCommitLogExecutorService (CASSANDRA-1014)
 * add latency histograms to CFSMBean (CASSANDRA-1024)
 * make resolving timestamp ties deterministic by using value bytes
   as a tiebreaker (CASSANDRA-1039)
 * Add option to turn off Hinted Handoff (CASSANDRA-894)
 * fix windows startup (CASSANDRA-948)
 * make concurrent_reads, concurrent_writes configurable at runtime via JMX
   (CASSANDRA-1060)
 * disable GCInspector on non-Sun JVMs (CASSANDRA-1061)
 * fix tombstone handling in sstable rows with no other data (CASSANDRA-1063)
 * fix size of row in spanned index entries (CASSANDRA-1056)
 * install json2sstable, sstable2json, and sstablekeys to Debian package
 * StreamingService.StreamDestinations wouldn't empty itself after streaming
   finished (CASSANDRA-1076)
 * added Collections.shuffle(splits) before returning the splits in 
   ColumnFamilyInputFormat (CASSANDRA-1096)
 * do not recalculate cache capacity post-compaction if it's been manually 
   modified (CASSANDRA-1079)
 * better defaults for flush sorter + writer executor queue sizes
   (CASSANDRA-1100)
 * windows scripts for SSTableImport/Export (CASSANDRA-1051)
 * windows script for nodetool (CASSANDRA-1113)
 * expose PhiConvictThreshold (CASSANDRA-1053)
 * make repair of RF==1 a no-op (CASSANDRA-1090)
 * improve default JVM GC options (CASSANDRA-1014)
 * fix SlicePredicate serialization inside Hadoop jobs (CASSANDRA-1049)
 * close Thrift sockets in Hadoop ColumnFamilyRecordReader (CASSANDRA-1081)


0.6.1
 * fix NPE in sstable2json when no excluded keys are given (CASSANDRA-934)
 * keep the replica set constant throughout the read repair process
   (CASSANDRA-937)
 * allow querying getAllRanges with empty token list (CASSANDRA-933)
 * fix command line arguments inversion in clustertool (CASSANDRA-942)
 * fix race condition that could trigger a false-positive assertion
   during post-flush discard of old commitlog segments (CASSANDRA-936)
 * fix neighbor calculation for anti-entropy repair (CASSANDRA-924)
 * perform repair even for small entropy differences (CASSANDRA-924)
 * Use hostnames in CFInputFormat to allow Hadoop's naive string-based
   locality comparisons to work (CASSANDRA-955)
 * cache read-only BufferedRandomAccessFile length to avoid
   3 system calls per invocation (CASSANDRA-950)
 * nodes with IPv6 (and no IPv4) addresses could not join cluster
   (CASSANDRA-969)
 * Retrieve the correct number of undeleted columns, if any, from
   a supercolumn in a row that had been deleted previously (CASSANDRA-920)
 * fix index scans that cross the 2GB mmap boundaries for both mmap
   and standard i/o modes (CASSANDRA-866)
 * expose drain via nodetool (CASSANDRA-978)


0.6.0-RC1
 * JMX drain to flush memtables and run through commit log (CASSANDRA-880)
 * Bootstrapping can skip ranges under the right conditions (CASSANDRA-902)
 * fix merging row versions in range_slice for CL > ONE (CASSANDRA-884)
 * default write ConsistencyLeven chaned from ZERO to ONE
 * fix for index entries spanning mmap buffer boundaries (CASSANDRA-857)
 * use lexical comparison if time part of TimeUUIDs are the same 
   (CASSANDRA-907)
 * bound read, mutation, and response stages to fix possible OOM
   during log replay (CASSANDRA-885)
 * Use microseconds-since-epoch (UTC) in cli, instead of milliseconds
 * Treat batch_mutate Deletion with null supercolumn as "apply this predicate 
   to top level supercolumns" (CASSANDRA-834)
 * Streaming destination nodes do not update their JMX status (CASSANDRA-916)
 * Fix internal RPC timeout calculation (CASSANDRA-911)
 * Added Pig loadfunc to contrib/pig (CASSANDRA-910)


0.6.0-beta3
 * fix compaction bucketing bug (CASSANDRA-814)
 * update windows batch file (CASSANDRA-824)
 * deprecate KeysCachedFraction configuration directive in favor
   of KeysCached; move to unified-per-CF key cache (CASSANDRA-801)
 * add invalidateRowCache to ColumnFamilyStoreMBean (CASSANDRA-761)
 * send Handoff hints to natural locations to reduce load on
   remaining nodes in a failure scenario (CASSANDRA-822)
 * Add RowWarningThresholdInMB configuration option to warn before very 
   large rows get big enough to threaten node stability, and -x option to
   be able to remove them with sstable2json if the warning is unheeded
   until it's too late (CASSANDRA-843)
 * Add logging of GC activity (CASSANDRA-813)
 * fix ConcurrentModificationException in commitlog discard (CASSANDRA-853)
 * Fix hardcoded row count in Hadoop RecordReader (CASSANDRA-837)
 * Add a jmx status to the streaming service and change several DEBUG
   messages to INFO (CASSANDRA-845)
 * fix classpath in cassandra-cli.bat for Windows (CASSANDRA-858)
 * allow re-specifying host, port to cassandra-cli if invalid ones
   are first tried (CASSANDRA-867)
 * fix race condition handling rpc timeout in the coordinator
   (CASSANDRA-864)
 * Remove CalloutLocation and StagingFileDirectory from storage-conf files 
   since those settings are no longer used (CASSANDRA-878)
 * Parse a long from RowWarningThresholdInMB instead of an int (CASSANDRA-882)
 * Remove obsolete ControlPort code from DatabaseDescriptor (CASSANDRA-886)
 * move skipBytes side effect out of assert (CASSANDRA-899)
 * add "double getLoad" to StorageServiceMBean (CASSANDRA-898)
 * track row stats per CF at compaction time (CASSANDRA-870)
 * disallow CommitLogDirectory matching a DataFileDirectory (CASSANDRA-888)
 * default key cache size is 200k entries, changed from 10% (CASSANDRA-863)
 * add -Dcassandra-foreground=yes to cassandra.bat
 * exit if cluster name is changed unexpectedly (CASSANDRA-769)


0.6.0-beta1/beta2
 * add batch_mutate thrift command, deprecating batch_insert (CASSANDRA-336)
 * remove get_key_range Thrift API, deprecated in 0.5 (CASSANDRA-710)
 * add optional login() Thrift call for authentication (CASSANDRA-547)
 * support fat clients using gossiper and StorageProxy to perform
   replication in-process [jvm-only] (CASSANDRA-535)
 * support mmapped I/O for reads, on by default on 64bit JVMs 
   (CASSANDRA-408, CASSANDRA-669)
 * improve insert concurrency, particularly during Hinted Handoff
   (CASSANDRA-658)
 * faster network code (CASSANDRA-675)
 * stress.py moved to contrib (CASSANDRA-635)
 * row caching [must be explicitly enabled per-CF in config] (CASSANDRA-678)
 * present a useful measure of compaction progress in JMX (CASSANDRA-599)
 * add bin/sstablekeys (CASSNADRA-679)
 * add ConsistencyLevel.ANY (CASSANDRA-687)
 * make removetoken remove nodes from gossip entirely (CASSANDRA-644)
 * add ability to set cache sizes at runtime (CASSANDRA-708)
 * report latency and cache hit rate statistics with lifetime totals
   instead of average over the last minute (CASSANDRA-702)
 * support get_range_slice for RandomPartitioner (CASSANDRA-745)
 * per-keyspace replication factory and replication strategy (CASSANDRA-620)
 * track latency in microseconds (CASSANDRA-733)
 * add describe_ Thrift methods, deprecating get_string_property and 
   get_string_list_property
 * jmx interface for tracking operation mode and streams in general.
   (CASSANDRA-709)
 * keep memtables in sorted order to improve range query performance
   (CASSANDRA-799)
 * use while loop instead of recursion when trimming sstables compaction list 
   to avoid blowing stack in pathological cases (CASSANDRA-804)
 * basic Hadoop map/reduce support (CASSANDRA-342)


0.5.1
 * ensure all files for an sstable are streamed to the same directory.
   (CASSANDRA-716)
 * more accurate load estimate for bootstrapping (CASSANDRA-762)
 * tolerate dead or unavailable bootstrap target on write (CASSANDRA-731)
 * allow larger numbers of keys (> 140M) in a sstable bloom filter
   (CASSANDRA-790)
 * include jvm argument improvements from CASSANDRA-504 in debian package
 * change streaming chunk size to 32MB to accomodate Windows XP limitations
   (was 64MB) (CASSANDRA-795)
 * fix get_range_slice returning results in the wrong order (CASSANDRA-781)
 

0.5.0 final
 * avoid attempting to delete temporary bootstrap files twice (CASSANDRA-681)
 * fix bogus NaN in nodeprobe cfstats output (CASSANDRA-646)
 * provide a policy for dealing with single thread executors w/ a full queue
   (CASSANDRA-694)
 * optimize inner read in MessagingService, vastly improving multiple-node
   performance (CASSANDRA-675)
 * wait for table flush before streaming data back to a bootstrapping node.
   (CASSANDRA-696)
 * keep track of bootstrapping sources by table so that bootstrapping doesn't 
   give the indication of finishing early (CASSANDRA-673)


0.5.0 RC3
 * commit the correct version of the patch for CASSANDRA-663


0.5.0 RC2 (unreleased)
 * fix bugs in converting get_range_slice results to Thrift 
   (CASSANDRA-647, CASSANDRA-649)
 * expose java.util.concurrent.TimeoutException in StorageProxy methods
   (CASSANDRA-600)
 * TcpConnectionManager was holding on to disconnected connections, 
   giving the false indication they were being used. (CASSANDRA-651)
 * Remove duplicated write. (CASSANDRA-662)
 * Abort bootstrap if IP is already in the token ring (CASSANDRA-663)
 * increase default commitlog sync period, and wait for last sync to 
   finish before submitting another (CASSANDRA-668)


0.5.0 RC1
 * Fix potential NPE in get_range_slice (CASSANDRA-623)
 * add CRC32 to commitlog entries (CASSANDRA-605)
 * fix data streaming on windows (CASSANDRA-630)
 * GC compacted sstables after cleanup and compaction (CASSANDRA-621)
 * Speed up anti-entropy validation (CASSANDRA-629)
 * Fix anti-entropy assertion error (CASSANDRA-639)
 * Fix pending range conflicts when bootstapping or moving
   multiple nodes at once (CASSANDRA-603)
 * Handle obsolete gossip related to node movement in the case where
   one or more nodes is down when the movement occurs (CASSANDRA-572)
 * Include dead nodes in gossip to avoid a variety of problems
   and fix HH to removed nodes (CASSANDRA-634)
 * return an InvalidRequestException for mal-formed SlicePredicates
   (CASSANDRA-643)
 * fix bug determining closest neighbor for use in multiple datacenters
   (CASSANDRA-648)
 * Vast improvements in anticompaction speed (CASSANDRA-607)
 * Speed up log replay and writes by avoiding redundant serializations
   (CASSANDRA-652)


0.5.0 beta 2
 * Bootstrap improvements (several tickets)
 * add nodeprobe repair anti-entropy feature (CASSANDRA-193, CASSANDRA-520)
 * fix possibility of partition when many nodes restart at once
   in clusters with multiple seeds (CASSANDRA-150)
 * fix NPE in get_range_slice when no data is found (CASSANDRA-578)
 * fix potential NPE in hinted handoff (CASSANDRA-585)
 * fix cleanup of local "system" keyspace (CASSANDRA-576)
 * improve computation of cluster load balance (CASSANDRA-554)
 * added super column read/write, column count, and column/row delete to
   cassandra-cli (CASSANDRA-567, CASSANDRA-594)
 * fix returning live subcolumns of deleted supercolumns (CASSANDRA-583)
 * respect JAVA_HOME in bin/ scripts (several tickets)
 * add StorageService.initClient for fat clients on the JVM (CASSANDRA-535)
   (see contrib/client_only for an example of use)
 * make consistency_level functional in get_range_slice (CASSANDRA-568)
 * optimize key deserialization for RandomPartitioner (CASSANDRA-581)
 * avoid GCing tombstones except on major compaction (CASSANDRA-604)
 * increase failure conviction threshold, resulting in less nodes
   incorrectly (and temporarily) marked as down (CASSANDRA-610)
 * respect memtable thresholds during log replay (CASSANDRA-609)
 * support ConsistencyLevel.ALL on read (CASSANDRA-584)
 * add nodeprobe removetoken command (CASSANDRA-564)


0.5.0 beta
 * Allow multiple simultaneous flushes, improving flush throughput 
   on multicore systems (CASSANDRA-401)
 * Split up locks to improve write and read throughput on multicore systems
   (CASSANDRA-444, CASSANDRA-414)
 * More efficient use of memory during compaction (CASSANDRA-436)
 * autobootstrap option: when enabled, all non-seed nodes will attempt
   to bootstrap when started, until bootstrap successfully
   completes. -b option is removed.  (CASSANDRA-438)
 * Unless a token is manually specified in the configuration xml,
   a bootstraping node will use a token that gives it half the
   keys from the most-heavily-loaded node in the cluster,
   instead of generating a random token. 
   (CASSANDRA-385, CASSANDRA-517)
 * Miscellaneous bootstrap fixes (several tickets)
 * Ability to change a node's token even after it has data on it
   (CASSANDRA-541)
 * Ability to decommission a live node from the ring (CASSANDRA-435)
 * Semi-automatic loadbalancing via nodeprobe (CASSANDRA-192)
 * Add ability to set compaction thresholds at runtime via
   JMX / nodeprobe.  (CASSANDRA-465)
 * Add "comment" field to ColumnFamily definition. (CASSANDRA-481)
 * Additional JMX metrics (CASSANDRA-482)
 * JSON based export and import tools (several tickets)
 * Hinted Handoff fixes (several tickets)
 * Add key cache to improve read performance (CASSANDRA-423)
 * Simplified construction of custom ReplicationStrategy classes
   (CASSANDRA-497)
 * Graphical application (Swing) for ring integrity verification and 
   visualization was added to contrib (CASSANDRA-252)
 * Add DCQUORUM, DCQUORUMSYNC consistency levels and corresponding
   ReplicationStrategy / EndpointSnitch classes.  Experimental.
   (CASSANDRA-492)
 * Web client interface added to contrib (CASSANDRA-457)
 * More-efficient flush for Random, CollatedOPP partitioners 
   for normal writes (CASSANDRA-446) and bulk load (CASSANDRA-420)
 * Add MemtableFlushAfterMinutes, a global replacement for the old 
   per-CF FlushPeriodInMinutes setting (CASSANDRA-463)
 * optimizations to slice reading (CASSANDRA-350) and supercolumn
   queries (CASSANDRA-510)
 * force binding to given listenaddress for nodes with multiple
   interfaces (CASSANDRA-546)
 * stress.py benchmarking tool improvements (several tickets)
 * optimized replica placement code (CASSANDRA-525)
 * faster log replay on restart (CASSANDRA-539, CASSANDRA-540)
 * optimized local-node writes (CASSANDRA-558)
 * added get_range_slice, deprecating get_key_range (CASSANDRA-344)
 * expose TimedOutException to thrift (CASSANDRA-563)
 

0.4.2
 * Add validation disallowing null keys (CASSANDRA-486)
 * Fix race conditions in TCPConnectionManager (CASSANDRA-487)
 * Fix using non-utf8-aware comparison as a sanity check.
   (CASSANDRA-493)
 * Improve default garbage collector options (CASSANDRA-504)
 * Add "nodeprobe flush" (CASSANDRA-505)
 * remove NotFoundException from get_slice throws list (CASSANDRA-518)
 * fix get (not get_slice) of entire supercolumn (CASSANDRA-508)
 * fix null token during bootstrap (CASSANDRA-501)


0.4.1
 * Fix FlushPeriod columnfamily configuration regression
   (CASSANDRA-455)
 * Fix long column name support (CASSANDRA-460)
 * Fix for serializing a row that only contains tombstones
   (CASSANDRA-458)
 * Fix for discarding unneeded commitlog segments (CASSANDRA-459)
 * Add SnapshotBeforeCompaction configuration option (CASSANDRA-426)
 * Fix compaction abort under insufficient disk space (CASSANDRA-473)
 * Fix reading subcolumn slice from tombstoned CF (CASSANDRA-484)
 * Fix race condition in RVH causing occasional NPE (CASSANDRA-478)


0.4.0
 * fix get_key_range problems when a node is down (CASSANDRA-440)
   and add UnavailableException to more Thrift methods
 * Add example EndPointSnitch contrib code (several tickets)


0.4.0 RC2
 * fix SSTable generation clash during compaction (CASSANDRA-418)
 * reject method calls with null parameters (CASSANDRA-308)
 * properly order ranges in nodeprobe output (CASSANDRA-421)
 * fix logging of certain errors on executor threads (CASSANDRA-425)


0.4.0 RC1
 * Bootstrap feature is live; use -b on startup (several tickets)
 * Added multiget api (CASSANDRA-70)
 * fix Deadlock with SelectorManager.doProcess and TcpConnection.write
   (CASSANDRA-392)
 * remove key cache b/c of concurrency bugs in third-party
   CLHM library (CASSANDRA-405)
 * update non-major compaction logic to use two threshold values
   (CASSANDRA-407)
 * add periodic / batch commitlog sync modes (several tickets)
 * inline BatchMutation into batch_insert params (CASSANDRA-403)
 * allow setting the logging level at runtime via mbean (CASSANDRA-402)
 * change default comparator to BytesType (CASSANDRA-400)
 * add forwards-compatible ConsistencyLevel parameter to get_key_range
   (CASSANDRA-322)
 * r/m special case of blocking for local destination when writing with 
   ConsistencyLevel.ZERO (CASSANDRA-399)
 * Fixes to make BinaryMemtable [bulk load interface] useful (CASSANDRA-337);
   see contrib/bmt_example for an example of using it.
 * More JMX properties added (several tickets)
 * Thrift changes (several tickets)
    - Merged _super get methods with the normal ones; return values
      are now of ColumnOrSuperColumn.
    - Similarly, merged batch_insert_super into batch_insert.



0.4.0 beta
 * On-disk data format has changed to allow billions of keys/rows per
   node instead of only millions
 * Multi-keyspace support
 * Scan all sstables for all queries to avoid situations where
   different types of operation on the same ColumnFamily could
   disagree on what data was present
 * Snapshot support via JMX
 * Thrift API has changed a _lot_:
    - removed time-sorted CFs; instead, user-defined comparators
      may be defined on the column names, which are now byte arrays.
      Default comparators are provided for UTF8, Bytes, Ascii, Long (i64),
      and UUID types.
    - removed colon-delimited strings in thrift api in favor of explicit
      structs such as ColumnPath, ColumnParent, etc.  Also normalized
      thrift struct and argument naming.
    - Added columnFamily argument to get_key_range.
    - Change signature of get_slice to accept starting and ending
      columns as well as an offset.  (This allows use of indexes.)
      Added "ascending" flag to allow reasonably-efficient reverse
      scans as well.  Removed get_slice_by_range as redundant.
    - get_key_range operates on one CF at a time
    - changed `block` boolean on insert methods to ConsistencyLevel enum,
      with options of NONE, ONE, QUORUM, and ALL.
    - added similar consistency_level parameter to read methods
    - column-name-set slice with no names given now returns zero columns
      instead of all of them.  ("all" can run your server out of memory.
      use a range-based slice with a high max column count instead.)
 * Removed the web interface. Node information can now be obtained by 
   using the newly introduced nodeprobe utility.
 * More JMX stats
 * Remove magic values from internals (e.g. special key to indicate
   when to flush memtables)
 * Rename configuration "table" to "keyspace"
 * Moved to crash-only design; no more shutdown (just kill the process)
 * Lots of bug fixes

Full list of issues resolved in 0.4 is at https://issues.apache.org/jira/secure/IssueNavigator.jspa?reset=true&&pid=12310865&fixfor=12313862&resolution=1&sorter/field=issuekey&sorter/order=DESC


0.3.0 RC3
 * Fix potential deadlock under load in TCPConnection.
   (CASSANDRA-220)


0.3.0 RC2
 * Fix possible data loss when server is stopped after replaying
   log but before new inserts force memtable flush.
   (CASSANDRA-204)
 * Added BUGS file


0.3.0 RC1
 * Range queries on keys, including user-defined key collation
 * Remove support
 * Workarounds for a weird bug in JDK select/register that seems
   particularly common on VM environments. Cassandra should deploy
   fine on EC2 now
 * Much improved infrastructure: the beginnings of a decent test suite
   ("ant test" for unit tests; "nosetests" for system tests), code
   coverage reporting, etc.
 * Expanded node status reporting via JMX
 * Improved error reporting/logging on both server and client
 * Reduced memory footprint in default configuration
 * Combined blocking and non-blocking versions of insert APIs
 * Added FlushPeriodInMinutes configuration parameter to force
   flushing of infrequently-updated ColumnFamilies<|MERGE_RESOLUTION|>--- conflicted
+++ resolved
@@ -1,7 +1,5 @@
-<<<<<<< HEAD
+2.2.7
  * Fix commit log replay after out-of-order flush completion (CASSANDRA-9669)
-
-2.2.7
  * Add seconds to cqlsh tracing session duration (CASSANDRA-11753)
  * Prohibit Reverse Counter type as part of the PK (CASSANDRA-9395)
  * cqlsh: correctly handle non-ascii chars in error messages (CASSANDRA-11626)
@@ -19,13 +17,8 @@
  * Always close cluster with connection in CqlRecordWriter (CASSANDRA-11553)
  * Fix slice queries on ordered COMPACT tables (CASSANDRA-10988)
 Merged from 2.1:
-=======
-2.1.15
  * Don't compute expensive MaxPurgeableTimestamp until we've verified there's an 
    expired tombstone (CASSANDRA-11834)
- * Fix paging on DISTINCT queries repeats result when first row in partition changes 
-   (CASSANDRA-11679)
->>>>>>> 00f25401
  * Add option to disable use of severity in DynamicEndpointSnitch (CASSANDRA-11737)
  * cqlsh COPY FROM fails for null values with non-prepared statements (CASSANDRA-11631)
  * Make cython optional in pylib/setup.py (CASSANDRA-11630)
@@ -34,14 +27,10 @@
  * cqlsh COPY FROM fails with []{} chars in UDT/tuple fields/values (CASSANDRA-11633)
  * clqsh: COPY FROM throws TypeError with Cython extensions enabled (CASSANDRA-11574)
  * cqlsh: COPY FROM ignores NULL values in conversion (CASSANDRA-11549)
-<<<<<<< HEAD
  * (cqlsh) Fix potential COPY deadlock when parent process is terminating child
    processes (CASSANDRA-11505)
- * Validate levels when building LeveledScanner to avoid overlaps with orphaned sstables (CASSANDRA-9935)
-=======
  * Validate levels when building LeveledScanner to avoid overlaps with orphaned 
    sstables (CASSANDRA-9935)
->>>>>>> 00f25401
 
 
 2.2.6

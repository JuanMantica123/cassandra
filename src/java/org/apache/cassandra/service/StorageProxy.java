--- conflicted
+++ resolved
@@ -700,21 +700,6 @@
                             logger.debug("reading " + c2 + " from " + endpoint);
                     }
 
-<<<<<<< HEAD
-                    // if we're done, great, otherwise, move to the next range
-                    try
-                    {
-                        if (logger.isDebugEnabled())
-                        {
-                            for (Row row : handler.get())
-                            {
-                                logger.debug("range slices read " + row.key);
-                            }
-                        }
-                        rows.addAll(handler.get());
-                    }
-                    catch (DigestMismatchException e)
-=======
                     try
                     {
                         for (Row row : handler.get())
@@ -723,18 +708,13 @@
                             logger.debug("range slices read {}", row.key);
                         }
                     }
-                    catch (DigestMismatchException e) 
->>>>>>> 51a07442
+                    catch (DigestMismatchException e)
                     {
                         throw new AssertionError(e); // no digests in range slices yet
                     }
                 }
-<<<<<<< HEAD
-
-=======
-            
+
                 // if we're done, great, otherwise, move to the next range
->>>>>>> 51a07442
                 if (rows.size() >= command.max_keys)
                     break;
             }

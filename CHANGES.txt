<<<<<<< HEAD
3.7
 * Don't use static dataDirectories field in Directories instances (CASSANDRA-11647)
Merged from 3.0:
=======
3.0.7
 * cqlsh: Suppress stack trace from Read/WriteFailures (CASSANDRA-11032)
>>>>>>> 7a7704e5
 * Remove unneeded code to repair index summaries that have
   been improperly down-sampled (CASSANDRA-11127)
 * Avoid WriteTimeoutExceptions during commit log replay due to materialized
   view lock contention (CASSANDRA-11891)
 * Prevent OOM failures on SSTable corruption, improve tests for corruption detection (CASSANDRA-9530)
 * Use CFS.initialDirectories when clearing snapshots (CASSANDRA-11705)
 * Allow compaction strategies to disable early open (CASSANDRA-11754)
 * Refactor Materialized View code (CASSANDRA-11475)
 * Update Java Driver (CASSANDRA-11615)
Merged from 2.2:
 * Fix possible race condition in CommitLog.recover (CASSANDRA-11743)
 * Enable client encryption in sstableloader with cli options (CASSANDRA-11708)
 * Possible memory leak in NIODataInputStream (CASSANDRA-11867)
 * Add seconds to cqlsh tracing session duration (CASSANDRA-11753)
 * Fix commit log replay after out-of-order flush completion (CASSANDRA-9669)
 * Prohibit Reversed Counter type as part of the PK (CASSANDRA-9395)
 * cqlsh: correctly handle non-ascii chars in error messages (CASSANDRA-11626)
Merged from 2.1:
 * Clear out parent repair session if repair coordinator dies (CASSANDRA-11824)
 * Set default streaming_socket_timeout_in_ms to 24 hours (CASSANDRA-11840)
 * Do not consider local node a valid source during replace (CASSANDRA-11848)
 * Add message dropped tasks to nodetool netstats (CASSANDRA-11855)
 * Avoid holding SSTableReaders for duration of incremental repair (CASSANDRA-11739)


3.6
 * Correctly migrate schema for frozen UDTs during 2.x -> 3.x upgrades
   (does not affect any released versions) (CASSANDRA-11613)
 * Allow server startup if JMX is configured directly (CASSANDRA-11725)
 * Prevent direct memory OOM on buffer pool allocations (CASSANDRA-11710)
 * Enhanced Compaction Logging (CASSANDRA-10805)
 * Make prepared statement cache size configurable (CASSANDRA-11555)
 * Integrated JMX authentication and authorization (CASSANDRA-10091)
 * Add units to stress ouput (CASSANDRA-11352)
 * Fix PER PARTITION LIMIT for single and multi partitions queries (CASSANDRA-11603)
 * Add uncompressed chunk cache for RandomAccessReader (CASSANDRA-5863)
 * Clarify ClusteringPrefix hierarchy (CASSANDRA-11213)
 * Always perform collision check before joining ring (CASSANDRA-10134)
 * SSTableWriter output discrepancy (CASSANDRA-11646)
 * Fix potential timeout in NativeTransportService.testConcurrentDestroys (CASSANDRA-10756)
 * Support large partitions on the 3.0 sstable format (CASSANDRA-11206)
 * Add support to rebuild from specific range (CASSANDRA-10406)
 * Optimize the overlapping lookup by calculating all the
   bounds in advance (CASSANDRA-11571)
 * Support json/yaml output in noetool tablestats (CASSANDRA-5977)
 * (stress) Add datacenter option to -node options (CASSANDRA-11591)
 * Fix handling of empty slices (CASSANDRA-11513)
 * Make number of cores used by cqlsh COPY visible to testing code (CASSANDRA-11437)
 * Allow filtering on clustering columns for queries without secondary indexes (CASSANDRA-11310)
 * Refactor Restriction hierarchy (CASSANDRA-11354)
 * Eliminate allocations in R/W path (CASSANDRA-11421)
 * Update Netty to 4.0.36 (CASSANDRA-11567)
 * Fix PER PARTITION LIMIT for queries requiring post-query ordering (CASSANDRA-11556)
 * Allow instantiation of UDTs and tuples in UDFs (CASSANDRA-10818)
 * Support UDT in CQLSSTableWriter (CASSANDRA-10624)
 * Support for non-frozen user-defined types, updating
   individual fields of user-defined types (CASSANDRA-7423)
 * Make LZ4 compression level configurable (CASSANDRA-11051)
 * Allow per-partition LIMIT clause in CQL (CASSANDRA-7017)
 * Make custom filtering more extensible with UserExpression (CASSANDRA-11295)
 * Improve field-checking and error reporting in cassandra.yaml (CASSANDRA-10649)
 * Print CAS stats in nodetool proxyhistograms (CASSANDRA-11507)
 * More user friendly error when providing an invalid token to nodetool (CASSANDRA-9348)
 * Add static column support to SASI index (CASSANDRA-11183)
 * Support EQ/PREFIX queries in SASI CONTAINS mode without tokenization (CASSANDRA-11434)
 * Support LIKE operator in prepared statements (CASSANDRA-11456)
 * Add a command to see if a Materialized View has finished building (CASSANDRA-9967)
 * Log endpoint and port associated with streaming operation (CASSANDRA-8777)
 * Print sensible units for all log messages (CASSANDRA-9692)
 * Upgrade Netty to version 4.0.34 (CASSANDRA-11096)
 * Break the CQL grammar into separate Parser and Lexer (CASSANDRA-11372)
 * Compress only inter-dc traffic by default (CASSANDRA-8888)
 * Add metrics to track write amplification (CASSANDRA-11420)
 * cassandra-stress: cannot handle "value-less" tables (CASSANDRA-7739)
 * Add/drop multiple columns in one ALTER TABLE statement (CASSANDRA-10411)
 * Add require_endpoint_verification opt for internode encryption (CASSANDRA-9220)
 * Add auto import java.util for UDF code block (CASSANDRA-11392)
 * Add --hex-format option to nodetool getsstables (CASSANDRA-11337)
 * sstablemetadata should print sstable min/max token (CASSANDRA-7159)
 * Do not wrap CassandraException in TriggerExecutor (CASSANDRA-9421)
 * COPY TO should have higher double precision (CASSANDRA-11255)
 * Stress should exit with non-zero status after failure (CASSANDRA-10340)
 * Add client to cqlsh SHOW_SESSION (CASSANDRA-8958)
 * Fix nodetool tablestats keyspace level metrics (CASSANDRA-11226)
 * Store repair options in parent_repair_history (CASSANDRA-11244)
 * Print current leveling in sstableofflinerelevel (CASSANDRA-9588)
 * Change repair message for keyspaces with RF 1 (CASSANDRA-11203)
 * Remove hard-coded SSL cipher suites and protocols (CASSANDRA-10508)
 * Improve concurrency in CompactionStrategyManager (CASSANDRA-10099)
 * (cqlsh) interpret CQL type for formatting blobs (CASSANDRA-11274)
 * Refuse to start and print txn log information in case of disk
   corruption (CASSANDRA-10112)
 * Resolve some eclipse-warnings (CASSANDRA-11086)
 * (cqlsh) Show static columns in a different color (CASSANDRA-11059)
 * Allow to remove TTLs on table with default_time_to_live (CASSANDRA-11207)
Merged from 3.0:
 * Disallow creating view with a static column (CASSANDRA-11602)
 * Reduce the amount of object allocations caused by the getFunctions methods (CASSANDRA-11593)
 * Potential error replaying commitlog with smallint/tinyint/date/time types (CASSANDRA-11618)
 * Fix queries with filtering on counter columns (CASSANDRA-11629)
 * Improve tombstone printing in sstabledump (CASSANDRA-11655)
 * Fix paging for range queries where all clustering columns are specified (CASSANDRA-11669)
 * Don't require HEAP_NEW_SIZE to be set when using G1 (CASSANDRA-11600)
 * Fix sstabledump not showing cells after tombstone marker (CASSANDRA-11654)
 * Ignore all LocalStrategy keyspaces for streaming and other related
   operations (CASSANDRA-11627)
 * Ensure columnfilter covers indexed columns for thrift 2i queries (CASSANDRA-11523)
 * Only open one sstable scanner per sstable (CASSANDRA-11412)
 * Option to specify ProtocolVersion in cassandra-stress (CASSANDRA-11410)
 * ArithmeticException in avgFunctionForDecimal (CASSANDRA-11485)
 * LogAwareFileLister should only use OLD sstable files in current folder to determine disk consistency (CASSANDRA-11470)
 * Notify indexers of expired rows during compaction (CASSANDRA-11329)
 * Properly respond with ProtocolError when a v1/v2 native protocol
   header is received (CASSANDRA-11464)
 * Validate that num_tokens and initial_token are consistent with one another (CASSANDRA-10120)
Merged from 2.2:
 * Exit JVM if JMX server fails to startup (CASSANDRA-11540)
 * Produce a heap dump when exiting on OOM (CASSANDRA-9861)
 * Restore ability to filter on clustering columns when using a 2i (CASSANDRA-11510)
 * JSON datetime formatting needs timezone (CASSANDRA-11137)
 * Fix is_dense recalculation for Thrift-updated tables (CASSANDRA-11502)
 * Remove unnescessary file existence check during anticompaction (CASSANDRA-11660)
 * Add missing files to debian packages (CASSANDRA-11642)
 * Avoid calling Iterables::concat in loops during ModificationStatement::getFunctions (CASSANDRA-11621)
 * cqlsh: COPY FROM should use regular inserts for single statement batches and
   report errors correctly if workers processes crash on initialization (CASSANDRA-11474)
 * Always close cluster with connection in CqlRecordWriter (CASSANDRA-11553)
 * Allow only DISTINCT queries with partition keys restrictions (CASSANDRA-11339)
 * CqlConfigHelper no longer requires both a keystore and truststore to work (CASSANDRA-11532)
 * Make deprecated repair methods backward-compatible with previous notification service (CASSANDRA-11430)
 * IncomingStreamingConnection version check message wrong (CASSANDRA-11462)
Merged from 2.1:
 * Add option to disable use of severity in DynamicEndpointSnitch (CASSANDRA-11737)
 * cqlsh COPY FROM fails for null values with non-prepared statements (CASSANDRA-11631)
 * Make cython optional in pylib/setup.py (CASSANDRA-11630)
 * Change order of directory searching for cassandra.in.sh to favor local one (CASSANDRA-11628)
 * cqlsh COPY FROM fails with []{} chars in UDT/tuple fields/values (CASSANDRA-11633)
 * clqsh: COPY FROM throws TypeError with Cython extensions enabled (CASSANDRA-11574)
 * cqlsh: COPY FROM ignores NULL values in conversion (CASSANDRA-11549)
 * Validate levels when building LeveledScanner to avoid overlaps with orphaned sstables (CASSANDRA-9935)


3.5
 * StaticTokenTreeBuilder should respect posibility of duplicate tokens (CASSANDRA-11525)
 * Correctly fix potential assertion error during compaction (CASSANDRA-11353)
 * Avoid index segment stitching in RAM which lead to OOM on big SSTable files (CASSANDRA-11383)
 * Fix clustering and row filters for LIKE queries on clustering columns (CASSANDRA-11397)
Merged from 3.0:
 * Fix rare NPE on schema upgrade from 2.x to 3.x (CASSANDRA-10943)
 * Improve backoff policy for cqlsh COPY FROM (CASSANDRA-11320)
 * Improve IF NOT EXISTS check in CREATE INDEX (CASSANDRA-11131)
 * Upgrade ohc to 0.4.3
 * Enable SO_REUSEADDR for JMX RMI server sockets (CASSANDRA-11093)
 * Allocate merkletrees with the correct size (CASSANDRA-11390)
 * Support streaming pre-3.0 sstables (CASSANDRA-10990)
 * Add backpressure to compressed or encrypted commit log (CASSANDRA-10971)
 * SSTableExport supports secondary index tables (CASSANDRA-11330)
 * Fix sstabledump to include missing info in debug output (CASSANDRA-11321)
 * Establish and implement canonical bulk reading workload(s) (CASSANDRA-10331)
 * Fix paging for IN queries on tables without clustering columns (CASSANDRA-11208)
 * Remove recursive call from CompositesSearcher (CASSANDRA-11304)
 * Fix filtering on non-primary key columns for queries without index (CASSANDRA-6377)
 * Fix sstableloader fail when using materialized view (CASSANDRA-11275)
Merged from 2.2:
 * DatabaseDescriptor should log stacktrace in case of Eception during seed provider creation (CASSANDRA-11312)
 * Use canonical path for directory in SSTable descriptor (CASSANDRA-10587)
 * Add cassandra-stress keystore option (CASSANDRA-9325)
 * Dont mark sstables as repairing with sub range repairs (CASSANDRA-11451)
 * Notify when sstables change after cancelling compaction (CASSANDRA-11373)
 * cqlsh: COPY FROM should check that explicit column names are valid (CASSANDRA-11333)
 * Add -Dcassandra.start_gossip startup option (CASSANDRA-10809)
 * Fix UTF8Validator.validate() for modified UTF-8 (CASSANDRA-10748)
 * Clarify that now() function is calculated on the coordinator node in CQL documentation (CASSANDRA-10900)
 * Fix bloom filter sizing with LCS (CASSANDRA-11344)
 * (cqlsh) Fix error when result is 0 rows with EXPAND ON (CASSANDRA-11092)
 * Add missing newline at end of bin/cqlsh (CASSANDRA-11325)
 * Unresolved hostname leads to replace being ignored (CASSANDRA-11210)
 * Only log yaml config once, at startup (CASSANDRA-11217)
 * Reference leak with parallel repairs on the same table (CASSANDRA-11215)
Merged from 2.1:
 * Add a -j parameter to scrub/cleanup/upgradesstables to state how
   many threads to use (CASSANDRA-11179)
 * COPY FROM on large datasets: fix progress report and debug performance (CASSANDRA-11053)
 * InvalidateKeys should have a weak ref to key cache (CASSANDRA-11176)


3.4
 * (cqlsh) add cqlshrc option to always connect using ssl (CASSANDRA-10458)
 * Cleanup a few resource warnings (CASSANDRA-11085)
 * Allow custom tracing implementations (CASSANDRA-10392)
 * Extract LoaderOptions to be able to be used from outside (CASSANDRA-10637)
 * fix OnDiskIndexTest to properly treat empty ranges (CASSANDRA-11205)
 * fix TrackerTest to handle new notifications (CASSANDRA-11178)
 * add SASI validation for partitioner and complex columns (CASSANDRA-11169)
 * Add caching of encrypted credentials in PasswordAuthenticator (CASSANDRA-7715)
 * fix SASI memtable switching on flush (CASSANDRA-11159)
 * Remove duplicate offline compaction tracking (CASSANDRA-11148)
 * fix EQ semantics of analyzed SASI indexes (CASSANDRA-11130)
 * Support long name output for nodetool commands (CASSANDRA-7950)
 * Encrypted hints (CASSANDRA-11040)
 * SASI index options validation (CASSANDRA-11136)
 * Optimize disk seek using min/max column name meta data when the LIMIT clause is used
   (CASSANDRA-8180)
 * Add LIKE support to CQL3 (CASSANDRA-11067)
 * Generic Java UDF types (CASSANDRA-10819)
 * cqlsh: Include sub-second precision in timestamps by default (CASSANDRA-10428)
 * Set javac encoding to utf-8 (CASSANDRA-11077)
 * Integrate SASI index into Cassandra (CASSANDRA-10661)
 * Add --skip-flush option to nodetool snapshot
 * Skip values for non-queried columns (CASSANDRA-10657)
 * Add support for secondary indexes on static columns (CASSANDRA-8103)
 * CommitLogUpgradeTestMaker creates broken commit logs (CASSANDRA-11051)
 * Add metric for number of dropped mutations (CASSANDRA-10866)
 * Simplify row cache invalidation code (CASSANDRA-10396)
 * Support user-defined compaction through nodetool (CASSANDRA-10660)
 * Stripe view locks by key and table ID to reduce contention (CASSANDRA-10981)
 * Add nodetool gettimeout and settimeout commands (CASSANDRA-10953)
 * Add 3.0 metadata to sstablemetadata output (CASSANDRA-10838)
Merged from 3.0:
 * MV should only query complex columns included in the view (CASSANDRA-11069)
 * Failed aggregate creation breaks server permanently (CASSANDRA-11064)
 * Add sstabledump tool (CASSANDRA-7464)
 * Introduce backpressure for hints (CASSANDRA-10972)
 * Fix ClusteringPrefix not being able to read tombstone range boundaries (CASSANDRA-11158)
 * Prevent logging in sandboxed state (CASSANDRA-11033)
 * Disallow drop/alter operations of UDTs used by UDAs (CASSANDRA-10721)
 * Add query time validation method on Index (CASSANDRA-11043)
 * Avoid potential AssertionError in mixed version cluster (CASSANDRA-11128)
 * Properly handle hinted handoff after topology changes (CASSANDRA-5902)
 * AssertionError when listing sstable files on inconsistent disk state (CASSANDRA-11156)
 * Fix wrong rack counting and invalid conditions check for TokenAllocation
   (CASSANDRA-11139)
 * Avoid creating empty hint files (CASSANDRA-11090)
 * Fix leak detection strong reference loop using weak reference (CASSANDRA-11120)
 * Configurie BatchlogManager to stop delayed tasks on shutdown (CASSANDRA-11062)
 * Hadoop integration is incompatible with Cassandra Driver 3.0.0 (CASSANDRA-11001)
 * Add dropped_columns to the list of schema table so it gets handled
   properly (CASSANDRA-11050)
 * Fix NPE when using forceRepairRangeAsync without DC (CASSANDRA-11239)
Merged from 2.2:
 * Preserve order for preferred SSL cipher suites (CASSANDRA-11164)
 * Range.compareTo() violates the contract of Comparable (CASSANDRA-11216)
 * Avoid NPE when serializing ErrorMessage with null message (CASSANDRA-11167)
 * Replacing an aggregate with a new version doesn't reset INITCOND (CASSANDRA-10840)
 * (cqlsh) cqlsh cannot be called through symlink (CASSANDRA-11037)
 * fix ohc and java-driver pom dependencies in build.xml (CASSANDRA-10793)
 * Protect from keyspace dropped during repair (CASSANDRA-11065)
 * Handle adding fields to a UDT in SELECT JSON and toJson() (CASSANDRA-11146)
 * Better error message for cleanup (CASSANDRA-10991)
 * cqlsh pg-style-strings broken if line ends with ';' (CASSANDRA-11123)
 * Always persist upsampled index summaries (CASSANDRA-10512)
 * (cqlsh) Fix inconsistent auto-complete (CASSANDRA-10733)
 * Make SELECT JSON and toJson() threadsafe (CASSANDRA-11048)
 * Fix SELECT on tuple relations for mixed ASC/DESC clustering order (CASSANDRA-7281)
 * Use cloned TokenMetadata in size estimates to avoid race against membership check
   (CASSANDRA-10736)
 * (cqlsh) Support utf-8/cp65001 encoding on Windows (CASSANDRA-11030)
 * Fix paging on DISTINCT queries repeats result when first row in partition changes
   (CASSANDRA-10010)
 * (cqlsh) Support timezone conversion using pytz (CASSANDRA-10397)
 * cqlsh: change default encoding to UTF-8 (CASSANDRA-11124)
Merged from 2.1:
 * Checking if an unlogged batch is local is inefficient (CASSANDRA-11529)
 * Fix out-of-space error treatment in memtable flushing (CASSANDRA-11448).
 * Don't do defragmentation if reading from repaired sstables (CASSANDRA-10342)
 * Fix streaming_socket_timeout_in_ms not enforced (CASSANDRA-11286)
 * Avoid dropping message too quickly due to missing unit conversion (CASSANDRA-11302)
 * Don't remove FailureDetector history on removeEndpoint (CASSANDRA-10371)
 * Only notify if repair status changed (CASSANDRA-11172)
 * Use logback setting for 'cassandra -v' command (CASSANDRA-10767)
 * Fix sstableloader to unthrottle streaming by default (CASSANDRA-9714)
 * Fix incorrect warning in 'nodetool status' (CASSANDRA-10176)
 * Properly release sstable ref when doing offline scrub (CASSANDRA-10697)
 * Improve nodetool status performance for large cluster (CASSANDRA-7238)
 * Gossiper#isEnabled is not thread safe (CASSANDRA-11116)
 * Avoid major compaction mixing repaired and unrepaired sstables in DTCS (CASSANDRA-11113)
 * Make it clear what DTCS timestamp_resolution is used for (CASSANDRA-11041)
 * (cqlsh) Display milliseconds when datetime overflows (CASSANDRA-10625)


3.3
 * Avoid infinite loop if owned range is smaller than number of
   data dirs (CASSANDRA-11034)
 * Avoid bootstrap hanging when existing nodes have no data to stream (CASSANDRA-11010)
Merged from 3.0:
 * Remove double initialization of newly added tables (CASSANDRA-11027)
 * Filter keys searcher results by target range (CASSANDRA-11104)
 * Fix deserialization of legacy read commands (CASSANDRA-11087)
 * Fix incorrect computation of deletion time in sstable metadata (CASSANDRA-11102)
 * Avoid memory leak when collecting sstable metadata (CASSANDRA-11026)
 * Mutations do not block for completion under view lock contention (CASSANDRA-10779)
 * Invalidate legacy schema tables when unloading them (CASSANDRA-11071)
 * (cqlsh) handle INSERT and UPDATE statements with LWT conditions correctly
   (CASSANDRA-11003)
 * Fix DISTINCT queries in mixed version clusters (CASSANDRA-10762)
 * Migrate build status for indexes along with legacy schema (CASSANDRA-11046)
 * Ensure SSTables for legacy KEYS indexes can be read (CASSANDRA-11045)
 * Added support for IBM zSystems architecture (CASSANDRA-11054)
 * Update CQL documentation (CASSANDRA-10899)
 * Check the column name, not cell name, for dropped columns when reading
   legacy sstables (CASSANDRA-11018)
 * Don't attempt to index clustering values of static rows (CASSANDRA-11021)
 * Remove checksum files after replaying hints (CASSANDRA-10947)
 * Support passing base table metadata to custom 2i validation (CASSANDRA-10924)
 * Ensure stale index entries are purged during reads (CASSANDRA-11013)
 * (cqlsh) Also apply --connect-timeout to control connection
   timeout (CASSANDRA-10959)
 * Fix AssertionError when removing from list using UPDATE (CASSANDRA-10954)
 * Fix UnsupportedOperationException when reading old sstable with range
   tombstone (CASSANDRA-10743)
 * MV should use the maximum timestamp of the primary key (CASSANDRA-10910)
 * Fix potential assertion error during compaction (CASSANDRA-10944)
Merged from 2.2:
 * maxPurgeableTimestamp needs to check memtables too (CASSANDRA-9949)
 * Apply change to compaction throughput in real time (CASSANDRA-10025)
 * (cqlsh) encode input correctly when saving history
 * Fix potential NPE on ORDER BY queries with IN (CASSANDRA-10955)
 * Start L0 STCS-compactions even if there is a L0 -> L1 compaction
   going (CASSANDRA-10979)
 * Make UUID LSB unique per process (CASSANDRA-7925)
 * Avoid NPE when performing sstable tasks (scrub etc.) (CASSANDRA-10980)
 * Make sure client gets tombstone overwhelmed warning (CASSANDRA-9465)
 * Fix error streaming section more than 2GB (CASSANDRA-10961)
 * Histogram buckets exposed in jmx are sorted incorrectly (CASSANDRA-10975)
 * Enable GC logging by default (CASSANDRA-10140)
 * Optimize pending range computation (CASSANDRA-9258)
 * Skip commit log and saved cache directories in SSTable version startup check (CASSANDRA-10902)
 * drop/alter user should be case sensitive (CASSANDRA-10817)
Merged from 2.1:
 * test_bulk_round_trip_blogposts is failing occasionally (CASSANDRA-10938)
 * Fix isJoined return true only after becoming cluster member (CASANDRA-11007)
 * Fix bad gossip generation seen in long-running clusters (CASSANDRA-10969)
 * Avoid NPE when incremental repair fails (CASSANDRA-10909)
 * Unmark sstables compacting once they are done in cleanup/scrub/upgradesstables (CASSANDRA-10829)
 * Allow simultaneous bootstrapping with strict consistency when no vnodes are used (CASSANDRA-11005)
 * Log a message when major compaction does not result in a single file (CASSANDRA-10847)
 * (cqlsh) fix cqlsh_copy_tests when vnodes are disabled (CASSANDRA-10997)
 * (cqlsh) Add request timeout option to cqlsh (CASSANDRA-10686)
 * Avoid AssertionError while submitting hint with LWT (CASSANDRA-10477)
 * If CompactionMetadata is not in stats file, use index summary instead (CASSANDRA-10676)
 * Retry sending gossip syn multiple times during shadow round (CASSANDRA-8072)
 * Fix pending range calculation during moves (CASSANDRA-10887)
 * Sane default (200Mbps) for inter-DC streaming througput (CASSANDRA-8708)



3.2
 * Make sure tokens don't exist in several data directories (CASSANDRA-6696)
 * Add requireAuthorization method to IAuthorizer (CASSANDRA-10852)
 * Move static JVM options to conf/jvm.options file (CASSANDRA-10494)
 * Fix CassandraVersion to accept x.y version string (CASSANDRA-10931)
 * Add forceUserDefinedCleanup to allow more flexible cleanup (CASSANDRA-10708)
 * (cqlsh) allow setting TTL with COPY (CASSANDRA-9494)
 * Fix counting of received sstables in streaming (CASSANDRA-10949)
 * Implement hints compression (CASSANDRA-9428)
 * Fix potential assertion error when reading static columns (CASSANDRA-10903)
 * Fix EstimatedHistogram creation in nodetool tablehistograms (CASSANDRA-10859)
 * Establish bootstrap stream sessions sequentially (CASSANDRA-6992)
 * Sort compactionhistory output by timestamp (CASSANDRA-10464)
 * More efficient BTree removal (CASSANDRA-9991)
 * Make tablehistograms accept the same syntax as tablestats (CASSANDRA-10149)
 * Group pending compactions based on table (CASSANDRA-10718)
 * Add compressor name in sstablemetadata output (CASSANDRA-9879)
 * Fix type casting for counter columns (CASSANDRA-10824)
 * Prevent running Cassandra as root (CASSANDRA-8142)
 * bound maximum in-flight commit log replay mutation bytes to 64 megabytes (CASSANDRA-8639)
 * Normalize all scripts (CASSANDRA-10679)
 * Make compression ratio much more accurate (CASSANDRA-10225)
 * Optimize building of Clustering object when only one is created (CASSANDRA-10409)
 * Make index building pluggable (CASSANDRA-10681)
 * Add sstable flush observer (CASSANDRA-10678)
 * Improve NTS endpoints calculation (CASSANDRA-10200)
 * Improve performance of the folderSize function (CASSANDRA-10677)
 * Add support for type casting in selection clause (CASSANDRA-10310)
 * Added graphing option to cassandra-stress (CASSANDRA-7918)
 * Abort in-progress queries that time out (CASSANDRA-7392)
 * Add transparent data encryption core classes (CASSANDRA-9945)
Merged from 3.0:
 * Better handling of SSL connection errors inter-node (CASSANDRA-10816)
 * Avoid NoSuchElementException when executing empty batch (CASSANDRA-10711)
 * Avoid building PartitionUpdate in toString (CASSANDRA-10897)
 * Reduce heap spent when receiving many SSTables (CASSANDRA-10797)
 * Add back support for 3rd party auth providers to bulk loader (CASSANDRA-10873)
 * Eliminate the dependency on jgrapht for UDT resolution (CASSANDRA-10653)
 * (Hadoop) Close Clusters and Sessions in Hadoop Input/Output classes (CASSANDRA-10837)
 * Fix sstableloader not working with upper case keyspace name (CASSANDRA-10806)
Merged from 2.2:
 * jemalloc detection fails due to quoting issues in regexv (CASSANDRA-10946)
 * (cqlsh) show correct column names for empty result sets (CASSANDRA-9813)
 * Add new types to Stress (CASSANDRA-9556)
 * Add property to allow listening on broadcast interface (CASSANDRA-9748)
Merged from 2.1:
 * Match cassandra-loader options in COPY FROM (CASSANDRA-9303)
 * Fix binding to any address in CqlBulkRecordWriter (CASSANDRA-9309)
 * cqlsh fails to decode utf-8 characters for text typed columns (CASSANDRA-10875)
 * Log error when stream session fails (CASSANDRA-9294)
 * Fix bugs in commit log archiving startup behavior (CASSANDRA-10593)
 * (cqlsh) further optimise COPY FROM (CASSANDRA-9302)
 * Allow CREATE TABLE WITH ID (CASSANDRA-9179)
 * Make Stress compiles within eclipse (CASSANDRA-10807)
 * Cassandra Daemon should print JVM arguments (CASSANDRA-10764)
 * Allow cancellation of index summary redistribution (CASSANDRA-8805)


3.1.1
Merged from 3.0:
  * Fix upgrade data loss due to range tombstone deleting more data than then should
    (CASSANDRA-10822)


3.1
Merged from 3.0:
 * Avoid MV race during node decommission (CASSANDRA-10674)
 * Disable reloading of GossipingPropertyFileSnitch (CASSANDRA-9474)
 * Handle single-column deletions correction in materialized views
   when the column is part of the view primary key (CASSANDRA-10796)
 * Fix issue with datadir migration on upgrade (CASSANDRA-10788)
 * Fix bug with range tombstones on reverse queries and test coverage for
   AbstractBTreePartition (CASSANDRA-10059)
 * Remove 64k limit on collection elements (CASSANDRA-10374)
 * Remove unclear Indexer.indexes() method (CASSANDRA-10690)
 * Fix NPE on stream read error (CASSANDRA-10771)
 * Normalize cqlsh DESC output (CASSANDRA-10431)
 * Rejects partition range deletions when columns are specified (CASSANDRA-10739)
 * Fix error when saving cached key for old format sstable (CASSANDRA-10778)
 * Invalidate prepared statements on DROP INDEX (CASSANDRA-10758)
 * Fix SELECT statement with IN restrictions on partition key,
   ORDER BY and LIMIT (CASSANDRA-10729)
 * Improve stress performance over 1k threads (CASSANDRA-7217)
 * Wait for migration responses to complete before bootstrapping (CASSANDRA-10731)
 * Unable to create a function with argument of type Inet (CASSANDRA-10741)
 * Fix backward incompatibiliy in CqlInputFormat (CASSANDRA-10717)
 * Correctly preserve deletion info on updated rows when notifying indexers
   of single-row deletions (CASSANDRA-10694)
 * Notify indexers of partition delete during cleanup (CASSANDRA-10685)
 * Keep the file open in trySkipCache (CASSANDRA-10669)
 * Updated trigger example (CASSANDRA-10257)
Merged from 2.2:
 * Verify tables in pseudo-system keyspaces at startup (CASSANDRA-10761)
 * Fix IllegalArgumentException in DataOutputBuffer.reallocate for large buffers (CASSANDRA-10592)
 * Show CQL help in cqlsh in web browser (CASSANDRA-7225)
 * Serialize on disk the proper SSTable compression ratio (CASSANDRA-10775)
 * Reject index queries while the index is building (CASSANDRA-8505)
 * CQL.textile syntax incorrectly includes optional keyspace for aggregate SFUNC and FINALFUNC (CASSANDRA-10747)
 * Fix JSON update with prepared statements (CASSANDRA-10631)
 * Don't do anticompaction after subrange repair (CASSANDRA-10422)
 * Fix SimpleDateType type compatibility (CASSANDRA-10027)
 * (Hadoop) fix splits calculation (CASSANDRA-10640)
 * (Hadoop) ensure that Cluster instances are always closed (CASSANDRA-10058)
Merged from 2.1:
 * Fix Stress profile parsing on Windows (CASSANDRA-10808)
 * Fix incremental repair hang when replica is down (CASSANDRA-10288)
 * Optimize the way we check if a token is repaired in anticompaction (CASSANDRA-10768)
 * Add proper error handling to stream receiver (CASSANDRA-10774)
 * Warn or fail when changing cluster topology live (CASSANDRA-10243)
 * Status command in debian/ubuntu init script doesn't work (CASSANDRA-10213)
 * Some DROP ... IF EXISTS incorrectly result in exceptions on non-existing KS (CASSANDRA-10658)
 * DeletionTime.compareTo wrong in rare cases (CASSANDRA-10749)
 * Force encoding when computing statement ids (CASSANDRA-10755)
 * Properly reject counters as map keys (CASSANDRA-10760)
 * Fix the sstable-needs-cleanup check (CASSANDRA-10740)
 * (cqlsh) Print column names before COPY operation (CASSANDRA-8935)
 * Fix CompressedInputStream for proper cleanup (CASSANDRA-10012)
 * (cqlsh) Support counters in COPY commands (CASSANDRA-9043)
 * Try next replica if not possible to connect to primary replica on
   ColumnFamilyRecordReader (CASSANDRA-2388)
 * Limit window size in DTCS (CASSANDRA-10280)
 * sstableloader does not use MAX_HEAP_SIZE env parameter (CASSANDRA-10188)
 * (cqlsh) Improve COPY TO performance and error handling (CASSANDRA-9304)
 * Create compression chunk for sending file only (CASSANDRA-10680)
 * Forbid compact clustering column type changes in ALTER TABLE (CASSANDRA-8879)
 * Reject incremental repair with subrange repair (CASSANDRA-10422)
 * Add a nodetool command to refresh size_estimates (CASSANDRA-9579)
 * Invalidate cache after stream receive task is completed (CASSANDRA-10341)
 * Reject counter writes in CQLSSTableWriter (CASSANDRA-10258)
 * Remove superfluous COUNTER_MUTATION stage mapping (CASSANDRA-10605)


3.0
 * Fix AssertionError while flushing memtable due to materialized views
   incorrectly inserting empty rows (CASSANDRA-10614)
 * Store UDA initcond as CQL literal in the schema table, instead of a blob (CASSANDRA-10650)
 * Don't use -1 for the position of partition key in schema (CASSANDRA-10491)
 * Fix distinct queries in mixed version cluster (CASSANDRA-10573)
 * Skip sstable on clustering in names query (CASSANDRA-10571)
 * Remove value skipping as it breaks read-repair (CASSANDRA-10655)
 * Fix bootstrapping with MVs (CASSANDRA-10621)
 * Make sure EACH_QUORUM reads are using NTS (CASSANDRA-10584)
 * Fix MV replica filtering for non-NetworkTopologyStrategy (CASSANDRA-10634)
 * (Hadoop) fix CIF describeSplits() not handling 0 size estimates (CASSANDRA-10600)
 * Fix reading of legacy sstables (CASSANDRA-10590)
 * Use CQL type names in schema metadata tables (CASSANDRA-10365)
 * Guard batchlog replay against integer division by zero (CASSANDRA-9223)
 * Fix bug when adding a column to thrift with the same name than a primary key (CASSANDRA-10608)
 * Add client address argument to IAuthenticator::newSaslNegotiator (CASSANDRA-8068)
 * Fix implementation of LegacyLayout.LegacyBoundComparator (CASSANDRA-10602)
 * Don't use 'names query' read path for counters (CASSANDRA-10572)
 * Fix backward compatibility for counters (CASSANDRA-10470)
 * Remove memory_allocator paramter from cassandra.yaml (CASSANDRA-10581,10628)
 * Execute the metadata reload task of all registered indexes on CFS::reload (CASSANDRA-10604)
 * Fix thrift cas operations with defined columns (CASSANDRA-10576)
 * Fix PartitionUpdate.operationCount()for updates with static column operations (CASSANDRA-10606)
 * Fix thrift get() queries with defined columns (CASSANDRA-10586)
 * Fix marking of indexes as built and removed (CASSANDRA-10601)
 * Skip initialization of non-registered 2i instances, remove Index::getIndexName (CASSANDRA-10595)
 * Fix batches on multiple tables (CASSANDRA-10554)
 * Ensure compaction options are validated when updating KeyspaceMetadata (CASSANDRA-10569)
 * Flatten Iterator Transformation Hierarchy (CASSANDRA-9975)
 * Remove token generator (CASSANDRA-5261)
 * RolesCache should not be created for any authenticator that does not requireAuthentication (CASSANDRA-10562)
 * Fix LogTransaction checking only a single directory for files (CASSANDRA-10421)
 * Fix handling of range tombstones when reading old format sstables (CASSANDRA-10360)
 * Aggregate with Initial Condition fails with C* 3.0 (CASSANDRA-10367)
Merged from 2.2:
 * (cqlsh) show partial trace if incomplete after max_trace_wait (CASSANDRA-7645)
 * Use most up-to-date version of schema for system tables (CASSANDRA-10652)
 * Deprecate memory_allocator in cassandra.yaml (CASSANDRA-10581,10628)
 * Expose phi values from failure detector via JMX and tweak debug
   and trace logging (CASSANDRA-9526)
 * Fix IllegalArgumentException in DataOutputBuffer.reallocate for large buffers (CASSANDRA-10592)
Merged from 2.1:
 * Shutdown compaction in drain to prevent leak (CASSANDRA-10079)
 * (cqlsh) fix COPY using wrong variable name for time_format (CASSANDRA-10633)
 * Do not run SizeEstimatesRecorder if a node is not a member of the ring (CASSANDRA-9912)
 * Improve handling of dead nodes in gossip (CASSANDRA-10298)
 * Fix logback-tools.xml incorrectly configured for outputing to System.err
   (CASSANDRA-9937)
 * Fix streaming to catch exception so retry not fail (CASSANDRA-10557)
 * Add validation method to PerRowSecondaryIndex (CASSANDRA-10092)
 * Support encrypted and plain traffic on the same port (CASSANDRA-10559)
 * Do STCS in DTCS windows (CASSANDRA-10276)
 * Avoid repetition of JVM_OPTS in debian package (CASSANDRA-10251)
 * Fix potential NPE from handling result of SIM.highestSelectivityIndex (CASSANDRA-10550)
 * Fix paging issues with partitions containing only static columns data (CASSANDRA-10381)
 * Fix conditions on static columns (CASSANDRA-10264)
 * AssertionError: attempted to delete non-existing file CommitLog (CASSANDRA-10377)
 * Fix sorting for queries with an IN condition on partition key columns (CASSANDRA-10363)


3.0-rc2
 * Fix SELECT DISTINCT queries between 2.2.2 nodes and 3.0 nodes (CASSANDRA-10473)
 * Remove circular references in SegmentedFile (CASSANDRA-10543)
 * Ensure validation of indexed values only occurs once per-partition (CASSANDRA-10536)
 * Fix handling of static columns for range tombstones in thrift (CASSANDRA-10174)
 * Support empty ColumnFilter for backward compatility on empty IN (CASSANDRA-10471)
 * Remove Pig support (CASSANDRA-10542)
 * Fix LogFile throws Exception when assertion is disabled (CASSANDRA-10522)
 * Revert CASSANDRA-7486, make CMS default GC, move GC config to
   conf/jvm.options (CASSANDRA-10403)
 * Fix TeeingAppender causing some logs to be truncated/empty (CASSANDRA-10447)
 * Allow EACH_QUORUM for reads (CASSANDRA-9602)
 * Fix potential ClassCastException while upgrading (CASSANDRA-10468)
 * Fix NPE in MVs on update (CASSANDRA-10503)
 * Only include modified cell data in indexing deltas (CASSANDRA-10438)
 * Do not load keyspace when creating sstable writer (CASSANDRA-10443)
 * If node is not yet gossiping write all MV updates to batchlog only (CASSANDRA-10413)
 * Re-populate token metadata after commit log recovery (CASSANDRA-10293)
 * Provide additional metrics for materialized views (CASSANDRA-10323)
 * Flush system schema tables after local schema changes (CASSANDRA-10429)
Merged from 2.2:
 * Reduce contention getting instances of CompositeType (CASSANDRA-10433)
 * Fix the regression when using LIMIT with aggregates (CASSANDRA-10487)
 * Avoid NoClassDefFoundError during DataDescriptor initialization on windows (CASSANDRA-10412)
 * Preserve case of quoted Role & User names (CASSANDRA-10394)
 * cqlsh pg-style-strings broken (CASSANDRA-10484)
 * cqlsh prompt includes name of keyspace after failed `use` statement (CASSANDRA-10369)
Merged from 2.1:
 * (cqlsh) Distinguish negative and positive infinity in output (CASSANDRA-10523)
 * (cqlsh) allow custom time_format for COPY TO (CASSANDRA-8970)
 * Don't allow startup if the node's rack has changed (CASSANDRA-10242)
 * (cqlsh) show partial trace if incomplete after max_trace_wait (CASSANDRA-7645)
 * Allow LOCAL_JMX to be easily overridden (CASSANDRA-10275)
 * Mark nodes as dead even if they've already left (CASSANDRA-10205)


3.0.0-rc1
 * Fix mixed version read request compatibility for compact static tables
   (CASSANDRA-10373)
 * Fix paging of DISTINCT with static and IN (CASSANDRA-10354)
 * Allow MATERIALIZED VIEW's SELECT statement to restrict primary key
   columns (CASSANDRA-9664)
 * Move crc_check_chance out of compression options (CASSANDRA-9839)
 * Fix descending iteration past end of BTreeSearchIterator (CASSANDRA-10301)
 * Transfer hints to a different node on decommission (CASSANDRA-10198)
 * Check partition keys for CAS operations during stmt validation (CASSANDRA-10338)
 * Add custom query expressions to SELECT (CASSANDRA-10217)
 * Fix minor bugs in MV handling (CASSANDRA-10362)
 * Allow custom indexes with 0,1 or multiple target columns (CASSANDRA-10124)
 * Improve MV schema representation (CASSANDRA-9921)
 * Add flag to enable/disable coordinator batchlog for MV writes (CASSANDRA-10230)
 * Update cqlsh COPY for new internal driver serialization interface (CASSANDRA-10318)
 * Give index implementations more control over rebuild operations (CASSANDRA-10312)
 * Update index file format (CASSANDRA-10314)
 * Add "shadowable" row tombstones to deal with mv timestamp issues (CASSANDRA-10261)
 * CFS.loadNewSSTables() broken for pre-3.0 sstables
 * Cache selected index in read command to reduce lookups (CASSANDRA-10215)
 * Small optimizations of sstable index serialization (CASSANDRA-10232)
 * Support for both encrypted and unencrypted native transport connections (CASSANDRA-9590)
Merged from 2.2:
 * Configurable page size in cqlsh (CASSANDRA-9855)
 * Defer default role manager setup until all nodes are on 2.2+ (CASSANDRA-9761)
 * Handle missing RoleManager in config after upgrade to 2.2 (CASSANDRA-10209)
Merged from 2.1:
 * Bulk Loader API could not tolerate even node failure (CASSANDRA-10347)
 * Avoid misleading pushed notifications when multiple nodes
   share an rpc_address (CASSANDRA-10052)
 * Fix dropping undroppable when message queue is full (CASSANDRA-10113)
 * Fix potential ClassCastException during paging (CASSANDRA-10352)
 * Prevent ALTER TYPE from creating circular references (CASSANDRA-10339)
 * Fix cache handling of 2i and base tables (CASSANDRA-10155, 10359)
 * Fix NPE in nodetool compactionhistory (CASSANDRA-9758)
 * (Pig) support BulkOutputFormat as a URL parameter (CASSANDRA-7410)
 * BATCH statement is broken in cqlsh (CASSANDRA-10272)
 * (cqlsh) Make cqlsh PEP8 Compliant (CASSANDRA-10066)
 * (cqlsh) Fix error when starting cqlsh with --debug (CASSANDRA-10282)
 * Scrub, Cleanup and Upgrade do not unmark compacting until all operations
   have completed, regardless of the occurence of exceptions (CASSANDRA-10274)


3.0.0-beta2
 * Fix columns returned by AbstractBtreePartitions (CASSANDRA-10220)
 * Fix backward compatibility issue due to AbstractBounds serialization bug (CASSANDRA-9857)
 * Fix startup error when upgrading nodes (CASSANDRA-10136)
 * Base table PRIMARY KEY can be assumed to be NOT NULL in MV creation (CASSANDRA-10147)
 * Improve batchlog write patch (CASSANDRA-9673)
 * Re-apply MaterializedView updates on commitlog replay (CASSANDRA-10164)
 * Require AbstractType.isByteOrderComparable declaration in constructor (CASSANDRA-9901)
 * Avoid digest mismatch on upgrade to 3.0 (CASSANDRA-9554)
 * Fix Materialized View builder when adding multiple MVs (CASSANDRA-10156)
 * Choose better poolingOptions for protocol v4 in cassandra-stress (CASSANDRA-10182)
 * Fix LWW bug affecting Materialized Views (CASSANDRA-10197)
 * Ensures frozen sets and maps are always sorted (CASSANDRA-10162)
 * Don't deadlock when flushing CFS backed custom indexes (CASSANDRA-10181)
 * Fix double flushing of secondary index tables (CASSANDRA-10180)
 * Fix incorrect handling of range tombstones in thrift (CASSANDRA-10046)
 * Only use batchlog when paired materialized view replica is remote (CASSANDRA-10061)
 * Reuse TemporalRow when updating multiple MaterializedViews (CASSANDRA-10060)
 * Validate gc_grace_seconds for batchlog writes and MVs (CASSANDRA-9917)
 * Fix sstablerepairedset (CASSANDRA-10132)
Merged from 2.2:
 * Cancel transaction for sstables we wont redistribute index summary
   for (CASSANDRA-10270)
 * Retry snapshot deletion after compaction and gc on Windows (CASSANDRA-10222)
 * Fix failure to start with space in directory path on Windows (CASSANDRA-10239)
 * Fix repair hang when snapshot failed (CASSANDRA-10057)
 * Fall back to 1/4 commitlog volume for commitlog_total_space on small disks
   (CASSANDRA-10199)
Merged from 2.1:
 * Added configurable warning threshold for GC duration (CASSANDRA-8907)
 * Fix handling of streaming EOF (CASSANDRA-10206)
 * Only check KeyCache when it is enabled
 * Change streaming_socket_timeout_in_ms default to 1 hour (CASSANDRA-8611)
 * (cqlsh) update list of CQL keywords (CASSANDRA-9232)
 * Add nodetool gettraceprobability command (CASSANDRA-10234)
Merged from 2.0:
 * Fix rare race where older gossip states can be shadowed (CASSANDRA-10366)
 * Fix consolidating racks violating the RF contract (CASSANDRA-10238)
 * Disallow decommission when node is in drained state (CASSANDRA-8741)


2.2.1
 * Fix race during construction of commit log (CASSANDRA-10049)
 * Fix LeveledCompactionStrategyTest (CASSANDRA-9757)
 * Fix broken UnbufferedDataOutputStreamPlus.writeUTF (CASSANDRA-10203)
 * (cqlsh) default load-from-file encoding to utf-8 (CASSANDRA-9898)
 * Avoid returning Permission.NONE when failing to query users table (CASSANDRA-10168)
 * (cqlsh) add CLEAR command (CASSANDRA-10086)
 * Support string literals as Role names for compatibility (CASSANDRA-10135)
Merged from 2.1:
 * Only check KeyCache when it is enabled
 * Change streaming_socket_timeout_in_ms default to 1 hour (CASSANDRA-8611)
 * (cqlsh) update list of CQL keywords (CASSANDRA-9232)


3.0.0-beta1
 * Redesign secondary index API (CASSANDRA-9459, 7771, 9041)
 * Fix throwing ReadFailure instead of ReadTimeout on range queries (CASSANDRA-10125)
 * Rewrite hinted handoff (CASSANDRA-6230)
 * Fix query on static compact tables (CASSANDRA-10093)
 * Fix race during construction of commit log (CASSANDRA-10049)
 * Add option to only purge repaired tombstones (CASSANDRA-6434)
 * Change authorization handling for MVs (CASSANDRA-9927)
 * Add custom JMX enabled executor for UDF sandbox (CASSANDRA-10026)
 * Fix row deletion bug for Materialized Views (CASSANDRA-10014)
 * Support mixed-version clusters with Cassandra 2.1 and 2.2 (CASSANDRA-9704)
 * Fix multiple slices on RowSearchers (CASSANDRA-10002)
 * Fix bug in merging of collections (CASSANDRA-10001)
 * Optimize batchlog replay to avoid full scans (CASSANDRA-7237)
 * Repair improvements when using vnodes (CASSANDRA-5220)
 * Disable scripted UDFs by default (CASSANDRA-9889)
 * Bytecode inspection for Java-UDFs (CASSANDRA-9890)
 * Use byte to serialize MT hash length (CASSANDRA-9792)
 * Replace usage of Adler32 with CRC32 (CASSANDRA-8684)
 * Fix migration to new format from 2.1 SSTable (CASSANDRA-10006)
 * SequentialWriter should extend BufferedDataOutputStreamPlus (CASSANDRA-9500)
 * Use the same repairedAt timestamp within incremental repair session (CASSANDRA-9111)
Merged from 2.2:
 * Allow count(*) and count(1) to be use as normal aggregation (CASSANDRA-10114)
 * An NPE is thrown if the column name is unknown for an IN relation (CASSANDRA-10043)
 * Apply commit_failure_policy to more errors on startup (CASSANDRA-9749)
 * Fix histogram overflow exception (CASSANDRA-9973)
 * Route gossip messages over dedicated socket (CASSANDRA-9237)
 * Add checksum to saved cache files (CASSANDRA-9265)
 * Log warning when using an aggregate without partition key (CASSANDRA-9737)
Merged from 2.1:
 * (cqlsh) Allow encoding to be set through command line (CASSANDRA-10004)
 * Add new JMX methods to change local compaction strategy (CASSANDRA-9965)
 * Write hints for paxos commits (CASSANDRA-7342)
 * (cqlsh) Fix timestamps before 1970 on Windows, always
   use UTC for timestamp display (CASSANDRA-10000)
 * (cqlsh) Avoid overwriting new config file with old config
   when both exist (CASSANDRA-9777)
 * Release snapshot selfRef when doing snapshot repair (CASSANDRA-9998)
 * Cannot replace token does not exist - DN node removed as Fat Client (CASSANDRA-9871)
Merged from 2.0:
 * Don't cast expected bf size to an int (CASSANDRA-9959)
 * Make getFullyExpiredSSTables less expensive (CASSANDRA-9882)


3.0.0-alpha1
 * Implement proper sandboxing for UDFs (CASSANDRA-9402)
 * Simplify (and unify) cleanup of compaction leftovers (CASSANDRA-7066)
 * Allow extra schema definitions in cassandra-stress yaml (CASSANDRA-9850)
 * Metrics should use up to date nomenclature (CASSANDRA-9448)
 * Change CREATE/ALTER TABLE syntax for compression (CASSANDRA-8384)
 * Cleanup crc and adler code for java 8 (CASSANDRA-9650)
 * Storage engine refactor (CASSANDRA-8099, 9743, 9746, 9759, 9781, 9808, 9825,
   9848, 9705, 9859, 9867, 9874, 9828, 9801)
 * Update Guava to 18.0 (CASSANDRA-9653)
 * Bloom filter false positive ratio is not honoured (CASSANDRA-8413)
 * New option for cassandra-stress to leave a ratio of columns null (CASSANDRA-9522)
 * Change hinted_handoff_enabled yaml setting, JMX (CASSANDRA-9035)
 * Add algorithmic token allocation (CASSANDRA-7032)
 * Add nodetool command to replay batchlog (CASSANDRA-9547)
 * Make file buffer cache independent of paths being read (CASSANDRA-8897)
 * Remove deprecated legacy Hadoop code (CASSANDRA-9353)
 * Decommissioned nodes will not rejoin the cluster (CASSANDRA-8801)
 * Change gossip stabilization to use endpoit size (CASSANDRA-9401)
 * Change default garbage collector to G1 (CASSANDRA-7486)
 * Populate TokenMetadata early during startup (CASSANDRA-9317)
 * Undeprecate cache recentHitRate (CASSANDRA-6591)
 * Add support for selectively varint encoding fields (CASSANDRA-9499, 9865)
 * Materialized Views (CASSANDRA-6477)
Merged from 2.2:
 * Avoid grouping sstables for anticompaction with DTCS (CASSANDRA-9900)
 * UDF / UDA execution time in trace (CASSANDRA-9723)
 * Fix broken internode SSL (CASSANDRA-9884)
Merged from 2.1:
 * Add new JMX methods to change local compaction strategy (CASSANDRA-9965)
 * Fix handling of enable/disable autocompaction (CASSANDRA-9899)
 * Add consistency level to tracing ouput (CASSANDRA-9827)
 * Remove repair snapshot leftover on startup (CASSANDRA-7357)
 * Use random nodes for batch log when only 2 racks (CASSANDRA-8735)
 * Ensure atomicity inside thrift and stream session (CASSANDRA-7757)
 * Fix nodetool info error when the node is not joined (CASSANDRA-9031)
Merged from 2.0:
 * Log when messages are dropped due to cross_node_timeout (CASSANDRA-9793)
 * Don't track hotness when opening from snapshot for validation (CASSANDRA-9382)


2.2.0
 * Allow the selection of columns together with aggregates (CASSANDRA-9767)
 * Fix cqlsh copy methods and other windows specific issues (CASSANDRA-9795)
 * Don't wrap byte arrays in SequentialWriter (CASSANDRA-9797)
 * sum() and avg() functions missing for smallint and tinyint types (CASSANDRA-9671)
 * Revert CASSANDRA-9542 (allow native functions in UDA) (CASSANDRA-9771)
Merged from 2.1:
 * Fix MarshalException when upgrading superColumn family (CASSANDRA-9582)
 * Fix broken logging for "empty" flushes in Memtable (CASSANDRA-9837)
 * Handle corrupt files on startup (CASSANDRA-9686)
 * Fix clientutil jar and tests (CASSANDRA-9760)
 * (cqlsh) Allow the SSL protocol version to be specified through the
    config file or environment variables (CASSANDRA-9544)
Merged from 2.0:
 * Add tool to find why expired sstables are not getting dropped (CASSANDRA-10015)
 * Remove erroneous pending HH tasks from tpstats/jmx (CASSANDRA-9129)
 * Don't cast expected bf size to an int (CASSANDRA-9959)
 * checkForEndpointCollision fails for legitimate collisions (CASSANDRA-9765)
 * Complete CASSANDRA-8448 fix (CASSANDRA-9519)
 * Don't include auth credentials in debug log (CASSANDRA-9682)
 * Can't transition from write survey to normal mode (CASSANDRA-9740)
 * Scrub (recover) sstables even when -Index.db is missing (CASSANDRA-9591)
 * Fix growing pending background compaction (CASSANDRA-9662)


2.2.0-rc2
 * Re-enable memory-mapped I/O on Windows (CASSANDRA-9658)
 * Warn when an extra-large partition is compacted (CASSANDRA-9643)
 * (cqlsh) Allow setting the initial connection timeout (CASSANDRA-9601)
 * BulkLoader has --transport-factory option but does not use it (CASSANDRA-9675)
 * Allow JMX over SSL directly from nodetool (CASSANDRA-9090)
 * Update cqlsh for UDFs (CASSANDRA-7556)
 * Change Windows kernel default timer resolution (CASSANDRA-9634)
 * Deprected sstable2json and json2sstable (CASSANDRA-9618)
 * Allow native functions in user-defined aggregates (CASSANDRA-9542)
 * Don't repair system_distributed by default (CASSANDRA-9621)
 * Fix mixing min, max, and count aggregates for blob type (CASSANRA-9622)
 * Rename class for DATE type in Java driver (CASSANDRA-9563)
 * Duplicate compilation of UDFs on coordinator (CASSANDRA-9475)
 * Fix connection leak in CqlRecordWriter (CASSANDRA-9576)
 * Mlockall before opening system sstables & remove boot_without_jna option (CASSANDRA-9573)
 * Add functions to convert timeuuid to date or time, deprecate dateOf and unixTimestampOf (CASSANDRA-9229)
 * Make sure we cancel non-compacting sstables from LifecycleTransaction (CASSANDRA-9566)
 * Fix deprecated repair JMX API (CASSANDRA-9570)
 * Add logback metrics (CASSANDRA-9378)
 * Update and refactor ant test/test-compression to run the tests in parallel (CASSANDRA-9583)
 * Fix upgrading to new directory for secondary index (CASSANDRA-9687)
Merged from 2.1:
 * (cqlsh) Fix bad check for CQL compatibility when DESCRIBE'ing
   COMPACT STORAGE tables with no clustering columns
 * Eliminate strong self-reference chains in sstable ref tidiers (CASSANDRA-9656)
 * Ensure StreamSession uses canonical sstable reader instances (CASSANDRA-9700) 
 * Ensure memtable book keeping is not corrupted in the event we shrink usage (CASSANDRA-9681)
 * Update internal python driver for cqlsh (CASSANDRA-9064)
 * Fix IndexOutOfBoundsException when inserting tuple with too many
   elements using the string literal notation (CASSANDRA-9559)
 * Enable describe on indices (CASSANDRA-7814)
 * Fix incorrect result for IN queries where column not found (CASSANDRA-9540)
 * ColumnFamilyStore.selectAndReference may block during compaction (CASSANDRA-9637)
 * Fix bug in cardinality check when compacting (CASSANDRA-9580)
 * Fix memory leak in Ref due to ConcurrentLinkedQueue.remove() behaviour (CASSANDRA-9549)
 * Make rebuild only run one at a time (CASSANDRA-9119)
Merged from 2.0:
 * Avoid NPE in AuthSuccess#decode (CASSANDRA-9727)
 * Add listen_address to system.local (CASSANDRA-9603)
 * Bug fixes to resultset metadata construction (CASSANDRA-9636)
 * Fix setting 'durable_writes' in ALTER KEYSPACE (CASSANDRA-9560)
 * Avoids ballot clash in Paxos (CASSANDRA-9649)
 * Improve trace messages for RR (CASSANDRA-9479)
 * Fix suboptimal secondary index selection when restricted
   clustering column is also indexed (CASSANDRA-9631)
 * (cqlsh) Add min_threshold to DTCS option autocomplete (CASSANDRA-9385)
 * Fix error message when attempting to create an index on a column
   in a COMPACT STORAGE table with clustering columns (CASSANDRA-9527)
 * 'WITH WITH' in alter keyspace statements causes NPE (CASSANDRA-9565)
 * Expose some internals of SelectStatement for inspection (CASSANDRA-9532)
 * ArrivalWindow should use primitives (CASSANDRA-9496)
 * Periodically submit background compaction tasks (CASSANDRA-9592)
 * Set HAS_MORE_PAGES flag to false when PagingState is null (CASSANDRA-9571)


2.2.0-rc1
 * Compressed commit log should measure compressed space used (CASSANDRA-9095)
 * Fix comparison bug in CassandraRoleManager#collectRoles (CASSANDRA-9551)
 * Add tinyint,smallint,time,date support for UDFs (CASSANDRA-9400)
 * Deprecates SSTableSimpleWriter and SSTableSimpleUnsortedWriter (CASSANDRA-9546)
 * Empty INITCOND treated as null in aggregate (CASSANDRA-9457)
 * Remove use of Cell in Thrift MapReduce classes (CASSANDRA-8609)
 * Integrate pre-release Java Driver 2.2-rc1, custom build (CASSANDRA-9493)
 * Clean up gossiper logic for old versions (CASSANDRA-9370)
 * Fix custom payload coding/decoding to match the spec (CASSANDRA-9515)
 * ant test-all results incomplete when parsed (CASSANDRA-9463)
 * Disallow frozen<> types in function arguments and return types for
   clarity (CASSANDRA-9411)
 * Static Analysis to warn on unsafe use of Autocloseable instances (CASSANDRA-9431)
 * Update commitlog archiving examples now that commitlog segments are
   not recycled (CASSANDRA-9350)
 * Extend Transactional API to sstable lifecycle management (CASSANDRA-8568)
 * (cqlsh) Add support for native protocol 4 (CASSANDRA-9399)
 * Ensure that UDF and UDAs are keyspace-isolated (CASSANDRA-9409)
 * Revert CASSANDRA-7807 (tracing completion client notifications) (CASSANDRA-9429)
 * Add ability to stop compaction by ID (CASSANDRA-7207)
 * Let CassandraVersion handle SNAPSHOT version (CASSANDRA-9438)
Merged from 2.1:
 * (cqlsh) Fix using COPY through SOURCE or -f (CASSANDRA-9083)
 * Fix occasional lack of `system` keyspace in schema tables (CASSANDRA-8487)
 * Use ProtocolError code instead of ServerError code for native protocol
   error responses to unsupported protocol versions (CASSANDRA-9451)
 * Default commitlog_sync_batch_window_in_ms changed to 2ms (CASSANDRA-9504)
 * Fix empty partition assertion in unsorted sstable writing tools (CASSANDRA-9071)
 * Ensure truncate without snapshot cannot produce corrupt responses (CASSANDRA-9388) 
 * Consistent error message when a table mixes counter and non-counter
   columns (CASSANDRA-9492)
 * Avoid getting unreadable keys during anticompaction (CASSANDRA-9508)
 * (cqlsh) Better float precision by default (CASSANDRA-9224)
 * Improve estimated row count (CASSANDRA-9107)
 * Optimize range tombstone memory footprint (CASSANDRA-8603)
 * Use configured gcgs in anticompaction (CASSANDRA-9397)
Merged from 2.0:
 * Don't accumulate more range than necessary in RangeTombstone.Tracker (CASSANDRA-9486)
 * Add broadcast and rpc addresses to system.local (CASSANDRA-9436)
 * Always mark sstable suspect when corrupted (CASSANDRA-9478)
 * Add database users and permissions to CQL3 documentation (CASSANDRA-7558)
 * Allow JVM_OPTS to be passed to standalone tools (CASSANDRA-5969)
 * Fix bad condition in RangeTombstoneList (CASSANDRA-9485)
 * Fix potential StackOverflow when setting CrcCheckChance over JMX (CASSANDRA-9488)
 * Fix null static columns in pages after the first, paged reversed
   queries (CASSANDRA-8502)
 * Fix counting cache serialization in request metrics (CASSANDRA-9466)
 * Add option not to validate atoms during scrub (CASSANDRA-9406)


2.2.0-beta1
 * Introduce Transactional API for internal state changes (CASSANDRA-8984)
 * Add a flag in cassandra.yaml to enable UDFs (CASSANDRA-9404)
 * Better support of null for UDF (CASSANDRA-8374)
 * Use ecj instead of javassist for UDFs (CASSANDRA-8241)
 * faster async logback configuration for tests (CASSANDRA-9376)
 * Add `smallint` and `tinyint` data types (CASSANDRA-8951)
 * Avoid thrift schema creation when native driver is used in stress tool (CASSANDRA-9374)
 * Make Functions.declared thread-safe
 * Add client warnings to native protocol v4 (CASSANDRA-8930)
 * Allow roles cache to be invalidated (CASSANDRA-8967)
 * Upgrade Snappy (CASSANDRA-9063)
 * Don't start Thrift rpc by default (CASSANDRA-9319)
 * Only stream from unrepaired sstables with incremental repair (CASSANDRA-8267)
 * Aggregate UDFs allow SFUNC return type to differ from STYPE if FFUNC specified (CASSANDRA-9321)
 * Remove Thrift dependencies in bundled tools (CASSANDRA-8358)
 * Disable memory mapping of hsperfdata file for JVM statistics (CASSANDRA-9242)
 * Add pre-startup checks to detect potential incompatibilities (CASSANDRA-8049)
 * Distinguish between null and unset in protocol v4 (CASSANDRA-7304)
 * Add user/role permissions for user-defined functions (CASSANDRA-7557)
 * Allow cassandra config to be updated to restart daemon without unloading classes (CASSANDRA-9046)
 * Don't initialize compaction writer before checking if iter is empty (CASSANDRA-9117)
 * Don't execute any functions at prepare-time (CASSANDRA-9037)
 * Share file handles between all instances of a SegmentedFile (CASSANDRA-8893)
 * Make it possible to major compact LCS (CASSANDRA-7272)
 * Make FunctionExecutionException extend RequestExecutionException
   (CASSANDRA-9055)
 * Add support for SELECT JSON, INSERT JSON syntax and new toJson(), fromJson()
   functions (CASSANDRA-7970)
 * Optimise max purgeable timestamp calculation in compaction (CASSANDRA-8920)
 * Constrain internode message buffer sizes, and improve IO class hierarchy (CASSANDRA-8670) 
 * New tool added to validate all sstables in a node (CASSANDRA-5791)
 * Push notification when tracing completes for an operation (CASSANDRA-7807)
 * Delay "node up" and "node added" notifications until native protocol server is started (CASSANDRA-8236)
 * Compressed Commit Log (CASSANDRA-6809)
 * Optimise IntervalTree (CASSANDRA-8988)
 * Add a key-value payload for third party usage (CASSANDRA-8553, 9212)
 * Bump metrics-reporter-config dependency for metrics 3.0 (CASSANDRA-8149)
 * Partition intra-cluster message streams by size, not type (CASSANDRA-8789)
 * Add WriteFailureException to native protocol, notify coordinator of
   write failures (CASSANDRA-8592)
 * Convert SequentialWriter to nio (CASSANDRA-8709)
 * Add role based access control (CASSANDRA-7653, 8650, 7216, 8760, 8849, 8761, 8850)
 * Record client ip address in tracing sessions (CASSANDRA-8162)
 * Indicate partition key columns in response metadata for prepared
   statements (CASSANDRA-7660)
 * Merge UUIDType and TimeUUIDType parse logic (CASSANDRA-8759)
 * Avoid memory allocation when searching index summary (CASSANDRA-8793)
 * Optimise (Time)?UUIDType Comparisons (CASSANDRA-8730)
 * Make CRC32Ex into a separate maven dependency (CASSANDRA-8836)
 * Use preloaded jemalloc w/ Unsafe (CASSANDRA-8714, 9197)
 * Avoid accessing partitioner through StorageProxy (CASSANDRA-8244, 8268)
 * Upgrade Metrics library and remove depricated metrics (CASSANDRA-5657)
 * Serializing Row cache alternative, fully off heap (CASSANDRA-7438)
 * Duplicate rows returned when in clause has repeated values (CASSANDRA-6706)
 * Make CassandraException unchecked, extend RuntimeException (CASSANDRA-8560)
 * Support direct buffer decompression for reads (CASSANDRA-8464)
 * DirectByteBuffer compatible LZ4 methods (CASSANDRA-7039)
 * Group sstables for anticompaction correctly (CASSANDRA-8578)
 * Add ReadFailureException to native protocol, respond
   immediately when replicas encounter errors while handling
   a read request (CASSANDRA-7886)
 * Switch CommitLogSegment from RandomAccessFile to nio (CASSANDRA-8308)
 * Allow mixing token and partition key restrictions (CASSANDRA-7016)
 * Support index key/value entries on map collections (CASSANDRA-8473)
 * Modernize schema tables (CASSANDRA-8261)
 * Support for user-defined aggregation functions (CASSANDRA-8053)
 * Fix NPE in SelectStatement with empty IN values (CASSANDRA-8419)
 * Refactor SelectStatement, return IN results in natural order instead
   of IN value list order and ignore duplicate values in partition key IN restrictions (CASSANDRA-7981)
 * Support UDTs, tuples, and collections in user-defined
   functions (CASSANDRA-7563)
 * Fix aggregate fn results on empty selection, result column name,
   and cqlsh parsing (CASSANDRA-8229)
 * Mark sstables as repaired after full repair (CASSANDRA-7586)
 * Extend Descriptor to include a format value and refactor reader/writer
   APIs (CASSANDRA-7443)
 * Integrate JMH for microbenchmarks (CASSANDRA-8151)
 * Keep sstable levels when bootstrapping (CASSANDRA-7460)
 * Add Sigar library and perform basic OS settings check on startup (CASSANDRA-7838)
 * Support for aggregation functions (CASSANDRA-4914)
 * Remove cassandra-cli (CASSANDRA-7920)
 * Accept dollar quoted strings in CQL (CASSANDRA-7769)
 * Make assassinate a first class command (CASSANDRA-7935)
 * Support IN clause on any partition key column (CASSANDRA-7855)
 * Support IN clause on any clustering column (CASSANDRA-4762)
 * Improve compaction logging (CASSANDRA-7818)
 * Remove YamlFileNetworkTopologySnitch (CASSANDRA-7917)
 * Do anticompaction in groups (CASSANDRA-6851)
 * Support user-defined functions (CASSANDRA-7395, 7526, 7562, 7740, 7781, 7929,
   7924, 7812, 8063, 7813, 7708)
 * Permit configurable timestamps with cassandra-stress (CASSANDRA-7416)
 * Move sstable RandomAccessReader to nio2, which allows using the
   FILE_SHARE_DELETE flag on Windows (CASSANDRA-4050)
 * Remove CQL2 (CASSANDRA-5918)
 * Optimize fetching multiple cells by name (CASSANDRA-6933)
 * Allow compilation in java 8 (CASSANDRA-7028)
 * Make incremental repair default (CASSANDRA-7250)
 * Enable code coverage thru JaCoCo (CASSANDRA-7226)
 * Switch external naming of 'column families' to 'tables' (CASSANDRA-4369) 
 * Shorten SSTable path (CASSANDRA-6962)
 * Use unsafe mutations for most unit tests (CASSANDRA-6969)
 * Fix race condition during calculation of pending ranges (CASSANDRA-7390)
 * Fail on very large batch sizes (CASSANDRA-8011)
 * Improve concurrency of repair (CASSANDRA-6455, 8208, 9145)
 * Select optimal CRC32 implementation at runtime (CASSANDRA-8614)
 * Evaluate MurmurHash of Token once per query (CASSANDRA-7096)
 * Generalize progress reporting (CASSANDRA-8901)
 * Resumable bootstrap streaming (CASSANDRA-8838, CASSANDRA-8942)
 * Allow scrub for secondary index (CASSANDRA-5174)
 * Save repair data to system table (CASSANDRA-5839)
 * fix nodetool names that reference column families (CASSANDRA-8872)
 Merged from 2.1:
 * Warn on misuse of unlogged batches (CASSANDRA-9282)
 * Failure detector detects and ignores local pauses (CASSANDRA-9183)
 * Add utility class to support for rate limiting a given log statement (CASSANDRA-9029)
 * Add missing consistency levels to cassandra-stess (CASSANDRA-9361)
 * Fix commitlog getCompletedTasks to not increment (CASSANDRA-9339)
 * Fix for harmless exceptions logged as ERROR (CASSANDRA-8564)
 * Delete processed sstables in sstablesplit/sstableupgrade (CASSANDRA-8606)
 * Improve sstable exclusion from partition tombstones (CASSANDRA-9298)
 * Validate the indexed column rather than the cell's contents for 2i (CASSANDRA-9057)
 * Add support for top-k custom 2i queries (CASSANDRA-8717)
 * Fix error when dropping table during compaction (CASSANDRA-9251)
 * cassandra-stress supports validation operations over user profiles (CASSANDRA-8773)
 * Add support for rate limiting log messages (CASSANDRA-9029)
 * Log the partition key with tombstone warnings (CASSANDRA-8561)
 * Reduce runWithCompactionsDisabled poll interval to 1ms (CASSANDRA-9271)
 * Fix PITR commitlog replay (CASSANDRA-9195)
 * GCInspector logs very different times (CASSANDRA-9124)
 * Fix deleting from an empty list (CASSANDRA-9198)
 * Update tuple and collection types that use a user-defined type when that UDT
   is modified (CASSANDRA-9148, CASSANDRA-9192)
 * Use higher timeout for prepair and snapshot in repair (CASSANDRA-9261)
 * Fix anticompaction blocking ANTI_ENTROPY stage (CASSANDRA-9151)
 * Repair waits for anticompaction to finish (CASSANDRA-9097)
 * Fix streaming not holding ref when stream error (CASSANDRA-9295)
 * Fix canonical view returning early opened SSTables (CASSANDRA-9396)
Merged from 2.0:
 * (cqlsh) Add LOGIN command to switch users (CASSANDRA-7212)
 * Clone SliceQueryFilter in AbstractReadCommand implementations (CASSANDRA-8940)
 * Push correct protocol notification for DROP INDEX (CASSANDRA-9310)
 * token-generator - generated tokens too long (CASSANDRA-9300)
 * Fix counting of tombstones for TombstoneOverwhelmingException (CASSANDRA-9299)
 * Fix ReconnectableSnitch reconnecting to peers during upgrade (CASSANDRA-6702)
 * Include keyspace and table name in error log for collections over the size
   limit (CASSANDRA-9286)
 * Avoid potential overlap in LCS with single-partition sstables (CASSANDRA-9322)
 * Log warning message when a table is queried before the schema has fully
   propagated (CASSANDRA-9136)
 * Overload SecondaryIndex#indexes to accept the column definition (CASSANDRA-9314)
 * (cqlsh) Add SERIAL and LOCAL_SERIAL consistency levels (CASSANDRA-8051)
 * Fix index selection during rebuild with certain table layouts (CASSANDRA-9281)
 * Fix partition-level-delete-only workload accounting (CASSANDRA-9194)
 * Allow scrub to handle corrupted compressed chunks (CASSANDRA-9140)
 * Fix assertion error when resetlocalschema is run during repair (CASSANDRA-9249)
 * Disable single sstable tombstone compactions for DTCS by default (CASSANDRA-9234)
 * IncomingTcpConnection thread is not named (CASSANDRA-9262)
 * Close incoming connections when MessagingService is stopped (CASSANDRA-9238)
 * Fix streaming hang when retrying (CASSANDRA-9132)


2.1.5
 * Re-add deprecated cold_reads_to_omit param for backwards compat (CASSANDRA-9203)
 * Make anticompaction visible in compactionstats (CASSANDRA-9098)
 * Improve nodetool getendpoints documentation about the partition
   key parameter (CASSANDRA-6458)
 * Don't check other keyspaces for schema changes when an user-defined
   type is altered (CASSANDRA-9187)
 * Add generate-idea-files target to build.xml (CASSANDRA-9123)
 * Allow takeColumnFamilySnapshot to take a list of tables (CASSANDRA-8348)
 * Limit major sstable operations to their canonical representation (CASSANDRA-8669)
 * cqlsh: Add tests for INSERT and UPDATE tab completion (CASSANDRA-9125)
 * cqlsh: quote column names when needed in COPY FROM inserts (CASSANDRA-9080)
 * Do not load read meter for offline operations (CASSANDRA-9082)
 * cqlsh: Make CompositeType data readable (CASSANDRA-8919)
 * cqlsh: Fix display of triggers (CASSANDRA-9081)
 * Fix NullPointerException when deleting or setting an element by index on
   a null list collection (CASSANDRA-9077)
 * Buffer bloom filter serialization (CASSANDRA-9066)
 * Fix anti-compaction target bloom filter size (CASSANDRA-9060)
 * Make FROZEN and TUPLE unreserved keywords in CQL (CASSANDRA-9047)
 * Prevent AssertionError from SizeEstimatesRecorder (CASSANDRA-9034)
 * Avoid overwriting index summaries for sstables with an older format that
   does not support downsampling; rebuild summaries on startup when this
   is detected (CASSANDRA-8993)
 * Fix potential data loss in CompressedSequentialWriter (CASSANDRA-8949)
 * Make PasswordAuthenticator number of hashing rounds configurable (CASSANDRA-8085)
 * Fix AssertionError when binding nested collections in DELETE (CASSANDRA-8900)
 * Check for overlap with non-early sstables in LCS (CASSANDRA-8739)
 * Only calculate max purgable timestamp if we have to (CASSANDRA-8914)
 * (cqlsh) Greatly improve performance of COPY FROM (CASSANDRA-8225)
 * IndexSummary effectiveIndexInterval is now a guideline, not a rule (CASSANDRA-8993)
 * Use correct bounds for page cache eviction of compressed files (CASSANDRA-8746)
 * SSTableScanner enforces its bounds (CASSANDRA-8946)
 * Cleanup cell equality (CASSANDRA-8947)
 * Introduce intra-cluster message coalescing (CASSANDRA-8692)
 * DatabaseDescriptor throws NPE when rpc_interface is used (CASSANDRA-8839)
 * Don't check if an sstable is live for offline compactions (CASSANDRA-8841)
 * Don't set clientMode in SSTableLoader (CASSANDRA-8238)
 * Fix SSTableRewriter with disabled early open (CASSANDRA-8535)
 * Fix cassandra-stress so it respects the CL passed in user mode (CASSANDRA-8948)
 * Fix rare NPE in ColumnDefinition#hasIndexOption() (CASSANDRA-8786)
 * cassandra-stress reports per-operation statistics, plus misc (CASSANDRA-8769)
 * Add SimpleDate (cql date) and Time (cql time) types (CASSANDRA-7523)
 * Use long for key count in cfstats (CASSANDRA-8913)
 * Make SSTableRewriter.abort() more robust to failure (CASSANDRA-8832)
 * Remove cold_reads_to_omit from STCS (CASSANDRA-8860)
 * Make EstimatedHistogram#percentile() use ceil instead of floor (CASSANDRA-8883)
 * Fix top partitions reporting wrong cardinality (CASSANDRA-8834)
 * Fix rare NPE in KeyCacheSerializer (CASSANDRA-8067)
 * Pick sstables for validation as late as possible inc repairs (CASSANDRA-8366)
 * Fix commitlog getPendingTasks to not increment (CASSANDRA-8862)
 * Fix parallelism adjustment in range and secondary index queries
   when the first fetch does not satisfy the limit (CASSANDRA-8856)
 * Check if the filtered sstables is non-empty in STCS (CASSANDRA-8843)
 * Upgrade java-driver used for cassandra-stress (CASSANDRA-8842)
 * Fix CommitLog.forceRecycleAllSegments() memory access error (CASSANDRA-8812)
 * Improve assertions in Memory (CASSANDRA-8792)
 * Fix SSTableRewriter cleanup (CASSANDRA-8802)
 * Introduce SafeMemory for CompressionMetadata.Writer (CASSANDRA-8758)
 * 'nodetool info' prints exception against older node (CASSANDRA-8796)
 * Ensure SSTableReader.last corresponds exactly with the file end (CASSANDRA-8750)
 * Make SSTableWriter.openEarly more robust and obvious (CASSANDRA-8747)
 * Enforce SSTableReader.first/last (CASSANDRA-8744)
 * Cleanup SegmentedFile API (CASSANDRA-8749)
 * Avoid overlap with early compaction replacement (CASSANDRA-8683)
 * Safer Resource Management++ (CASSANDRA-8707)
 * Write partition size estimates into a system table (CASSANDRA-7688)
 * cqlsh: Fix keys() and full() collection indexes in DESCRIBE output
   (CASSANDRA-8154)
 * Show progress of streaming in nodetool netstats (CASSANDRA-8886)
 * IndexSummaryBuilder utilises offheap memory, and shares data between
   each IndexSummary opened from it (CASSANDRA-8757)
 * markCompacting only succeeds if the exact SSTableReader instances being 
   marked are in the live set (CASSANDRA-8689)
 * cassandra-stress support for varint (CASSANDRA-8882)
 * Fix Adler32 digest for compressed sstables (CASSANDRA-8778)
 * Add nodetool statushandoff/statusbackup (CASSANDRA-8912)
 * Use stdout for progress and stats in sstableloader (CASSANDRA-8982)
 * Correctly identify 2i datadir from older versions (CASSANDRA-9116)
Merged from 2.0:
 * Ignore gossip SYNs after shutdown (CASSANDRA-9238)
 * Avoid overflow when calculating max sstable size in LCS (CASSANDRA-9235)
 * Make sstable blacklisting work with compression (CASSANDRA-9138)
 * Do not attempt to rebuild indexes if no index accepts any column (CASSANDRA-9196)
 * Don't initiate snitch reconnection for dead states (CASSANDRA-7292)
 * Fix ArrayIndexOutOfBoundsException in CQLSSTableWriter (CASSANDRA-8978)
 * Add shutdown gossip state to prevent timeouts during rolling restarts (CASSANDRA-8336)
 * Fix running with java.net.preferIPv6Addresses=true (CASSANDRA-9137)
 * Fix failed bootstrap/replace attempts being persisted in system.peers (CASSANDRA-9180)
 * Flush system.IndexInfo after marking index built (CASSANDRA-9128)
 * Fix updates to min/max_compaction_threshold through cassandra-cli
   (CASSANDRA-8102)
 * Don't include tmp files when doing offline relevel (CASSANDRA-9088)
 * Use the proper CAS WriteType when finishing a previous round during Paxos
   preparation (CASSANDRA-8672)
 * Avoid race in cancelling compactions (CASSANDRA-9070)
 * More aggressive check for expired sstables in DTCS (CASSANDRA-8359)
 * Fix ignored index_interval change in ALTER TABLE statements (CASSANDRA-7976)
 * Do more aggressive compaction in old time windows in DTCS (CASSANDRA-8360)
 * java.lang.AssertionError when reading saved cache (CASSANDRA-8740)
 * "disk full" when running cleanup (CASSANDRA-9036)
 * Lower logging level from ERROR to DEBUG when a scheduled schema pull
   cannot be completed due to a node being down (CASSANDRA-9032)
 * Fix MOVED_NODE client event (CASSANDRA-8516)
 * Allow overriding MAX_OUTSTANDING_REPLAY_COUNT (CASSANDRA-7533)
 * Fix malformed JMX ObjectName containing IPv6 addresses (CASSANDRA-9027)
 * (cqlsh) Allow increasing CSV field size limit through
   cqlshrc config option (CASSANDRA-8934)
 * Stop logging range tombstones when exceeding the threshold
   (CASSANDRA-8559)
 * Fix NullPointerException when nodetool getendpoints is run
   against invalid keyspaces or tables (CASSANDRA-8950)
 * Allow specifying the tmp dir (CASSANDRA-7712)
 * Improve compaction estimated tasks estimation (CASSANDRA-8904)
 * Fix duplicate up/down messages sent to native clients (CASSANDRA-7816)
 * Expose commit log archive status via JMX (CASSANDRA-8734)
 * Provide better exceptions for invalid replication strategy parameters
   (CASSANDRA-8909)
 * Fix regression in mixed single and multi-column relation support for
   SELECT statements (CASSANDRA-8613)
 * Add ability to limit number of native connections (CASSANDRA-8086)
 * Fix CQLSSTableWriter throwing exception and spawning threads
   (CASSANDRA-8808)
 * Fix MT mismatch between empty and GC-able data (CASSANDRA-8979)
 * Fix incorrect validation when snapshotting single table (CASSANDRA-8056)
 * Add offline tool to relevel sstables (CASSANDRA-8301)
 * Preserve stream ID for more protocol errors (CASSANDRA-8848)
 * Fix combining token() function with multi-column relations on
   clustering columns (CASSANDRA-8797)
 * Make CFS.markReferenced() resistant to bad refcounting (CASSANDRA-8829)
 * Fix StreamTransferTask abort/complete bad refcounting (CASSANDRA-8815)
 * Fix AssertionError when querying a DESC clustering ordered
   table with ASC ordering and paging (CASSANDRA-8767)
 * AssertionError: "Memory was freed" when running cleanup (CASSANDRA-8716)
 * Make it possible to set max_sstable_age to fractional days (CASSANDRA-8406)
 * Fix some multi-column relations with indexes on some clustering
   columns (CASSANDRA-8275)
 * Fix memory leak in SSTableSimple*Writer and SSTableReader.validate()
   (CASSANDRA-8748)
 * Throw OOM if allocating memory fails to return a valid pointer (CASSANDRA-8726)
 * Fix SSTableSimpleUnsortedWriter ConcurrentModificationException (CASSANDRA-8619)
 * 'nodetool info' prints exception against older node (CASSANDRA-8796)
 * Ensure SSTableSimpleUnsortedWriter.close() terminates if
   disk writer has crashed (CASSANDRA-8807)


2.1.4
 * Bind JMX to localhost unless explicitly configured otherwise (CASSANDRA-9085)


2.1.3
 * Fix HSHA/offheap_objects corruption (CASSANDRA-8719)
 * Upgrade libthrift to 0.9.2 (CASSANDRA-8685)
 * Don't use the shared ref in sstableloader (CASSANDRA-8704)
 * Purge internal prepared statements if related tables or
   keyspaces are dropped (CASSANDRA-8693)
 * (cqlsh) Handle unicode BOM at start of files (CASSANDRA-8638)
 * Stop compactions before exiting offline tools (CASSANDRA-8623)
 * Update tools/stress/README.txt to match current behaviour (CASSANDRA-7933)
 * Fix schema from Thrift conversion with empty metadata (CASSANDRA-8695)
 * Safer Resource Management (CASSANDRA-7705)
 * Make sure we compact highly overlapping cold sstables with
   STCS (CASSANDRA-8635)
 * rpc_interface and listen_interface generate NPE on startup when specified
   interface doesn't exist (CASSANDRA-8677)
 * Fix ArrayIndexOutOfBoundsException in nodetool cfhistograms (CASSANDRA-8514)
 * Switch from yammer metrics for nodetool cf/proxy histograms (CASSANDRA-8662)
 * Make sure we don't add tmplink files to the compaction
   strategy (CASSANDRA-8580)
 * (cqlsh) Handle maps with blob keys (CASSANDRA-8372)
 * (cqlsh) Handle DynamicCompositeType schemas correctly (CASSANDRA-8563)
 * Duplicate rows returned when in clause has repeated values (CASSANDRA-6706)
 * Add tooling to detect hot partitions (CASSANDRA-7974)
 * Fix cassandra-stress user-mode truncation of partition generation (CASSANDRA-8608)
 * Only stream from unrepaired sstables during inc repair (CASSANDRA-8267)
 * Don't allow starting multiple inc repairs on the same sstables (CASSANDRA-8316)
 * Invalidate prepared BATCH statements when related tables
   or keyspaces are dropped (CASSANDRA-8652)
 * Fix missing results in secondary index queries on collections
   with ALLOW FILTERING (CASSANDRA-8421)
 * Expose EstimatedHistogram metrics for range slices (CASSANDRA-8627)
 * (cqlsh) Escape clqshrc passwords properly (CASSANDRA-8618)
 * Fix NPE when passing wrong argument in ALTER TABLE statement (CASSANDRA-8355)
 * Pig: Refactor and deprecate CqlStorage (CASSANDRA-8599)
 * Don't reuse the same cleanup strategy for all sstables (CASSANDRA-8537)
 * Fix case-sensitivity of index name on CREATE and DROP INDEX
   statements (CASSANDRA-8365)
 * Better detection/logging for corruption in compressed sstables (CASSANDRA-8192)
 * Use the correct repairedAt value when closing writer (CASSANDRA-8570)
 * (cqlsh) Handle a schema mismatch being detected on startup (CASSANDRA-8512)
 * Properly calculate expected write size during compaction (CASSANDRA-8532)
 * Invalidate affected prepared statements when a table's columns
   are altered (CASSANDRA-7910)
 * Stress - user defined writes should populate sequentally (CASSANDRA-8524)
 * Fix regression in SSTableRewriter causing some rows to become unreadable 
   during compaction (CASSANDRA-8429)
 * Run major compactions for repaired/unrepaired in parallel (CASSANDRA-8510)
 * (cqlsh) Fix compression options in DESCRIBE TABLE output when compression
   is disabled (CASSANDRA-8288)
 * (cqlsh) Fix DESCRIBE output after keyspaces are altered (CASSANDRA-7623)
 * Make sure we set lastCompactedKey correctly (CASSANDRA-8463)
 * (cqlsh) Fix output of CONSISTENCY command (CASSANDRA-8507)
 * (cqlsh) Fixed the handling of LIST statements (CASSANDRA-8370)
 * Make sstablescrub check leveled manifest again (CASSANDRA-8432)
 * Check first/last keys in sstable when giving out positions (CASSANDRA-8458)
 * Disable mmap on Windows (CASSANDRA-6993)
 * Add missing ConsistencyLevels to cassandra-stress (CASSANDRA-8253)
 * Add auth support to cassandra-stress (CASSANDRA-7985)
 * Fix ArrayIndexOutOfBoundsException when generating error message
   for some CQL syntax errors (CASSANDRA-8455)
 * Scale memtable slab allocation logarithmically (CASSANDRA-7882)
 * cassandra-stress simultaneous inserts over same seed (CASSANDRA-7964)
 * Reduce cassandra-stress sampling memory requirements (CASSANDRA-7926)
 * Ensure memtable flush cannot expire commit log entries from its future (CASSANDRA-8383)
 * Make read "defrag" async to reclaim memtables (CASSANDRA-8459)
 * Remove tmplink files for offline compactions (CASSANDRA-8321)
 * Reduce maxHintsInProgress (CASSANDRA-8415)
 * BTree updates may call provided update function twice (CASSANDRA-8018)
 * Release sstable references after anticompaction (CASSANDRA-8386)
 * Handle abort() in SSTableRewriter properly (CASSANDRA-8320)
 * Centralize shared executors (CASSANDRA-8055)
 * Fix filtering for CONTAINS (KEY) relations on frozen collection
   clustering columns when the query is restricted to a single
   partition (CASSANDRA-8203)
 * Do more aggressive entire-sstable TTL expiry checks (CASSANDRA-8243)
 * Add more log info if readMeter is null (CASSANDRA-8238)
 * add check of the system wall clock time at startup (CASSANDRA-8305)
 * Support for frozen collections (CASSANDRA-7859)
 * Fix overflow on histogram computation (CASSANDRA-8028)
 * Have paxos reuse the timestamp generation of normal queries (CASSANDRA-7801)
 * Fix incremental repair not remove parent session on remote (CASSANDRA-8291)
 * Improve JBOD disk utilization (CASSANDRA-7386)
 * Log failed host when preparing incremental repair (CASSANDRA-8228)
 * Force config client mode in CQLSSTableWriter (CASSANDRA-8281)
 * Fix sstableupgrade throws exception (CASSANDRA-8688)
 * Fix hang when repairing empty keyspace (CASSANDRA-8694)
Merged from 2.0:
 * Fix IllegalArgumentException in dynamic snitch (CASSANDRA-8448)
 * Add support for UPDATE ... IF EXISTS (CASSANDRA-8610)
 * Fix reversal of list prepends (CASSANDRA-8733)
 * Prevent non-zero default_time_to_live on tables with counters
   (CASSANDRA-8678)
 * Fix SSTableSimpleUnsortedWriter ConcurrentModificationException
   (CASSANDRA-8619)
 * Round up time deltas lower than 1ms in BulkLoader (CASSANDRA-8645)
 * Add batch remove iterator to ABSC (CASSANDRA-8414, 8666)
 * Round up time deltas lower than 1ms in BulkLoader (CASSANDRA-8645)
 * Fix isClientMode check in Keyspace (CASSANDRA-8687)
 * Use more efficient slice size for querying internal secondary
   index tables (CASSANDRA-8550)
 * Fix potentially returning deleted rows with range tombstone (CASSANDRA-8558)
 * Check for available disk space before starting a compaction (CASSANDRA-8562)
 * Fix DISTINCT queries with LIMITs or paging when some partitions
   contain only tombstones (CASSANDRA-8490)
 * Introduce background cache refreshing to permissions cache
   (CASSANDRA-8194)
 * Fix race condition in StreamTransferTask that could lead to
   infinite loops and premature sstable deletion (CASSANDRA-7704)
 * Add an extra version check to MigrationTask (CASSANDRA-8462)
 * Ensure SSTableWriter cleans up properly after failure (CASSANDRA-8499)
 * Increase bf true positive count on key cache hit (CASSANDRA-8525)
 * Move MeteredFlusher to its own thread (CASSANDRA-8485)
 * Fix non-distinct results in DISTNCT queries on static columns when
   paging is enabled (CASSANDRA-8087)
 * Move all hints related tasks to hints internal executor (CASSANDRA-8285)
 * Fix paging for multi-partition IN queries (CASSANDRA-8408)
 * Fix MOVED_NODE topology event never being emitted when a node
   moves its token (CASSANDRA-8373)
 * Fix validation of indexes in COMPACT tables (CASSANDRA-8156)
 * Avoid StackOverflowError when a large list of IN values
   is used for a clustering column (CASSANDRA-8410)
 * Fix NPE when writetime() or ttl() calls are wrapped by
   another function call (CASSANDRA-8451)
 * Fix NPE after dropping a keyspace (CASSANDRA-8332)
 * Fix error message on read repair timeouts (CASSANDRA-7947)
 * Default DTCS base_time_seconds changed to 60 (CASSANDRA-8417)
 * Refuse Paxos operation with more than one pending endpoint (CASSANDRA-8346, 8640)
 * Throw correct exception when trying to bind a keyspace or table
   name (CASSANDRA-6952)
 * Make HHOM.compact synchronized (CASSANDRA-8416)
 * cancel latency-sampling task when CF is dropped (CASSANDRA-8401)
 * don't block SocketThread for MessagingService (CASSANDRA-8188)
 * Increase quarantine delay on replacement (CASSANDRA-8260)
 * Expose off-heap memory usage stats (CASSANDRA-7897)
 * Ignore Paxos commits for truncated tables (CASSANDRA-7538)
 * Validate size of indexed column values (CASSANDRA-8280)
 * Make LCS split compaction results over all data directories (CASSANDRA-8329)
 * Fix some failing queries that use multi-column relations
   on COMPACT STORAGE tables (CASSANDRA-8264)
 * Fix InvalidRequestException with ORDER BY (CASSANDRA-8286)
 * Disable SSLv3 for POODLE (CASSANDRA-8265)
 * Fix millisecond timestamps in Tracing (CASSANDRA-8297)
 * Include keyspace name in error message when there are insufficient
   live nodes to stream from (CASSANDRA-8221)
 * Avoid overlap in L1 when L0 contains many nonoverlapping
   sstables (CASSANDRA-8211)
 * Improve PropertyFileSnitch logging (CASSANDRA-8183)
 * Add DC-aware sequential repair (CASSANDRA-8193)
 * Use live sstables in snapshot repair if possible (CASSANDRA-8312)
 * Fix hints serialized size calculation (CASSANDRA-8587)


2.1.2
 * (cqlsh) parse_for_table_meta errors out on queries with undefined
   grammars (CASSANDRA-8262)
 * (cqlsh) Fix SELECT ... TOKEN() function broken in C* 2.1.1 (CASSANDRA-8258)
 * Fix Cassandra crash when running on JDK8 update 40 (CASSANDRA-8209)
 * Optimize partitioner tokens (CASSANDRA-8230)
 * Improve compaction of repaired/unrepaired sstables (CASSANDRA-8004)
 * Make cache serializers pluggable (CASSANDRA-8096)
 * Fix issues with CONTAINS (KEY) queries on secondary indexes
   (CASSANDRA-8147)
 * Fix read-rate tracking of sstables for some queries (CASSANDRA-8239)
 * Fix default timestamp in QueryOptions (CASSANDRA-8246)
 * Set socket timeout when reading remote version (CASSANDRA-8188)
 * Refactor how we track live size (CASSANDRA-7852)
 * Make sure unfinished compaction files are removed (CASSANDRA-8124)
 * Fix shutdown when run as Windows service (CASSANDRA-8136)
 * Fix DESCRIBE TABLE with custom indexes (CASSANDRA-8031)
 * Fix race in RecoveryManagerTest (CASSANDRA-8176)
 * Avoid IllegalArgumentException while sorting sstables in
   IndexSummaryManager (CASSANDRA-8182)
 * Shutdown JVM on file descriptor exhaustion (CASSANDRA-7579)
 * Add 'die' policy for commit log and disk failure (CASSANDRA-7927)
 * Fix installing as service on Windows (CASSANDRA-8115)
 * Fix CREATE TABLE for CQL2 (CASSANDRA-8144)
 * Avoid boxing in ColumnStats min/max trackers (CASSANDRA-8109)
Merged from 2.0:
 * Correctly handle non-text column names in cql3 (CASSANDRA-8178)
 * Fix deletion for indexes on primary key columns (CASSANDRA-8206)
 * Add 'nodetool statusgossip' (CASSANDRA-8125)
 * Improve client notification that nodes are ready for requests (CASSANDRA-7510)
 * Handle negative timestamp in writetime method (CASSANDRA-8139)
 * Pig: Remove errant LIMIT clause in CqlNativeStorage (CASSANDRA-8166)
 * Throw ConfigurationException when hsha is used with the default
   rpc_max_threads setting of 'unlimited' (CASSANDRA-8116)
 * Allow concurrent writing of the same table in the same JVM using
   CQLSSTableWriter (CASSANDRA-7463)
 * Fix totalDiskSpaceUsed calculation (CASSANDRA-8205)


2.1.1
 * Fix spin loop in AtomicSortedColumns (CASSANDRA-7546)
 * Dont notify when replacing tmplink files (CASSANDRA-8157)
 * Fix validation with multiple CONTAINS clause (CASSANDRA-8131)
 * Fix validation of collections in TriggerExecutor (CASSANDRA-8146)
 * Fix IllegalArgumentException when a list of IN values containing tuples
   is passed as a single arg to a prepared statement with the v1 or v2
   protocol (CASSANDRA-8062)
 * Fix ClassCastException in DISTINCT query on static columns with
   query paging (CASSANDRA-8108)
 * Fix NPE on null nested UDT inside a set (CASSANDRA-8105)
 * Fix exception when querying secondary index on set items or map keys
   when some clustering columns are specified (CASSANDRA-8073)
 * Send proper error response when there is an error during native
   protocol message decode (CASSANDRA-8118)
 * Gossip should ignore generation numbers too far in the future (CASSANDRA-8113)
 * Fix NPE when creating a table with frozen sets, lists (CASSANDRA-8104)
 * Fix high memory use due to tracking reads on incrementally opened sstable
   readers (CASSANDRA-8066)
 * Fix EXECUTE request with skipMetadata=false returning no metadata
   (CASSANDRA-8054)
 * Allow concurrent use of CQLBulkOutputFormat (CASSANDRA-7776)
 * Shutdown JVM on OOM (CASSANDRA-7507)
 * Upgrade netty version and enable epoll event loop (CASSANDRA-7761)
 * Don't duplicate sstables smaller than split size when using
   the sstablesplitter tool (CASSANDRA-7616)
 * Avoid re-parsing already prepared statements (CASSANDRA-7923)
 * Fix some Thrift slice deletions and updates of COMPACT STORAGE
   tables with some clustering columns omitted (CASSANDRA-7990)
 * Fix filtering for CONTAINS on sets (CASSANDRA-8033)
 * Properly track added size (CASSANDRA-7239)
 * Allow compilation in java 8 (CASSANDRA-7208)
 * Fix Assertion error on RangeTombstoneList diff (CASSANDRA-8013)
 * Release references to overlapping sstables during compaction (CASSANDRA-7819)
 * Send notification when opening compaction results early (CASSANDRA-8034)
 * Make native server start block until properly bound (CASSANDRA-7885)
 * (cqlsh) Fix IPv6 support (CASSANDRA-7988)
 * Ignore fat clients when checking for endpoint collision (CASSANDRA-7939)
 * Make sstablerepairedset take a list of files (CASSANDRA-7995)
 * (cqlsh) Tab completeion for indexes on map keys (CASSANDRA-7972)
 * (cqlsh) Fix UDT field selection in select clause (CASSANDRA-7891)
 * Fix resource leak in event of corrupt sstable
 * (cqlsh) Add command line option for cqlshrc file path (CASSANDRA-7131)
 * Provide visibility into prepared statements churn (CASSANDRA-7921, CASSANDRA-7930)
 * Invalidate prepared statements when their keyspace or table is
   dropped (CASSANDRA-7566)
 * cassandra-stress: fix support for NetworkTopologyStrategy (CASSANDRA-7945)
 * Fix saving caches when a table is dropped (CASSANDRA-7784)
 * Add better error checking of new stress profile (CASSANDRA-7716)
 * Use ThreadLocalRandom and remove FBUtilities.threadLocalRandom (CASSANDRA-7934)
 * Prevent operator mistakes due to simultaneous bootstrap (CASSANDRA-7069)
 * cassandra-stress supports whitelist mode for node config (CASSANDRA-7658)
 * GCInspector more closely tracks GC; cassandra-stress and nodetool report it (CASSANDRA-7916)
 * nodetool won't output bogus ownership info without a keyspace (CASSANDRA-7173)
 * Add human readable option to nodetool commands (CASSANDRA-5433)
 * Don't try to set repairedAt on old sstables (CASSANDRA-7913)
 * Add metrics for tracking PreparedStatement use (CASSANDRA-7719)
 * (cqlsh) tab-completion for triggers (CASSANDRA-7824)
 * (cqlsh) Support for query paging (CASSANDRA-7514)
 * (cqlsh) Show progress of COPY operations (CASSANDRA-7789)
 * Add syntax to remove multiple elements from a map (CASSANDRA-6599)
 * Support non-equals conditions in lightweight transactions (CASSANDRA-6839)
 * Add IF [NOT] EXISTS to create/drop triggers (CASSANDRA-7606)
 * (cqlsh) Display the current logged-in user (CASSANDRA-7785)
 * (cqlsh) Don't ignore CTRL-C during COPY FROM execution (CASSANDRA-7815)
 * (cqlsh) Order UDTs according to cross-type dependencies in DESCRIBE
   output (CASSANDRA-7659)
 * (cqlsh) Fix handling of CAS statement results (CASSANDRA-7671)
 * (cqlsh) COPY TO/FROM improvements (CASSANDRA-7405)
 * Support list index operations with conditions (CASSANDRA-7499)
 * Add max live/tombstoned cells to nodetool cfstats output (CASSANDRA-7731)
 * Validate IPv6 wildcard addresses properly (CASSANDRA-7680)
 * (cqlsh) Error when tracing query (CASSANDRA-7613)
 * Avoid IOOBE when building SyntaxError message snippet (CASSANDRA-7569)
 * SSTableExport uses correct validator to create string representation of partition
   keys (CASSANDRA-7498)
 * Avoid NPEs when receiving type changes for an unknown keyspace (CASSANDRA-7689)
 * Add support for custom 2i validation (CASSANDRA-7575)
 * Pig support for hadoop CqlInputFormat (CASSANDRA-6454)
 * Add duration mode to cassandra-stress (CASSANDRA-7468)
 * Add listen_interface and rpc_interface options (CASSANDRA-7417)
 * Improve schema merge performance (CASSANDRA-7444)
 * Adjust MT depth based on # of partition validating (CASSANDRA-5263)
 * Optimise NativeCell comparisons (CASSANDRA-6755)
 * Configurable client timeout for cqlsh (CASSANDRA-7516)
 * Include snippet of CQL query near syntax error in messages (CASSANDRA-7111)
 * Make repair -pr work with -local (CASSANDRA-7450)
 * Fix error in sstableloader with -cph > 1 (CASSANDRA-8007)
 * Fix snapshot repair error on indexed tables (CASSANDRA-8020)
 * Do not exit nodetool repair when receiving JMX NOTIF_LOST (CASSANDRA-7909)
 * Stream to private IP when available (CASSANDRA-8084)
Merged from 2.0:
 * Reject conditions on DELETE unless full PK is given (CASSANDRA-6430)
 * Properly reject the token function DELETE (CASSANDRA-7747)
 * Force batchlog replay before decommissioning a node (CASSANDRA-7446)
 * Fix hint replay with many accumulated expired hints (CASSANDRA-6998)
 * Fix duplicate results in DISTINCT queries on static columns with query
   paging (CASSANDRA-8108)
 * Add DateTieredCompactionStrategy (CASSANDRA-6602)
 * Properly validate ascii and utf8 string literals in CQL queries (CASSANDRA-8101)
 * (cqlsh) Fix autocompletion for alter keyspace (CASSANDRA-8021)
 * Create backup directories for commitlog archiving during startup (CASSANDRA-8111)
 * Reduce totalBlockFor() for LOCAL_* consistency levels (CASSANDRA-8058)
 * Fix merging schemas with re-dropped keyspaces (CASSANDRA-7256)
 * Fix counters in supercolumns during live upgrades from 1.2 (CASSANDRA-7188)
 * Notify DT subscribers when a column family is truncated (CASSANDRA-8088)
 * Add sanity check of $JAVA on startup (CASSANDRA-7676)
 * Schedule fat client schema pull on join (CASSANDRA-7993)
 * Don't reset nodes' versions when closing IncomingTcpConnections
   (CASSANDRA-7734)
 * Record the real messaging version in all cases in OutboundTcpConnection
   (CASSANDRA-8057)
 * SSL does not work in cassandra-cli (CASSANDRA-7899)
 * Fix potential exception when using ReversedType in DynamicCompositeType
   (CASSANDRA-7898)
 * Better validation of collection values (CASSANDRA-7833)
 * Track min/max timestamps correctly (CASSANDRA-7969)
 * Fix possible overflow while sorting CL segments for replay (CASSANDRA-7992)
 * Increase nodetool Xmx (CASSANDRA-7956)
 * Archive any commitlog segments present at startup (CASSANDRA-6904)
 * CrcCheckChance should adjust based on live CFMetadata not 
   sstable metadata (CASSANDRA-7978)
 * token() should only accept columns in the partitioning
   key order (CASSANDRA-6075)
 * Add method to invalidate permission cache via JMX (CASSANDRA-7977)
 * Allow propagating multiple gossip states atomically (CASSANDRA-6125)
 * Log exceptions related to unclean native protocol client disconnects
   at DEBUG or INFO (CASSANDRA-7849)
 * Allow permissions cache to be set via JMX (CASSANDRA-7698)
 * Include schema_triggers CF in readable system resources (CASSANDRA-7967)
 * Fix RowIndexEntry to report correct serializedSize (CASSANDRA-7948)
 * Make CQLSSTableWriter sync within partitions (CASSANDRA-7360)
 * Potentially use non-local replicas in CqlConfigHelper (CASSANDRA-7906)
 * Explicitly disallow mixing multi-column and single-column
   relations on clustering columns (CASSANDRA-7711)
 * Better error message when condition is set on PK column (CASSANDRA-7804)
 * Don't send schema change responses and events for no-op DDL
   statements (CASSANDRA-7600)
 * (Hadoop) fix cluster initialisation for a split fetching (CASSANDRA-7774)
 * Throw InvalidRequestException when queries contain relations on entire
   collection columns (CASSANDRA-7506)
 * (cqlsh) enable CTRL-R history search with libedit (CASSANDRA-7577)
 * (Hadoop) allow ACFRW to limit nodes to local DC (CASSANDRA-7252)
 * (cqlsh) cqlsh should automatically disable tracing when selecting
   from system_traces (CASSANDRA-7641)
 * (Hadoop) Add CqlOutputFormat (CASSANDRA-6927)
 * Don't depend on cassandra config for nodetool ring (CASSANDRA-7508)
 * (cqlsh) Fix failing cqlsh formatting tests (CASSANDRA-7703)
 * Fix IncompatibleClassChangeError from hadoop2 (CASSANDRA-7229)
 * Add 'nodetool sethintedhandoffthrottlekb' (CASSANDRA-7635)
 * (cqlsh) Add tab-completion for CREATE/DROP USER IF [NOT] EXISTS (CASSANDRA-7611)
 * Catch errors when the JVM pulls the rug out from GCInspector (CASSANDRA-5345)
 * cqlsh fails when version number parts are not int (CASSANDRA-7524)
 * Fix NPE when table dropped during streaming (CASSANDRA-7946)
 * Fix wrong progress when streaming uncompressed (CASSANDRA-7878)
 * Fix possible infinite loop in creating repair range (CASSANDRA-7983)
 * Fix unit in nodetool for streaming throughput (CASSANDRA-7375)
Merged from 1.2:
 * Don't index tombstones (CASSANDRA-7828)
 * Improve PasswordAuthenticator default super user setup (CASSANDRA-7788)


2.1.0
 * (cqlsh) Removed "ALTER TYPE <name> RENAME TO <name>" from tab-completion
   (CASSANDRA-7895)
 * Fixed IllegalStateException in anticompaction (CASSANDRA-7892)
 * cqlsh: DESCRIBE support for frozen UDTs, tuples (CASSANDRA-7863)
 * Avoid exposing internal classes over JMX (CASSANDRA-7879)
 * Add null check for keys when freezing collection (CASSANDRA-7869)
 * Improve stress workload realism (CASSANDRA-7519)
Merged from 2.0:
 * Configure system.paxos with LeveledCompactionStrategy (CASSANDRA-7753)
 * Fix ALTER clustering column type from DateType to TimestampType when
   using DESC clustering order (CASSANRDA-7797)
 * Throw EOFException if we run out of chunks in compressed datafile
   (CASSANDRA-7664)
 * Fix PRSI handling of CQL3 row markers for row cleanup (CASSANDRA-7787)
 * Fix dropping collection when it's the last regular column (CASSANDRA-7744)
 * Make StreamReceiveTask thread safe and gc friendly (CASSANDRA-7795)
 * Validate empty cell names from counter updates (CASSANDRA-7798)
Merged from 1.2:
 * Don't allow compacted sstables to be marked as compacting (CASSANDRA-7145)
 * Track expired tombstones (CASSANDRA-7810)


2.1.0-rc7
 * Add frozen keyword and require UDT to be frozen (CASSANDRA-7857)
 * Track added sstable size correctly (CASSANDRA-7239)
 * (cqlsh) Fix case insensitivity (CASSANDRA-7834)
 * Fix failure to stream ranges when moving (CASSANDRA-7836)
 * Correctly remove tmplink files (CASSANDRA-7803)
 * (cqlsh) Fix column name formatting for functions, CAS operations,
   and UDT field selections (CASSANDRA-7806)
 * (cqlsh) Fix COPY FROM handling of null/empty primary key
   values (CASSANDRA-7792)
 * Fix ordering of static cells (CASSANDRA-7763)
Merged from 2.0:
 * Forbid re-adding dropped counter columns (CASSANDRA-7831)
 * Fix CFMetaData#isThriftCompatible() for PK-only tables (CASSANDRA-7832)
 * Always reject inequality on the partition key without token()
   (CASSANDRA-7722)
 * Always send Paxos commit to all replicas (CASSANDRA-7479)
 * Make disruptor_thrift_server invocation pool configurable (CASSANDRA-7594)
 * Make repair no-op when RF=1 (CASSANDRA-7864)


2.1.0-rc6
 * Fix OOM issue from netty caching over time (CASSANDRA-7743)
 * json2sstable couldn't import JSON for CQL table (CASSANDRA-7477)
 * Invalidate all caches on table drop (CASSANDRA-7561)
 * Skip strict endpoint selection for ranges if RF == nodes (CASSANRA-7765)
 * Fix Thrift range filtering without 2ary index lookups (CASSANDRA-7741)
 * Add tracing entries about concurrent range requests (CASSANDRA-7599)
 * (cqlsh) Fix DESCRIBE for NTS keyspaces (CASSANDRA-7729)
 * Remove netty buffer ref-counting (CASSANDRA-7735)
 * Pass mutated cf to index updater for use by PRSI (CASSANDRA-7742)
 * Include stress yaml example in release and deb (CASSANDRA-7717)
 * workaround for netty issue causing corrupted data off the wire (CASSANDRA-7695)
 * cqlsh DESC CLUSTER fails retrieving ring information (CASSANDRA-7687)
 * Fix binding null values inside UDT (CASSANDRA-7685)
 * Fix UDT field selection with empty fields (CASSANDRA-7670)
 * Bogus deserialization of static cells from sstable (CASSANDRA-7684)
 * Fix NPE on compaction leftover cleanup for dropped table (CASSANDRA-7770)
Merged from 2.0:
 * Fix race condition in StreamTransferTask that could lead to
   infinite loops and premature sstable deletion (CASSANDRA-7704)
 * (cqlsh) Wait up to 10 sec for a tracing session (CASSANDRA-7222)
 * Fix NPE in FileCacheService.sizeInBytes (CASSANDRA-7756)
 * Remove duplicates from StorageService.getJoiningNodes (CASSANDRA-7478)
 * Clone token map outside of hot gossip loops (CASSANDRA-7758)
 * Fix MS expiring map timeout for Paxos messages (CASSANDRA-7752)
 * Do not flush on truncate if durable_writes is false (CASSANDRA-7750)
 * Give CRR a default input_cql Statement (CASSANDRA-7226)
 * Better error message when adding a collection with the same name
   than a previously dropped one (CASSANDRA-6276)
 * Fix validation when adding static columns (CASSANDRA-7730)
 * (Thrift) fix range deletion of supercolumns (CASSANDRA-7733)
 * Fix potential AssertionError in RangeTombstoneList (CASSANDRA-7700)
 * Validate arguments of blobAs* functions (CASSANDRA-7707)
 * Fix potential AssertionError with 2ndary indexes (CASSANDRA-6612)
 * Avoid logging CompactionInterrupted at ERROR (CASSANDRA-7694)
 * Minor leak in sstable2jon (CASSANDRA-7709)
 * Add cassandra.auto_bootstrap system property (CASSANDRA-7650)
 * Update java driver (for hadoop) (CASSANDRA-7618)
 * Remove CqlPagingRecordReader/CqlPagingInputFormat (CASSANDRA-7570)
 * Support connecting to ipv6 jmx with nodetool (CASSANDRA-7669)


2.1.0-rc5
 * Reject counters inside user types (CASSANDRA-7672)
 * Switch to notification-based GCInspector (CASSANDRA-7638)
 * (cqlsh) Handle nulls in UDTs and tuples correctly (CASSANDRA-7656)
 * Don't use strict consistency when replacing (CASSANDRA-7568)
 * Fix min/max cell name collection on 2.0 SSTables with range
   tombstones (CASSANDRA-7593)
 * Tolerate min/max cell names of different lengths (CASSANDRA-7651)
 * Filter cached results correctly (CASSANDRA-7636)
 * Fix tracing on the new SEPExecutor (CASSANDRA-7644)
 * Remove shuffle and taketoken (CASSANDRA-7601)
 * Clean up Windows batch scripts (CASSANDRA-7619)
 * Fix native protocol drop user type notification (CASSANDRA-7571)
 * Give read access to system.schema_usertypes to all authenticated users
   (CASSANDRA-7578)
 * (cqlsh) Fix cqlsh display when zero rows are returned (CASSANDRA-7580)
 * Get java version correctly when JAVA_TOOL_OPTIONS is set (CASSANDRA-7572)
 * Fix NPE when dropping index from non-existent keyspace, AssertionError when
   dropping non-existent index with IF EXISTS (CASSANDRA-7590)
 * Fix sstablelevelresetter hang (CASSANDRA-7614)
 * (cqlsh) Fix deserialization of blobs (CASSANDRA-7603)
 * Use "keyspace updated" schema change message for UDT changes in v1 and
   v2 protocols (CASSANDRA-7617)
 * Fix tracing of range slices and secondary index lookups that are local
   to the coordinator (CASSANDRA-7599)
 * Set -Dcassandra.storagedir for all tool shell scripts (CASSANDRA-7587)
 * Don't swap max/min col names when mutating sstable metadata (CASSANDRA-7596)
 * (cqlsh) Correctly handle paged result sets (CASSANDRA-7625)
 * (cqlsh) Improve waiting for a trace to complete (CASSANDRA-7626)
 * Fix tracing of concurrent range slices and 2ary index queries (CASSANDRA-7626)
 * Fix scrub against collection type (CASSANDRA-7665)
Merged from 2.0:
 * Set gc_grace_seconds to seven days for system schema tables (CASSANDRA-7668)
 * SimpleSeedProvider no longer caches seeds forever (CASSANDRA-7663)
 * Always flush on truncate (CASSANDRA-7511)
 * Fix ReversedType(DateType) mapping to native protocol (CASSANDRA-7576)
 * Always merge ranges owned by a single node (CASSANDRA-6930)
 * Track max/min timestamps for range tombstones (CASSANDRA-7647)
 * Fix NPE when listing saved caches dir (CASSANDRA-7632)


2.1.0-rc4
 * Fix word count hadoop example (CASSANDRA-7200)
 * Updated memtable_cleanup_threshold and memtable_flush_writers defaults 
   (CASSANDRA-7551)
 * (Windows) fix startup when WMI memory query fails (CASSANDRA-7505)
 * Anti-compaction proceeds if any part of the repair failed (CASSANDRA-7521)
 * Add missing table name to DROP INDEX responses and notifications (CASSANDRA-7539)
 * Bump CQL version to 3.2.0 and update CQL documentation (CASSANDRA-7527)
 * Fix configuration error message when running nodetool ring (CASSANDRA-7508)
 * Support conditional updates, tuple type, and the v3 protocol in cqlsh (CASSANDRA-7509)
 * Handle queries on multiple secondary index types (CASSANDRA-7525)
 * Fix cqlsh authentication with v3 native protocol (CASSANDRA-7564)
 * Fix NPE when unknown prepared statement ID is used (CASSANDRA-7454)
Merged from 2.0:
 * (Windows) force range-based repair to non-sequential mode (CASSANDRA-7541)
 * Fix range merging when DES scores are zero (CASSANDRA-7535)
 * Warn when SSL certificates have expired (CASSANDRA-7528)
 * Fix error when doing reversed queries with static columns (CASSANDRA-7490)
Merged from 1.2:
 * Set correct stream ID on responses when non-Exception Throwables
   are thrown while handling native protocol messages (CASSANDRA-7470)


2.1.0-rc3
 * Consider expiry when reconciling otherwise equal cells (CASSANDRA-7403)
 * Introduce CQL support for stress tool (CASSANDRA-6146)
 * Fix ClassCastException processing expired messages (CASSANDRA-7496)
 * Fix prepared marker for collections inside UDT (CASSANDRA-7472)
 * Remove left-over populate_io_cache_on_flush and replicate_on_write
   uses (CASSANDRA-7493)
 * (Windows) handle spaces in path names (CASSANDRA-7451)
 * Ensure writes have completed after dropping a table, before recycling
   commit log segments (CASSANDRA-7437)
 * Remove left-over rows_per_partition_to_cache (CASSANDRA-7493)
 * Fix error when CONTAINS is used with a bind marker (CASSANDRA-7502)
 * Properly reject unknown UDT field (CASSANDRA-7484)
Merged from 2.0:
 * Fix CC#collectTimeOrderedData() tombstone optimisations (CASSANDRA-7394)
 * Support DISTINCT for static columns and fix behaviour when DISTINC is
   not use (CASSANDRA-7305).
 * Workaround JVM NPE on JMX bind failure (CASSANDRA-7254)
 * Fix race in FileCacheService RemovalListener (CASSANDRA-7278)
 * Fix inconsistent use of consistencyForCommit that allowed LOCAL_QUORUM
   operations to incorrect become full QUORUM (CASSANDRA-7345)
 * Properly handle unrecognized opcodes and flags (CASSANDRA-7440)
 * (Hadoop) close CqlRecordWriter clients when finished (CASSANDRA-7459)
 * Commit disk failure policy (CASSANDRA-7429)
 * Make sure high level sstables get compacted (CASSANDRA-7414)
 * Fix AssertionError when using empty clustering columns and static columns
   (CASSANDRA-7455)
 * Add option to disable STCS in L0 (CASSANDRA-6621)
 * Upgrade to snappy-java 1.0.5.2 (CASSANDRA-7476)


2.1.0-rc2
 * Fix heap size calculation for CompoundSparseCellName and 
   CompoundSparseCellName.WithCollection (CASSANDRA-7421)
 * Allow counter mutations in UNLOGGED batches (CASSANDRA-7351)
 * Modify reconcile logic to always pick a tombstone over a counter cell
   (CASSANDRA-7346)
 * Avoid incremental compaction on Windows (CASSANDRA-7365)
 * Fix exception when querying a composite-keyed table with a collection index
   (CASSANDRA-7372)
 * Use node's host id in place of counter ids (CASSANDRA-7366)
 * Fix error when doing reversed queries with static columns (CASSANDRA-7490)
 * Backport CASSANDRA-6747 (CASSANDRA-7560)
 * Track max/min timestamps for range tombstones (CASSANDRA-7647)
 * Fix NPE when listing saved caches dir (CASSANDRA-7632)
 * Fix sstableloader unable to connect encrypted node (CASSANDRA-7585)
Merged from 1.2:
 * Clone token map outside of hot gossip loops (CASSANDRA-7758)
 * Add stop method to EmbeddedCassandraService (CASSANDRA-7595)
 * Support connecting to ipv6 jmx with nodetool (CASSANDRA-7669)
 * Set gc_grace_seconds to seven days for system schema tables (CASSANDRA-7668)
 * SimpleSeedProvider no longer caches seeds forever (CASSANDRA-7663)
 * Set correct stream ID on responses when non-Exception Throwables
   are thrown while handling native protocol messages (CASSANDRA-7470)
 * Fix row size miscalculation in LazilyCompactedRow (CASSANDRA-7543)
 * Fix race in background compaction check (CASSANDRA-7745)
 * Don't clear out range tombstones during compaction (CASSANDRA-7808)


2.1.0-rc1
 * Revert flush directory (CASSANDRA-6357)
 * More efficient executor service for fast operations (CASSANDRA-4718)
 * Move less common tools into a new cassandra-tools package (CASSANDRA-7160)
 * Support more concurrent requests in native protocol (CASSANDRA-7231)
 * Add tab-completion to debian nodetool packaging (CASSANDRA-6421)
 * Change concurrent_compactors defaults (CASSANDRA-7139)
 * Add PowerShell Windows launch scripts (CASSANDRA-7001)
 * Make commitlog archive+restore more robust (CASSANDRA-6974)
 * Fix marking commitlogsegments clean (CASSANDRA-6959)
 * Add snapshot "manifest" describing files included (CASSANDRA-6326)
 * Parallel streaming for sstableloader (CASSANDRA-3668)
 * Fix bugs in supercolumns handling (CASSANDRA-7138)
 * Fix ClassClassException on composite dense tables (CASSANDRA-7112)
 * Cleanup and optimize collation and slice iterators (CASSANDRA-7107)
 * Upgrade NBHM lib (CASSANDRA-7128)
 * Optimize netty server (CASSANDRA-6861)
 * Fix repair hang when given CF does not exist (CASSANDRA-7189)
 * Allow c* to be shutdown in an embedded mode (CASSANDRA-5635)
 * Add server side batching to native transport (CASSANDRA-5663)
 * Make batchlog replay asynchronous (CASSANDRA-6134)
 * remove unused classes (CASSANDRA-7197)
 * Limit user types to the keyspace they are defined in (CASSANDRA-6643)
 * Add validate method to CollectionType (CASSANDRA-7208)
 * New serialization format for UDT values (CASSANDRA-7209, CASSANDRA-7261)
 * Fix nodetool netstats (CASSANDRA-7270)
 * Fix potential ClassCastException in HintedHandoffManager (CASSANDRA-7284)
 * Use prepared statements internally (CASSANDRA-6975)
 * Fix broken paging state with prepared statement (CASSANDRA-7120)
 * Fix IllegalArgumentException in CqlStorage (CASSANDRA-7287)
 * Allow nulls/non-existant fields in UDT (CASSANDRA-7206)
 * Add Thrift MultiSliceRequest (CASSANDRA-6757, CASSANDRA-7027)
 * Handle overlapping MultiSlices (CASSANDRA-7279)
 * Fix DataOutputTest on Windows (CASSANDRA-7265)
 * Embedded sets in user defined data-types are not updating (CASSANDRA-7267)
 * Add tuple type to CQL/native protocol (CASSANDRA-7248)
 * Fix CqlPagingRecordReader on tables with few rows (CASSANDRA-7322)
Merged from 2.0:
 * Copy compaction options to make sure they are reloaded (CASSANDRA-7290)
 * Add option to do more aggressive tombstone compactions (CASSANDRA-6563)
 * Don't try to compact already-compacting files in HHOM (CASSANDRA-7288)
 * Always reallocate buffers in HSHA (CASSANDRA-6285)
 * (Hadoop) support authentication in CqlRecordReader (CASSANDRA-7221)
 * (Hadoop) Close java driver Cluster in CQLRR.close (CASSANDRA-7228)
 * Warn when 'USING TIMESTAMP' is used on a CAS BATCH (CASSANDRA-7067)
 * return all cpu values from BackgroundActivityMonitor.readAndCompute (CASSANDRA-7183)
 * Correctly delete scheduled range xfers (CASSANDRA-7143)
 * return all cpu values from BackgroundActivityMonitor.readAndCompute (CASSANDRA-7183)  
 * reduce garbage creation in calculatePendingRanges (CASSANDRA-7191)
 * fix c* launch issues on Russian os's due to output of linux 'free' cmd (CASSANDRA-6162)
 * Fix disabling autocompaction (CASSANDRA-7187)
 * Fix potential NumberFormatException when deserializing IntegerType (CASSANDRA-7088)
 * cqlsh can't tab-complete disabling compaction (CASSANDRA-7185)
 * cqlsh: Accept and execute CQL statement(s) from command-line parameter (CASSANDRA-7172)
 * Fix IllegalStateException in CqlPagingRecordReader (CASSANDRA-7198)
 * Fix the InvertedIndex trigger example (CASSANDRA-7211)
 * Add --resolve-ip option to 'nodetool ring' (CASSANDRA-7210)
 * reduce garbage on codec flag deserialization (CASSANDRA-7244) 
 * Fix duplicated error messages on directory creation error at startup (CASSANDRA-5818)
 * Proper null handle for IF with map element access (CASSANDRA-7155)
 * Improve compaction visibility (CASSANDRA-7242)
 * Correctly delete scheduled range xfers (CASSANDRA-7143)
 * Make batchlog replica selection rack-aware (CASSANDRA-6551)
 * Fix CFMetaData#getColumnDefinitionFromColumnName() (CASSANDRA-7074)
 * Fix writetime/ttl functions for static columns (CASSANDRA-7081)
 * Suggest CTRL-C or semicolon after three blank lines in cqlsh (CASSANDRA-7142)
 * Fix 2ndary index queries with DESC clustering order (CASSANDRA-6950)
 * Invalid key cache entries on DROP (CASSANDRA-6525)
 * Fix flapping RecoveryManagerTest (CASSANDRA-7084)
 * Add missing iso8601 patterns for date strings (CASSANDRA-6973)
 * Support selecting multiple rows in a partition using IN (CASSANDRA-6875)
 * Add authentication support to shuffle (CASSANDRA-6484)
 * Swap local and global default read repair chances (CASSANDRA-7320)
 * Add conditional CREATE/DROP USER support (CASSANDRA-7264)
 * Cqlsh counts non-empty lines for "Blank lines" warning (CASSANDRA-7325)
Merged from 1.2:
 * Add Cloudstack snitch (CASSANDRA-7147)
 * Update system.peers correctly when relocating tokens (CASSANDRA-7126)
 * Add Google Compute Engine snitch (CASSANDRA-7132)
 * remove duplicate query for local tokens (CASSANDRA-7182)
 * exit CQLSH with error status code if script fails (CASSANDRA-6344)
 * Fix bug with some IN queries missig results (CASSANDRA-7105)
 * Fix availability validation for LOCAL_ONE CL (CASSANDRA-7319)
 * Hint streaming can cause decommission to fail (CASSANDRA-7219)


2.1.0-beta2
 * Increase default CL space to 8GB (CASSANDRA-7031)
 * Add range tombstones to read repair digests (CASSANDRA-6863)
 * Fix BTree.clear for large updates (CASSANDRA-6943)
 * Fail write instead of logging a warning when unable to append to CL
   (CASSANDRA-6764)
 * Eliminate possibility of CL segment appearing twice in active list 
   (CASSANDRA-6557)
 * Apply DONTNEED fadvise to commitlog segments (CASSANDRA-6759)
 * Switch CRC component to Adler and include it for compressed sstables 
   (CASSANDRA-4165)
 * Allow cassandra-stress to set compaction strategy options (CASSANDRA-6451)
 * Add broadcast_rpc_address option to cassandra.yaml (CASSANDRA-5899)
 * Auto reload GossipingPropertyFileSnitch config (CASSANDRA-5897)
 * Fix overflow of memtable_total_space_in_mb (CASSANDRA-6573)
 * Fix ABTC NPE and apply update function correctly (CASSANDRA-6692)
 * Allow nodetool to use a file or prompt for password (CASSANDRA-6660)
 * Fix AIOOBE when concurrently accessing ABSC (CASSANDRA-6742)
 * Fix assertion error in ALTER TYPE RENAME (CASSANDRA-6705)
 * Scrub should not always clear out repaired status (CASSANDRA-5351)
 * Improve handling of range tombstone for wide partitions (CASSANDRA-6446)
 * Fix ClassCastException for compact table with composites (CASSANDRA-6738)
 * Fix potentially repairing with wrong nodes (CASSANDRA-6808)
 * Change caching option syntax (CASSANDRA-6745)
 * Fix stress to do proper counter reads (CASSANDRA-6835)
 * Fix help message for stress counter_write (CASSANDRA-6824)
 * Fix stress smart Thrift client to pick servers correctly (CASSANDRA-6848)
 * Add logging levels (minimal, normal or verbose) to stress tool (CASSANDRA-6849)
 * Fix race condition in Batch CLE (CASSANDRA-6860)
 * Improve cleanup/scrub/upgradesstables failure handling (CASSANDRA-6774)
 * ByteBuffer write() methods for serializing sstables (CASSANDRA-6781)
 * Proper compare function for CollectionType (CASSANDRA-6783)
 * Update native server to Netty 4 (CASSANDRA-6236)
 * Fix off-by-one error in stress (CASSANDRA-6883)
 * Make OpOrder AutoCloseable (CASSANDRA-6901)
 * Remove sync repair JMX interface (CASSANDRA-6900)
 * Add multiple memory allocation options for memtables (CASSANDRA-6689, 6694)
 * Remove adjusted op rate from stress output (CASSANDRA-6921)
 * Add optimized CF.hasColumns() implementations (CASSANDRA-6941)
 * Serialize batchlog mutations with the version of the target node
   (CASSANDRA-6931)
 * Optimize CounterColumn#reconcile() (CASSANDRA-6953)
 * Properly remove 1.2 sstable support in 2.1 (CASSANDRA-6869)
 * Lock counter cells, not partitions (CASSANDRA-6880)
 * Track presence of legacy counter shards in sstables (CASSANDRA-6888)
 * Ensure safe resource cleanup when replacing sstables (CASSANDRA-6912)
 * Add failure handler to async callback (CASSANDRA-6747)
 * Fix AE when closing SSTable without releasing reference (CASSANDRA-7000)
 * Clean up IndexInfo on keyspace/table drops (CASSANDRA-6924)
 * Only snapshot relative SSTables when sequential repair (CASSANDRA-7024)
 * Require nodetool rebuild_index to specify index names (CASSANDRA-7038)
 * fix cassandra stress errors on reads with native protocol (CASSANDRA-7033)
 * Use OpOrder to guard sstable references for reads (CASSANDRA-6919)
 * Preemptive opening of compaction result (CASSANDRA-6916)
 * Multi-threaded scrub/cleanup/upgradesstables (CASSANDRA-5547)
 * Optimize cellname comparison (CASSANDRA-6934)
 * Native protocol v3 (CASSANDRA-6855)
 * Optimize Cell liveness checks and clean up Cell (CASSANDRA-7119)
 * Support consistent range movements (CASSANDRA-2434)
 * Display min timestamp in sstablemetadata viewer (CASSANDRA-6767)
Merged from 2.0:
 * Avoid race-prone second "scrub" of system keyspace (CASSANDRA-6797)
 * Pool CqlRecordWriter clients by inetaddress rather than Range
   (CASSANDRA-6665)
 * Fix compaction_history timestamps (CASSANDRA-6784)
 * Compare scores of full replica ordering in DES (CASSANDRA-6683)
 * fix CME in SessionInfo updateProgress affecting netstats (CASSANDRA-6577)
 * Allow repairing between specific replicas (CASSANDRA-6440)
 * Allow per-dc enabling of hints (CASSANDRA-6157)
 * Add compatibility for Hadoop 0.2.x (CASSANDRA-5201)
 * Fix EstimatedHistogram races (CASSANDRA-6682)
 * Failure detector correctly converts initial value to nanos (CASSANDRA-6658)
 * Add nodetool taketoken to relocate vnodes (CASSANDRA-4445)
 * Expose bulk loading progress over JMX (CASSANDRA-4757)
 * Correctly handle null with IF conditions and TTL (CASSANDRA-6623)
 * Account for range/row tombstones in tombstone drop
   time histogram (CASSANDRA-6522)
 * Stop CommitLogSegment.close() from calling sync() (CASSANDRA-6652)
 * Make commitlog failure handling configurable (CASSANDRA-6364)
 * Avoid overlaps in LCS (CASSANDRA-6688)
 * Improve support for paginating over composites (CASSANDRA-4851)
 * Fix count(*) queries in a mixed cluster (CASSANDRA-6707)
 * Improve repair tasks(snapshot, differencing) concurrency (CASSANDRA-6566)
 * Fix replaying pre-2.0 commit logs (CASSANDRA-6714)
 * Add static columns to CQL3 (CASSANDRA-6561)
 * Optimize single partition batch statements (CASSANDRA-6737)
 * Disallow post-query re-ordering when paging (CASSANDRA-6722)
 * Fix potential paging bug with deleted columns (CASSANDRA-6748)
 * Fix NPE on BulkLoader caused by losing StreamEvent (CASSANDRA-6636)
 * Fix truncating compression metadata (CASSANDRA-6791)
 * Add CMSClassUnloadingEnabled JVM option (CASSANDRA-6541)
 * Catch memtable flush exceptions during shutdown (CASSANDRA-6735)
 * Fix upgradesstables NPE for non-CF-based indexes (CASSANDRA-6645)
 * Fix UPDATE updating PRIMARY KEY columns implicitly (CASSANDRA-6782)
 * Fix IllegalArgumentException when updating from 1.2 with SuperColumns
   (CASSANDRA-6733)
 * FBUtilities.singleton() should use the CF comparator (CASSANDRA-6778)
 * Fix CQLSStableWriter.addRow(Map<String, Object>) (CASSANDRA-6526)
 * Fix HSHA server introducing corrupt data (CASSANDRA-6285)
 * Fix CAS conditions for COMPACT STORAGE tables (CASSANDRA-6813)
 * Starting threads in OutboundTcpConnectionPool constructor causes race conditions (CASSANDRA-7177)
 * Allow overriding cassandra-rackdc.properties file (CASSANDRA-7072)
 * Set JMX RMI port to 7199 (CASSANDRA-7087)
 * Use LOCAL_QUORUM for data reads at LOCAL_SERIAL (CASSANDRA-6939)
 * Log a warning for large batches (CASSANDRA-6487)
 * Put nodes in hibernate when join_ring is false (CASSANDRA-6961)
 * Avoid early loading of non-system keyspaces before compaction-leftovers 
   cleanup at startup (CASSANDRA-6913)
 * Restrict Windows to parallel repairs (CASSANDRA-6907)
 * (Hadoop) Allow manually specifying start/end tokens in CFIF (CASSANDRA-6436)
 * Fix NPE in MeteredFlusher (CASSANDRA-6820)
 * Fix race processing range scan responses (CASSANDRA-6820)
 * Allow deleting snapshots from dropped keyspaces (CASSANDRA-6821)
 * Add uuid() function (CASSANDRA-6473)
 * Omit tombstones from schema digests (CASSANDRA-6862)
 * Include correct consistencyLevel in LWT timeout (CASSANDRA-6884)
 * Lower chances for losing new SSTables during nodetool refresh and
   ColumnFamilyStore.loadNewSSTables (CASSANDRA-6514)
 * Add support for DELETE ... IF EXISTS to CQL3 (CASSANDRA-5708)
 * Update hadoop_cql3_word_count example (CASSANDRA-6793)
 * Fix handling of RejectedExecution in sync Thrift server (CASSANDRA-6788)
 * Log more information when exceeding tombstone_warn_threshold (CASSANDRA-6865)
 * Fix truncate to not abort due to unreachable fat clients (CASSANDRA-6864)
 * Fix schema concurrency exceptions (CASSANDRA-6841)
 * Fix leaking validator FH in StreamWriter (CASSANDRA-6832)
 * Fix saving triggers to schema (CASSANDRA-6789)
 * Fix trigger mutations when base mutation list is immutable (CASSANDRA-6790)
 * Fix accounting in FileCacheService to allow re-using RAR (CASSANDRA-6838)
 * Fix static counter columns (CASSANDRA-6827)
 * Restore expiring->deleted (cell) compaction optimization (CASSANDRA-6844)
 * Fix CompactionManager.needsCleanup (CASSANDRA-6845)
 * Correctly compare BooleanType values other than 0 and 1 (CASSANDRA-6779)
 * Read message id as string from earlier versions (CASSANDRA-6840)
 * Properly use the Paxos consistency for (non-protocol) batch (CASSANDRA-6837)
 * Add paranoid disk failure option (CASSANDRA-6646)
 * Improve PerRowSecondaryIndex performance (CASSANDRA-6876)
 * Extend triggers to support CAS updates (CASSANDRA-6882)
 * Static columns with IF NOT EXISTS don't always work as expected (CASSANDRA-6873)
 * Fix paging with SELECT DISTINCT (CASSANDRA-6857)
 * Fix UnsupportedOperationException on CAS timeout (CASSANDRA-6923)
 * Improve MeteredFlusher handling of MF-unaffected column families
   (CASSANDRA-6867)
 * Add CqlRecordReader using native pagination (CASSANDRA-6311)
 * Add QueryHandler interface (CASSANDRA-6659)
 * Track liveRatio per-memtable, not per-CF (CASSANDRA-6945)
 * Make sure upgradesstables keeps sstable level (CASSANDRA-6958)
 * Fix LIMIT with static columns (CASSANDRA-6956)
 * Fix clash with CQL column name in thrift validation (CASSANDRA-6892)
 * Fix error with super columns in mixed 1.2-2.0 clusters (CASSANDRA-6966)
 * Fix bad skip of sstables on slice query with composite start/finish (CASSANDRA-6825)
 * Fix unintended update with conditional statement (CASSANDRA-6893)
 * Fix map element access in IF (CASSANDRA-6914)
 * Avoid costly range calculations for range queries on system keyspaces
   (CASSANDRA-6906)
 * Fix SSTable not released if stream session fails (CASSANDRA-6818)
 * Avoid build failure due to ANTLR timeout (CASSANDRA-6991)
 * Queries on compact tables can return more rows that requested (CASSANDRA-7052)
 * USING TIMESTAMP for batches does not work (CASSANDRA-7053)
 * Fix performance regression from CASSANDRA-5614 (CASSANDRA-6949)
 * Ensure that batchlog and hint timeouts do not produce hints (CASSANDRA-7058)
 * Merge groupable mutations in TriggerExecutor#execute() (CASSANDRA-7047)
 * Plug holes in resource release when wiring up StreamSession (CASSANDRA-7073)
 * Re-add parameter columns to tracing session (CASSANDRA-6942)
 * Preserves CQL metadata when updating table from thrift (CASSANDRA-6831)
Merged from 1.2:
 * Fix nodetool display with vnodes (CASSANDRA-7082)
 * Add UNLOGGED, COUNTER options to BATCH documentation (CASSANDRA-6816)
 * add extra SSL cipher suites (CASSANDRA-6613)
 * fix nodetool getsstables for blob PK (CASSANDRA-6803)
 * Fix BatchlogManager#deleteBatch() use of millisecond timestamps
   (CASSANDRA-6822)
 * Continue assassinating even if the endpoint vanishes (CASSANDRA-6787)
 * Schedule schema pulls on change (CASSANDRA-6971)
 * Non-droppable verbs shouldn't be dropped from OTC (CASSANDRA-6980)
 * Shutdown batchlog executor in SS#drain() (CASSANDRA-7025)
 * Fix batchlog to account for CF truncation records (CASSANDRA-6999)
 * Fix CQLSH parsing of functions and BLOB literals (CASSANDRA-7018)
 * Properly load trustore in the native protocol (CASSANDRA-6847)
 * Always clean up references in SerializingCache (CASSANDRA-6994)
 * Don't shut MessagingService down when replacing a node (CASSANDRA-6476)
 * fix npe when doing -Dcassandra.fd_initial_value_ms (CASSANDRA-6751)


2.1.0-beta1
 * Add flush directory distinct from compaction directories (CASSANDRA-6357)
 * Require JNA by default (CASSANDRA-6575)
 * add listsnapshots command to nodetool (CASSANDRA-5742)
 * Introduce AtomicBTreeColumns (CASSANDRA-6271, 6692)
 * Multithreaded commitlog (CASSANDRA-3578)
 * allocate fixed index summary memory pool and resample cold index summaries 
   to use less memory (CASSANDRA-5519)
 * Removed multithreaded compaction (CASSANDRA-6142)
 * Parallelize fetching rows for low-cardinality indexes (CASSANDRA-1337)
 * change logging from log4j to logback (CASSANDRA-5883)
 * switch to LZ4 compression for internode communication (CASSANDRA-5887)
 * Stop using Thrift-generated Index* classes internally (CASSANDRA-5971)
 * Remove 1.2 network compatibility code (CASSANDRA-5960)
 * Remove leveled json manifest migration code (CASSANDRA-5996)
 * Remove CFDefinition (CASSANDRA-6253)
 * Use AtomicIntegerFieldUpdater in RefCountedMemory (CASSANDRA-6278)
 * User-defined types for CQL3 (CASSANDRA-5590)
 * Use of o.a.c.metrics in nodetool (CASSANDRA-5871, 6406)
 * Batch read from OTC's queue and cleanup (CASSANDRA-1632)
 * Secondary index support for collections (CASSANDRA-4511, 6383)
 * SSTable metadata(Stats.db) format change (CASSANDRA-6356)
 * Push composites support in the storage engine
   (CASSANDRA-5417, CASSANDRA-6520)
 * Add snapshot space used to cfstats (CASSANDRA-6231)
 * Add cardinality estimator for key count estimation (CASSANDRA-5906)
 * CF id is changed to be non-deterministic. Data dir/key cache are created
   uniquely for CF id (CASSANDRA-5202)
 * New counters implementation (CASSANDRA-6504)
 * Replace UnsortedColumns, EmptyColumns, TreeMapBackedSortedColumns with new
   ArrayBackedSortedColumns (CASSANDRA-6630, CASSANDRA-6662, CASSANDRA-6690)
 * Add option to use row cache with a given amount of rows (CASSANDRA-5357)
 * Avoid repairing already repaired data (CASSANDRA-5351)
 * Reject counter updates with USING TTL/TIMESTAMP (CASSANDRA-6649)
 * Replace index_interval with min/max_index_interval (CASSANDRA-6379)
 * Lift limitation that order by columns must be selected for IN queries (CASSANDRA-4911)


2.0.5
 * Reduce garbage generated by bloom filter lookups (CASSANDRA-6609)
 * Add ks.cf names to tombstone logging (CASSANDRA-6597)
 * Use LOCAL_QUORUM for LWT operations at LOCAL_SERIAL (CASSANDRA-6495)
 * Wait for gossip to settle before accepting client connections (CASSANDRA-4288)
 * Delete unfinished compaction incrementally (CASSANDRA-6086)
 * Allow specifying custom secondary index options in CQL3 (CASSANDRA-6480)
 * Improve replica pinning for cache efficiency in DES (CASSANDRA-6485)
 * Fix LOCAL_SERIAL from thrift (CASSANDRA-6584)
 * Don't special case received counts in CAS timeout exceptions (CASSANDRA-6595)
 * Add support for 2.1 global counter shards (CASSANDRA-6505)
 * Fix NPE when streaming connection is not yet established (CASSANDRA-6210)
 * Avoid rare duplicate read repair triggering (CASSANDRA-6606)
 * Fix paging discardFirst (CASSANDRA-6555)
 * Fix ArrayIndexOutOfBoundsException in 2ndary index query (CASSANDRA-6470)
 * Release sstables upon rebuilding 2i (CASSANDRA-6635)
 * Add AbstractCompactionStrategy.startup() method (CASSANDRA-6637)
 * SSTableScanner may skip rows during cleanup (CASSANDRA-6638)
 * sstables from stalled repair sessions can resurrect deleted data (CASSANDRA-6503)
 * Switch stress to use ITransportFactory (CASSANDRA-6641)
 * Fix IllegalArgumentException during prepare (CASSANDRA-6592)
 * Fix possible loss of 2ndary index entries during compaction (CASSANDRA-6517)
 * Fix direct Memory on architectures that do not support unaligned long access
   (CASSANDRA-6628)
 * Let scrub optionally skip broken counter partitions (CASSANDRA-5930)
Merged from 1.2:
 * fsync compression metadata (CASSANDRA-6531)
 * Validate CF existence on execution for prepared statement (CASSANDRA-6535)
 * Add ability to throttle batchlog replay (CASSANDRA-6550)
 * Fix executing LOCAL_QUORUM with SimpleStrategy (CASSANDRA-6545)
 * Avoid StackOverflow when using large IN queries (CASSANDRA-6567)
 * Nodetool upgradesstables includes secondary indexes (CASSANDRA-6598)
 * Paginate batchlog replay (CASSANDRA-6569)
 * skip blocking on streaming during drain (CASSANDRA-6603)
 * Improve error message when schema doesn't match loaded sstable (CASSANDRA-6262)
 * Add properties to adjust FD initial value and max interval (CASSANDRA-4375)
 * Fix preparing with batch and delete from collection (CASSANDRA-6607)
 * Fix ABSC reverse iterator's remove() method (CASSANDRA-6629)
 * Handle host ID conflicts properly (CASSANDRA-6615)
 * Move handling of migration event source to solve bootstrap race. (CASSANDRA-6648)
 * Make sure compaction throughput value doesn't overflow with int math (CASSANDRA-6647)


2.0.4
 * Allow removing snapshots of no-longer-existing CFs (CASSANDRA-6418)
 * add StorageService.stopDaemon() (CASSANDRA-4268)
 * add IRE for invalid CF supplied to get_count (CASSANDRA-5701)
 * add client encryption support to sstableloader (CASSANDRA-6378)
 * Fix accept() loop for SSL sockets post-shutdown (CASSANDRA-6468)
 * Fix size-tiered compaction in LCS L0 (CASSANDRA-6496)
 * Fix assertion failure in filterColdSSTables (CASSANDRA-6483)
 * Fix row tombstones in larger-than-memory compactions (CASSANDRA-6008)
 * Fix cleanup ClassCastException (CASSANDRA-6462)
 * Reduce gossip memory use by interning VersionedValue strings (CASSANDRA-6410)
 * Allow specifying datacenters to participate in a repair (CASSANDRA-6218)
 * Fix divide-by-zero in PCI (CASSANDRA-6403)
 * Fix setting last compacted key in the wrong level for LCS (CASSANDRA-6284)
 * Add millisecond precision formats to the timestamp parser (CASSANDRA-6395)
 * Expose a total memtable size metric for a CF (CASSANDRA-6391)
 * cqlsh: handle symlinks properly (CASSANDRA-6425)
 * Fix potential infinite loop when paging query with IN (CASSANDRA-6464)
 * Fix assertion error in AbstractQueryPager.discardFirst (CASSANDRA-6447)
 * Fix streaming older SSTable yields unnecessary tombstones (CASSANDRA-6527)
Merged from 1.2:
 * Improved error message on bad properties in DDL queries (CASSANDRA-6453)
 * Randomize batchlog candidates selection (CASSANDRA-6481)
 * Fix thundering herd on endpoint cache invalidation (CASSANDRA-6345, 6485)
 * Improve batchlog write performance with vnodes (CASSANDRA-6488)
 * cqlsh: quote single quotes in strings inside collections (CASSANDRA-6172)
 * Improve gossip performance for typical messages (CASSANDRA-6409)
 * Throw IRE if a prepared statement has more markers than supported 
   (CASSANDRA-5598)
 * Expose Thread metrics for the native protocol server (CASSANDRA-6234)
 * Change snapshot response message verb to INTERNAL to avoid dropping it 
   (CASSANDRA-6415)
 * Warn when collection read has > 65K elements (CASSANDRA-5428)
 * Fix cache persistence when both row and key cache are enabled 
   (CASSANDRA-6413)
 * (Hadoop) add describe_local_ring (CASSANDRA-6268)
 * Fix handling of concurrent directory creation failure (CASSANDRA-6459)
 * Allow executing CREATE statements multiple times (CASSANDRA-6471)
 * Don't send confusing info with timeouts (CASSANDRA-6491)
 * Don't resubmit counter mutation runnables internally (CASSANDRA-6427)
 * Don't drop local mutations without a hint (CASSANDRA-6510)
 * Don't allow null max_hint_window_in_ms (CASSANDRA-6419)
 * Validate SliceRange start and finish lengths (CASSANDRA-6521)


2.0.3
 * Fix FD leak on slice read path (CASSANDRA-6275)
 * Cancel read meter task when closing SSTR (CASSANDRA-6358)
 * free off-heap IndexSummary during bulk (CASSANDRA-6359)
 * Recover from IOException in accept() thread (CASSANDRA-6349)
 * Improve Gossip tolerance of abnormally slow tasks (CASSANDRA-6338)
 * Fix trying to hint timed out counter writes (CASSANDRA-6322)
 * Allow restoring specific columnfamilies from archived CL (CASSANDRA-4809)
 * Avoid flushing compaction_history after each operation (CASSANDRA-6287)
 * Fix repair assertion error when tombstones expire (CASSANDRA-6277)
 * Skip loading corrupt key cache (CASSANDRA-6260)
 * Fixes for compacting larger-than-memory rows (CASSANDRA-6274)
 * Compact hottest sstables first and optionally omit coldest from
   compaction entirely (CASSANDRA-6109)
 * Fix modifying column_metadata from thrift (CASSANDRA-6182)
 * cqlsh: fix LIST USERS output (CASSANDRA-6242)
 * Add IRequestSink interface (CASSANDRA-6248)
 * Update memtable size while flushing (CASSANDRA-6249)
 * Provide hooks around CQL2/CQL3 statement execution (CASSANDRA-6252)
 * Require Permission.SELECT for CAS updates (CASSANDRA-6247)
 * New CQL-aware SSTableWriter (CASSANDRA-5894)
 * Reject CAS operation when the protocol v1 is used (CASSANDRA-6270)
 * Correctly throw error when frame too large (CASSANDRA-5981)
 * Fix serialization bug in PagedRange with 2ndary indexes (CASSANDRA-6299)
 * Fix CQL3 table validation in Thrift (CASSANDRA-6140)
 * Fix bug missing results with IN clauses (CASSANDRA-6327)
 * Fix paging with reversed slices (CASSANDRA-6343)
 * Set minTimestamp correctly to be able to drop expired sstables (CASSANDRA-6337)
 * Support NaN and Infinity as float literals (CASSANDRA-6003)
 * Remove RF from nodetool ring output (CASSANDRA-6289)
 * Fix attempting to flush empty rows (CASSANDRA-6374)
 * Fix potential out of bounds exception when paging (CASSANDRA-6333)
Merged from 1.2:
 * Optimize FD phi calculation (CASSANDRA-6386)
 * Improve initial FD phi estimate when starting up (CASSANDRA-6385)
 * Don't list CQL3 table in CLI describe even if named explicitely 
   (CASSANDRA-5750)
 * Invalidate row cache when dropping CF (CASSANDRA-6351)
 * add non-jamm path for cached statements (CASSANDRA-6293)
 * add windows bat files for shell commands (CASSANDRA-6145)
 * Require logging in for Thrift CQL2/3 statement preparation (CASSANDRA-6254)
 * restrict max_num_tokens to 1536 (CASSANDRA-6267)
 * Nodetool gets default JMX port from cassandra-env.sh (CASSANDRA-6273)
 * make calculatePendingRanges asynchronous (CASSANDRA-6244)
 * Remove blocking flushes in gossip thread (CASSANDRA-6297)
 * Fix potential socket leak in connectionpool creation (CASSANDRA-6308)
 * Allow LOCAL_ONE/LOCAL_QUORUM to work with SimpleStrategy (CASSANDRA-6238)
 * cqlsh: handle 'null' as session duration (CASSANDRA-6317)
 * Fix json2sstable handling of range tombstones (CASSANDRA-6316)
 * Fix missing one row in reverse query (CASSANDRA-6330)
 * Fix reading expired row value from row cache (CASSANDRA-6325)
 * Fix AssertionError when doing set element deletion (CASSANDRA-6341)
 * Make CL code for the native protocol match the one in C* 2.0
   (CASSANDRA-6347)
 * Disallow altering CQL3 table from thrift (CASSANDRA-6370)
 * Fix size computation of prepared statement (CASSANDRA-6369)


2.0.2
 * Update FailureDetector to use nanontime (CASSANDRA-4925)
 * Fix FileCacheService regressions (CASSANDRA-6149)
 * Never return WriteTimeout for CL.ANY (CASSANDRA-6132)
 * Fix race conditions in bulk loader (CASSANDRA-6129)
 * Add configurable metrics reporting (CASSANDRA-4430)
 * drop queries exceeding a configurable number of tombstones (CASSANDRA-6117)
 * Track and persist sstable read activity (CASSANDRA-5515)
 * Fixes for speculative retry (CASSANDRA-5932, CASSANDRA-6194)
 * Improve memory usage of metadata min/max column names (CASSANDRA-6077)
 * Fix thrift validation refusing row markers on CQL3 tables (CASSANDRA-6081)
 * Fix insertion of collections with CAS (CASSANDRA-6069)
 * Correctly send metadata on SELECT COUNT (CASSANDRA-6080)
 * Track clients' remote addresses in ClientState (CASSANDRA-6070)
 * Create snapshot dir if it does not exist when migrating
   leveled manifest (CASSANDRA-6093)
 * make sequential nodetool repair the default (CASSANDRA-5950)
 * Add more hooks for compaction strategy implementations (CASSANDRA-6111)
 * Fix potential NPE on composite 2ndary indexes (CASSANDRA-6098)
 * Delete can potentially be skipped in batch (CASSANDRA-6115)
 * Allow alter keyspace on system_traces (CASSANDRA-6016)
 * Disallow empty column names in cql (CASSANDRA-6136)
 * Use Java7 file-handling APIs and fix file moving on Windows (CASSANDRA-5383)
 * Save compaction history to system keyspace (CASSANDRA-5078)
 * Fix NPE if StorageService.getOperationMode() is executed before full startup (CASSANDRA-6166)
 * CQL3: support pre-epoch longs for TimestampType (CASSANDRA-6212)
 * Add reloadtriggers command to nodetool (CASSANDRA-4949)
 * cqlsh: ignore empty 'value alias' in DESCRIBE (CASSANDRA-6139)
 * Fix sstable loader (CASSANDRA-6205)
 * Reject bootstrapping if the node already exists in gossip (CASSANDRA-5571)
 * Fix NPE while loading paxos state (CASSANDRA-6211)
 * cqlsh: add SHOW SESSION <tracing-session> command (CASSANDRA-6228)
Merged from 1.2:
 * (Hadoop) Require CFRR batchSize to be at least 2 (CASSANDRA-6114)
 * Add a warning for small LCS sstable size (CASSANDRA-6191)
 * Add ability to list specific KS/CF combinations in nodetool cfstats (CASSANDRA-4191)
 * Mark CF clean if a mutation raced the drop and got it marked dirty (CASSANDRA-5946)
 * Add a LOCAL_ONE consistency level (CASSANDRA-6202)
 * Limit CQL prepared statement cache by size instead of count (CASSANDRA-6107)
 * Tracing should log write failure rather than raw exceptions (CASSANDRA-6133)
 * lock access to TM.endpointToHostIdMap (CASSANDRA-6103)
 * Allow estimated memtable size to exceed slab allocator size (CASSANDRA-6078)
 * Start MeteredFlusher earlier to prevent OOM during CL replay (CASSANDRA-6087)
 * Avoid sending Truncate command to fat clients (CASSANDRA-6088)
 * Allow where clause conditions to be in parenthesis (CASSANDRA-6037)
 * Do not open non-ssl storage port if encryption option is all (CASSANDRA-3916)
 * Move batchlog replay to its own executor (CASSANDRA-6079)
 * Add tombstone debug threshold and histogram (CASSANDRA-6042, 6057)
 * Enable tcp keepalive on incoming connections (CASSANDRA-4053)
 * Fix fat client schema pull NPE (CASSANDRA-6089)
 * Fix memtable flushing for indexed tables (CASSANDRA-6112)
 * Fix skipping columns with multiple slices (CASSANDRA-6119)
 * Expose connected thrift + native client counts (CASSANDRA-5084)
 * Optimize auth setup (CASSANDRA-6122)
 * Trace index selection (CASSANDRA-6001)
 * Update sstablesPerReadHistogram to use biased sampling (CASSANDRA-6164)
 * Log UnknownColumnfamilyException when closing socket (CASSANDRA-5725)
 * Properly error out on CREATE INDEX for counters table (CASSANDRA-6160)
 * Handle JMX notification failure for repair (CASSANDRA-6097)
 * (Hadoop) Fetch no more than 128 splits in parallel (CASSANDRA-6169)
 * stress: add username/password authentication support (CASSANDRA-6068)
 * Fix indexed queries with row cache enabled on parent table (CASSANDRA-5732)
 * Fix compaction race during columnfamily drop (CASSANDRA-5957)
 * Fix validation of empty column names for compact tables (CASSANDRA-6152)
 * Skip replaying mutations that pass CRC but fail to deserialize (CASSANDRA-6183)
 * Rework token replacement to use replace_address (CASSANDRA-5916)
 * Fix altering column types (CASSANDRA-6185)
 * cqlsh: fix CREATE/ALTER WITH completion (CASSANDRA-6196)
 * add windows bat files for shell commands (CASSANDRA-6145)
 * Fix potential stack overflow during range tombstones insertion (CASSANDRA-6181)
 * (Hadoop) Make LOCAL_ONE the default consistency level (CASSANDRA-6214)


2.0.1
 * Fix bug that could allow reading deleted data temporarily (CASSANDRA-6025)
 * Improve memory use defaults (CASSANDRA-6059)
 * Make ThriftServer more easlly extensible (CASSANDRA-6058)
 * Remove Hadoop dependency from ITransportFactory (CASSANDRA-6062)
 * add file_cache_size_in_mb setting (CASSANDRA-5661)
 * Improve error message when yaml contains invalid properties (CASSANDRA-5958)
 * Improve leveled compaction's ability to find non-overlapping L0 compactions
   to work on concurrently (CASSANDRA-5921)
 * Notify indexer of columns shadowed by range tombstones (CASSANDRA-5614)
 * Log Merkle tree stats (CASSANDRA-2698)
 * Switch from crc32 to adler32 for compressed sstable checksums (CASSANDRA-5862)
 * Improve offheap memcpy performance (CASSANDRA-5884)
 * Use a range aware scanner for cleanup (CASSANDRA-2524)
 * Cleanup doesn't need to inspect sstables that contain only local data
   (CASSANDRA-5722)
 * Add ability for CQL3 to list partition keys (CASSANDRA-4536)
 * Improve native protocol serialization (CASSANDRA-5664)
 * Upgrade Thrift to 0.9.1 (CASSANDRA-5923)
 * Require superuser status for adding triggers (CASSANDRA-5963)
 * Make standalone scrubber handle old and new style leveled manifest
   (CASSANDRA-6005)
 * Fix paxos bugs (CASSANDRA-6012, 6013, 6023)
 * Fix paged ranges with multiple replicas (CASSANDRA-6004)
 * Fix potential AssertionError during tracing (CASSANDRA-6041)
 * Fix NPE in sstablesplit (CASSANDRA-6027)
 * Migrate pre-2.0 key/value/column aliases to system.schema_columns
   (CASSANDRA-6009)
 * Paging filter empty rows too agressively (CASSANDRA-6040)
 * Support variadic parameters for IN clauses (CASSANDRA-4210)
 * cqlsh: return the result of CAS writes (CASSANDRA-5796)
 * Fix validation of IN clauses with 2ndary indexes (CASSANDRA-6050)
 * Support named bind variables in CQL (CASSANDRA-6033)
Merged from 1.2:
 * Allow cache-keys-to-save to be set at runtime (CASSANDRA-5980)
 * Avoid second-guessing out-of-space state (CASSANDRA-5605)
 * Tuning knobs for dealing with large blobs and many CFs (CASSANDRA-5982)
 * (Hadoop) Fix CQLRW for thrift tables (CASSANDRA-6002)
 * Fix possible divide-by-zero in HHOM (CASSANDRA-5990)
 * Allow local batchlog writes for CL.ANY (CASSANDRA-5967)
 * Upgrade metrics-core to version 2.2.0 (CASSANDRA-5947)
 * Fix CqlRecordWriter with composite keys (CASSANDRA-5949)
 * Add snitch, schema version, cluster, partitioner to JMX (CASSANDRA-5881)
 * Allow disabling SlabAllocator (CASSANDRA-5935)
 * Make user-defined compaction JMX blocking (CASSANDRA-4952)
 * Fix streaming does not transfer wrapped range (CASSANDRA-5948)
 * Fix loading index summary containing empty key (CASSANDRA-5965)
 * Correctly handle limits in CompositesSearcher (CASSANDRA-5975)
 * Pig: handle CQL collections (CASSANDRA-5867)
 * Pass the updated cf to the PRSI index() method (CASSANDRA-5999)
 * Allow empty CQL3 batches (as no-op) (CASSANDRA-5994)
 * Support null in CQL3 functions (CASSANDRA-5910)
 * Replace the deprecated MapMaker with CacheLoader (CASSANDRA-6007)
 * Add SSTableDeletingNotification to DataTracker (CASSANDRA-6010)
 * Fix snapshots in use get deleted during snapshot repair (CASSANDRA-6011)
 * Move hints and exception count to o.a.c.metrics (CASSANDRA-6017)
 * Fix memory leak in snapshot repair (CASSANDRA-6047)
 * Fix sstable2sjon for CQL3 tables (CASSANDRA-5852)


2.0.0
 * Fix thrift validation when inserting into CQL3 tables (CASSANDRA-5138)
 * Fix periodic memtable flushing behavior with clean memtables (CASSANDRA-5931)
 * Fix dateOf() function for pre-2.0 timestamp columns (CASSANDRA-5928)
 * Fix SSTable unintentionally loads BF when opened for batch (CASSANDRA-5938)
 * Add stream session progress to JMX (CASSANDRA-4757)
 * Fix NPE during CAS operation (CASSANDRA-5925)
Merged from 1.2:
 * Fix getBloomFilterDiskSpaceUsed for AlwaysPresentFilter (CASSANDRA-5900)
 * Don't announce schema version until we've loaded the changes locally
   (CASSANDRA-5904)
 * Fix to support off heap bloom filters size greater than 2 GB (CASSANDRA-5903)
 * Properly handle parsing huge map and set literals (CASSANDRA-5893)


2.0.0-rc2
 * enable vnodes by default (CASSANDRA-5869)
 * fix CAS contention timeout (CASSANDRA-5830)
 * fix HsHa to respect max frame size (CASSANDRA-4573)
 * Fix (some) 2i on composite components omissions (CASSANDRA-5851)
 * cqlsh: add DESCRIBE FULL SCHEMA variant (CASSANDRA-5880)
Merged from 1.2:
 * Correctly validate sparse composite cells in scrub (CASSANDRA-5855)
 * Add KeyCacheHitRate metric to CF metrics (CASSANDRA-5868)
 * cqlsh: add support for multiline comments (CASSANDRA-5798)
 * Handle CQL3 SELECT duplicate IN restrictions on clustering columns
   (CASSANDRA-5856)


2.0.0-rc1
 * improve DecimalSerializer performance (CASSANDRA-5837)
 * fix potential spurious wakeup in AsyncOneResponse (CASSANDRA-5690)
 * fix schema-related trigger issues (CASSANDRA-5774)
 * Better validation when accessing CQL3 table from thrift (CASSANDRA-5138)
 * Fix assertion error during repair (CASSANDRA-5801)
 * Fix range tombstone bug (CASSANDRA-5805)
 * DC-local CAS (CASSANDRA-5797)
 * Add a native_protocol_version column to the system.local table (CASSANRDA-5819)
 * Use index_interval from cassandra.yaml when upgraded (CASSANDRA-5822)
 * Fix buffer underflow on socket close (CASSANDRA-5792)
Merged from 1.2:
 * Fix reading DeletionTime from 1.1-format sstables (CASSANDRA-5814)
 * cqlsh: add collections support to COPY (CASSANDRA-5698)
 * retry important messages for any IOException (CASSANDRA-5804)
 * Allow empty IN relations in SELECT/UPDATE/DELETE statements (CASSANDRA-5626)
 * cqlsh: fix crashing on Windows due to libedit detection (CASSANDRA-5812)
 * fix bulk-loading compressed sstables (CASSANDRA-5820)
 * (Hadoop) fix quoting in CqlPagingRecordReader and CqlRecordWriter 
   (CASSANDRA-5824)
 * update default LCS sstable size to 160MB (CASSANDRA-5727)
 * Allow compacting 2Is via nodetool (CASSANDRA-5670)
 * Hex-encode non-String keys in OPP (CASSANDRA-5793)
 * nodetool history logging (CASSANDRA-5823)
 * (Hadoop) fix support for Thrift tables in CqlPagingRecordReader 
   (CASSANDRA-5752)
 * add "all time blocked" to StatusLogger output (CASSANDRA-5825)
 * Future-proof inter-major-version schema migrations (CASSANDRA-5845)
 * (Hadoop) add CqlPagingRecordReader support for ReversedType in Thrift table
   (CASSANDRA-5718)
 * Add -no-snapshot option to scrub (CASSANDRA-5891)
 * Fix to support off heap bloom filters size greater than 2 GB (CASSANDRA-5903)
 * Properly handle parsing huge map and set literals (CASSANDRA-5893)
 * Fix LCS L0 compaction may overlap in L1 (CASSANDRA-5907)
 * New sstablesplit tool to split large sstables offline (CASSANDRA-4766)
 * Fix potential deadlock in native protocol server (CASSANDRA-5926)
 * Disallow incompatible type change in CQL3 (CASSANDRA-5882)
Merged from 1.1:
 * Correctly validate sparse composite cells in scrub (CASSANDRA-5855)


2.0.0-beta2
 * Replace countPendingHints with Hints Created metric (CASSANDRA-5746)
 * Allow nodetool with no args, and with help to run without a server (CASSANDRA-5734)
 * Cleanup AbstractType/TypeSerializer classes (CASSANDRA-5744)
 * Remove unimplemented cli option schema-mwt (CASSANDRA-5754)
 * Support range tombstones in thrift (CASSANDRA-5435)
 * Normalize table-manipulating CQL3 statements' class names (CASSANDRA-5759)
 * cqlsh: add missing table options to DESCRIBE output (CASSANDRA-5749)
 * Fix assertion error during repair (CASSANDRA-5757)
 * Fix bulkloader (CASSANDRA-5542)
 * Add LZ4 compression to the native protocol (CASSANDRA-5765)
 * Fix bugs in the native protocol v2 (CASSANDRA-5770)
 * CAS on 'primary key only' table (CASSANDRA-5715)
 * Support streaming SSTables of old versions (CASSANDRA-5772)
 * Always respect protocol version in native protocol (CASSANDRA-5778)
 * Fix ConcurrentModificationException during streaming (CASSANDRA-5782)
 * Update deletion timestamp in Commit#updatesWithPaxosTime (CASSANDRA-5787)
 * Thrift cas() method crashes if input columns are not sorted (CASSANDRA-5786)
 * Order columns names correctly when querying for CAS (CASSANDRA-5788)
 * Fix streaming retry (CASSANDRA-5775)
Merged from 1.2:
 * if no seeds can be a reached a node won't start in a ring by itself (CASSANDRA-5768)
 * add cassandra.unsafesystem property (CASSANDRA-5704)
 * (Hadoop) quote identifiers in CqlPagingRecordReader (CASSANDRA-5763)
 * Add replace_node functionality for vnodes (CASSANDRA-5337)
 * Add timeout events to query traces (CASSANDRA-5520)
 * Fix serialization of the LEFT gossip value (CASSANDRA-5696)
 * Pig: support for cql3 tables (CASSANDRA-5234)
 * Fix skipping range tombstones with reverse queries (CASSANDRA-5712)
 * Expire entries out of ThriftSessionManager (CASSANDRA-5719)
 * Don't keep ancestor information in memory (CASSANDRA-5342)
 * Expose native protocol server status in nodetool info (CASSANDRA-5735)
 * Fix pathetic performance of range tombstones (CASSANDRA-5677)
 * Fix querying with an empty (impossible) range (CASSANDRA-5573)
 * cqlsh: handle CUSTOM 2i in DESCRIBE output (CASSANDRA-5760)
 * Fix minor bug in Range.intersects(Bound) (CASSANDRA-5771)
 * cqlsh: handle disabled compression in DESCRIBE output (CASSANDRA-5766)
 * Ensure all UP events are notified on the native protocol (CASSANDRA-5769)
 * Fix formatting of sstable2json with multiple -k arguments (CASSANDRA-5781)
 * Don't rely on row marker for queries in general to hide lost markers
   after TTL expires (CASSANDRA-5762)
 * Sort nodetool help output (CASSANDRA-5776)
 * Fix column expiring during 2 phases compaction (CASSANDRA-5799)
 * now() is being rejected in INSERTs when inside collections (CASSANDRA-5795)


2.0.0-beta1
 * Add support for indexing clustered columns (CASSANDRA-5125)
 * Removed on-heap row cache (CASSANDRA-5348)
 * use nanotime consistently for node-local timeouts (CASSANDRA-5581)
 * Avoid unnecessary second pass on name-based queries (CASSANDRA-5577)
 * Experimental triggers (CASSANDRA-1311)
 * JEMalloc support for off-heap allocation (CASSANDRA-3997)
 * Single-pass compaction (CASSANDRA-4180)
 * Removed token range bisection (CASSANDRA-5518)
 * Removed compatibility with pre-1.2.5 sstables and network messages
   (CASSANDRA-5511)
 * removed PBSPredictor (CASSANDRA-5455)
 * CAS support (CASSANDRA-5062, 5441, 5442, 5443, 5619, 5667)
 * Leveled compaction performs size-tiered compactions in L0 
   (CASSANDRA-5371, 5439)
 * Add yaml network topology snitch for mixed ec2/other envs (CASSANDRA-5339)
 * Log when a node is down longer than the hint window (CASSANDRA-4554)
 * Optimize tombstone creation for ExpiringColumns (CASSANDRA-4917)
 * Improve LeveledScanner work estimation (CASSANDRA-5250, 5407)
 * Replace compaction lock with runWithCompactionsDisabled (CASSANDRA-3430)
 * Change Message IDs to ints (CASSANDRA-5307)
 * Move sstable level information into the Stats component, removing the
   need for a separate Manifest file (CASSANDRA-4872)
 * avoid serializing to byte[] on commitlog append (CASSANDRA-5199)
 * make index_interval configurable per columnfamily (CASSANDRA-3961, CASSANDRA-5650)
 * add default_time_to_live (CASSANDRA-3974)
 * add memtable_flush_period_in_ms (CASSANDRA-4237)
 * replace supercolumns internally by composites (CASSANDRA-3237, 5123)
 * upgrade thrift to 0.9.0 (CASSANDRA-3719)
 * drop unnecessary keyspace parameter from user-defined compaction API 
   (CASSANDRA-5139)
 * more robust solution to incomplete compactions + counters (CASSANDRA-5151)
 * Change order of directory searching for c*.in.sh (CASSANDRA-3983)
 * Add tool to reset SSTable compaction level for LCS (CASSANDRA-5271)
 * Allow custom configuration loader (CASSANDRA-5045)
 * Remove memory emergency pressure valve logic (CASSANDRA-3534)
 * Reduce request latency with eager retry (CASSANDRA-4705)
 * cqlsh: Remove ASSUME command (CASSANDRA-5331)
 * Rebuild BF when loading sstables if bloom_filter_fp_chance
   has changed since compaction (CASSANDRA-5015)
 * remove row-level bloom filters (CASSANDRA-4885)
 * Change Kernel Page Cache skipping into row preheating (disabled by default)
   (CASSANDRA-4937)
 * Improve repair by deciding on a gcBefore before sending
   out TreeRequests (CASSANDRA-4932)
 * Add an official way to disable compactions (CASSANDRA-5074)
 * Reenable ALTER TABLE DROP with new semantics (CASSANDRA-3919)
 * Add binary protocol versioning (CASSANDRA-5436)
 * Swap THshaServer for TThreadedSelectorServer (CASSANDRA-5530)
 * Add alias support to SELECT statement (CASSANDRA-5075)
 * Don't create empty RowMutations in CommitLogReplayer (CASSANDRA-5541)
 * Use range tombstones when dropping cfs/columns from schema (CASSANDRA-5579)
 * cqlsh: drop CQL2/CQL3-beta support (CASSANDRA-5585)
 * Track max/min column names in sstables to be able to optimize slice
   queries (CASSANDRA-5514, CASSANDRA-5595, CASSANDRA-5600)
 * Binary protocol: allow batching already prepared statements (CASSANDRA-4693)
 * Allow preparing timestamp, ttl and limit in CQL3 queries (CASSANDRA-4450)
 * Support native link w/o JNA in Java7 (CASSANDRA-3734)
 * Use SASL authentication in binary protocol v2 (CASSANDRA-5545)
 * Replace Thrift HsHa with LMAX Disruptor based implementation (CASSANDRA-5582)
 * cqlsh: Add row count to SELECT output (CASSANDRA-5636)
 * Include a timestamp with all read commands to determine column expiration
   (CASSANDRA-5149)
 * Streaming 2.0 (CASSANDRA-5286, 5699)
 * Conditional create/drop ks/table/index statements in CQL3 (CASSANDRA-2737)
 * more pre-table creation property validation (CASSANDRA-5693)
 * Redesign repair messages (CASSANDRA-5426)
 * Fix ALTER RENAME post-5125 (CASSANDRA-5702)
 * Disallow renaming a 2ndary indexed column (CASSANDRA-5705)
 * Rename Table to Keyspace (CASSANDRA-5613)
 * Ensure changing column_index_size_in_kb on different nodes don't corrupt the
   sstable (CASSANDRA-5454)
 * Move resultset type information into prepare, not execute (CASSANDRA-5649)
 * Auto paging in binary protocol (CASSANDRA-4415, 5714)
 * Don't tie client side use of AbstractType to JDBC (CASSANDRA-4495)
 * Adds new TimestampType to replace DateType (CASSANDRA-5723, CASSANDRA-5729)
Merged from 1.2:
 * make starting native protocol server idempotent (CASSANDRA-5728)
 * Fix loading key cache when a saved entry is no longer valid (CASSANDRA-5706)
 * Fix serialization of the LEFT gossip value (CASSANDRA-5696)
 * cqlsh: Don't show 'null' in place of empty values (CASSANDRA-5675)
 * Race condition in detecting version on a mixed 1.1/1.2 cluster
   (CASSANDRA-5692)
 * Fix skipping range tombstones with reverse queries (CASSANDRA-5712)
 * Expire entries out of ThriftSessionManager (CASSANRDA-5719)
 * Don't keep ancestor information in memory (CASSANDRA-5342)
 * cqlsh: fix handling of semicolons inside BATCH queries (CASSANDRA-5697)


1.2.6
 * Fix tracing when operation completes before all responses arrive 
   (CASSANDRA-5668)
 * Fix cross-DC mutation forwarding (CASSANDRA-5632)
 * Reduce SSTableLoader memory usage (CASSANDRA-5555)
 * Scale hinted_handoff_throttle_in_kb to cluster size (CASSANDRA-5272)
 * (Hadoop) Add CQL3 input/output formats (CASSANDRA-4421, 5622)
 * (Hadoop) Fix InputKeyRange in CFIF (CASSANDRA-5536)
 * Fix dealing with ridiculously large max sstable sizes in LCS (CASSANDRA-5589)
 * Ignore pre-truncate hints (CASSANDRA-4655)
 * Move System.exit on OOM into a separate thread (CASSANDRA-5273)
 * Write row markers when serializing schema (CASSANDRA-5572)
 * Check only SSTables for the requested range when streaming (CASSANDRA-5569)
 * Improve batchlog replay behavior and hint ttl handling (CASSANDRA-5314)
 * Exclude localTimestamp from validation for tombstones (CASSANDRA-5398)
 * cqlsh: add custom prompt support (CASSANDRA-5539)
 * Reuse prepared statements in hot auth queries (CASSANDRA-5594)
 * cqlsh: add vertical output option (see EXPAND) (CASSANDRA-5597)
 * Add a rate limit option to stress (CASSANDRA-5004)
 * have BulkLoader ignore snapshots directories (CASSANDRA-5587) 
 * fix SnitchProperties logging context (CASSANDRA-5602)
 * Expose whether jna is enabled and memory is locked via JMX (CASSANDRA-5508)
 * cqlsh: fix COPY FROM with ReversedType (CASSANDRA-5610)
 * Allow creating CUSTOM indexes on collections (CASSANDRA-5615)
 * Evaluate now() function at execution time (CASSANDRA-5616)
 * Expose detailed read repair metrics (CASSANDRA-5618)
 * Correct blob literal + ReversedType parsing (CASSANDRA-5629)
 * Allow GPFS to prefer the internal IP like EC2MRS (CASSANDRA-5630)
 * fix help text for -tspw cassandra-cli (CASSANDRA-5643)
 * don't throw away initial causes exceptions for internode encryption issues 
   (CASSANDRA-5644)
 * Fix message spelling errors for cql select statements (CASSANDRA-5647)
 * Suppress custom exceptions thru jmx (CASSANDRA-5652)
 * Update CREATE CUSTOM INDEX syntax (CASSANDRA-5639)
 * Fix PermissionDetails.equals() method (CASSANDRA-5655)
 * Never allow partition key ranges in CQL3 without token() (CASSANDRA-5666)
 * Gossiper incorrectly drops AppState for an upgrading node (CASSANDRA-5660)
 * Connection thrashing during multi-region ec2 during upgrade, due to 
   messaging version (CASSANDRA-5669)
 * Avoid over reconnecting in EC2MRS (CASSANDRA-5678)
 * Fix ReadResponseSerializer.serializedSize() for digest reads (CASSANDRA-5476)
 * allow sstable2json on 2i CFs (CASSANDRA-5694)
Merged from 1.1:
 * Remove buggy thrift max message length option (CASSANDRA-5529)
 * Fix NPE in Pig's widerow mode (CASSANDRA-5488)
 * Add split size parameter to Pig and disable split combination (CASSANDRA-5544)


1.2.5
 * make BytesToken.toString only return hex bytes (CASSANDRA-5566)
 * Ensure that submitBackground enqueues at least one task (CASSANDRA-5554)
 * fix 2i updates with identical values and timestamps (CASSANDRA-5540)
 * fix compaction throttling bursty-ness (CASSANDRA-4316)
 * reduce memory consumption of IndexSummary (CASSANDRA-5506)
 * remove per-row column name bloom filters (CASSANDRA-5492)
 * Include fatal errors in trace events (CASSANDRA-5447)
 * Ensure that PerRowSecondaryIndex is notified of row-level deletes
   (CASSANDRA-5445)
 * Allow empty blob literals in CQL3 (CASSANDRA-5452)
 * Fix streaming RangeTombstones at column index boundary (CASSANDRA-5418)
 * Fix preparing statements when current keyspace is not set (CASSANDRA-5468)
 * Fix SemanticVersion.isSupportedBy minor/patch handling (CASSANDRA-5496)
 * Don't provide oldCfId for post-1.1 system cfs (CASSANDRA-5490)
 * Fix primary range ignores replication strategy (CASSANDRA-5424)
 * Fix shutdown of binary protocol server (CASSANDRA-5507)
 * Fix repair -snapshot not working (CASSANDRA-5512)
 * Set isRunning flag later in binary protocol server (CASSANDRA-5467)
 * Fix use of CQL3 functions with descending clustering order (CASSANDRA-5472)
 * Disallow renaming columns one at a time for thrift table in CQL3
   (CASSANDRA-5531)
 * cqlsh: add CLUSTERING ORDER BY support to DESCRIBE (CASSANDRA-5528)
 * Add custom secondary index support to CQL3 (CASSANDRA-5484)
 * Fix repair hanging silently on unexpected error (CASSANDRA-5229)
 * Fix Ec2Snitch regression introduced by CASSANDRA-5171 (CASSANDRA-5432)
 * Add nodetool enablebackup/disablebackup (CASSANDRA-5556)
 * cqlsh: fix DESCRIBE after case insensitive USE (CASSANDRA-5567)
Merged from 1.1
 * Add retry mechanism to OTC for non-droppable_verbs (CASSANDRA-5393)
 * Use allocator information to improve memtable memory usage estimate
   (CASSANDRA-5497)
 * Fix trying to load deleted row into row cache on startup (CASSANDRA-4463)
 * fsync leveled manifest to avoid corruption (CASSANDRA-5535)
 * Fix Bound intersection computation (CASSANDRA-5551)
 * sstablescrub now respects max memory size in cassandra.in.sh (CASSANDRA-5562)


1.2.4
 * Ensure that PerRowSecondaryIndex updates see the most recent values
   (CASSANDRA-5397)
 * avoid duplicate index entries ind PrecompactedRow and 
   ParallelCompactionIterable (CASSANDRA-5395)
 * remove the index entry on oldColumn when new column is a tombstone 
   (CASSANDRA-5395)
 * Change default stream throughput from 400 to 200 mbps (CASSANDRA-5036)
 * Gossiper logs DOWN for symmetry with UP (CASSANDRA-5187)
 * Fix mixing prepared statements between keyspaces (CASSANDRA-5352)
 * Fix consistency level during bootstrap - strike 3 (CASSANDRA-5354)
 * Fix transposed arguments in AlreadyExistsException (CASSANDRA-5362)
 * Improve asynchronous hint delivery (CASSANDRA-5179)
 * Fix Guava dependency version (12.0 -> 13.0.1) for Maven (CASSANDRA-5364)
 * Validate that provided CQL3 collection value are < 64K (CASSANDRA-5355)
 * Make upgradeSSTable skip current version sstables by default (CASSANDRA-5366)
 * Optimize min/max timestamp collection (CASSANDRA-5373)
 * Invalid streamId in cql binary protocol when using invalid CL 
   (CASSANDRA-5164)
 * Fix validation for IN where clauses with collections (CASSANDRA-5376)
 * Copy resultSet on count query to avoid ConcurrentModificationException 
   (CASSANDRA-5382)
 * Correctly typecheck in CQL3 even with ReversedType (CASSANDRA-5386)
 * Fix streaming compressed files when using encryption (CASSANDRA-5391)
 * cassandra-all 1.2.0 pom missing netty dependency (CASSANDRA-5392)
 * Fix writetime/ttl functions on null values (CASSANDRA-5341)
 * Fix NPE during cql3 select with token() (CASSANDRA-5404)
 * IndexHelper.skipBloomFilters won't skip non-SHA filters (CASSANDRA-5385)
 * cqlsh: Print maps ordered by key, sort sets (CASSANDRA-5413)
 * Add null syntax support in CQL3 for inserts (CASSANDRA-3783)
 * Allow unauthenticated set_keyspace() calls (CASSANDRA-5423)
 * Fix potential incremental backups race (CASSANDRA-5410)
 * Fix prepared BATCH statements with batch-level timestamps (CASSANDRA-5415)
 * Allow overriding superuser setup delay (CASSANDRA-5430)
 * cassandra-shuffle with JMX usernames and passwords (CASSANDRA-5431)
Merged from 1.1:
 * cli: Quote ks and cf names in schema output when needed (CASSANDRA-5052)
 * Fix bad default for min/max timestamp in SSTableMetadata (CASSANDRA-5372)
 * Fix cf name extraction from manifest in Directories.migrateFile() 
   (CASSANDRA-5242)
 * Support pluggable internode authentication (CASSANDRA-5401)


1.2.3
 * add check for sstable overlap within a level on startup (CASSANDRA-5327)
 * replace ipv6 colons in jmx object names (CASSANDRA-5298, 5328)
 * Avoid allocating SSTableBoundedScanner during repair when the range does 
   not intersect the sstable (CASSANDRA-5249)
 * Don't lowercase property map keys (this breaks NTS) (CASSANDRA-5292)
 * Fix composite comparator with super columns (CASSANDRA-5287)
 * Fix insufficient validation of UPDATE queries against counter cfs
   (CASSANDRA-5300)
 * Fix PropertyFileSnitch default DC/Rack behavior (CASSANDRA-5285)
 * Handle null values when executing prepared statement (CASSANDRA-5081)
 * Add netty to pom dependencies (CASSANDRA-5181)
 * Include type arguments in Thrift CQLPreparedResult (CASSANDRA-5311)
 * Fix compaction not removing columns when bf_fp_ratio is 1 (CASSANDRA-5182)
 * cli: Warn about missing CQL3 tables in schema descriptions (CASSANDRA-5309)
 * Re-enable unknown option in replication/compaction strategies option for
   backward compatibility (CASSANDRA-4795)
 * Add binary protocol support to stress (CASSANDRA-4993)
 * cqlsh: Fix COPY FROM value quoting and null handling (CASSANDRA-5305)
 * Fix repair -pr for vnodes (CASSANDRA-5329)
 * Relax CL for auth queries for non-default users (CASSANDRA-5310)
 * Fix AssertionError during repair (CASSANDRA-5245)
 * Don't announce migrations to pre-1.2 nodes (CASSANDRA-5334)
Merged from 1.1:
 * Update offline scrub for 1.0 -> 1.1 directory structure (CASSANDRA-5195)
 * add tmp flag to Descriptor hashcode (CASSANDRA-4021)
 * fix logging of "Found table data in data directories" when only system tables
   are present (CASSANDRA-5289)
 * cli: Add JMX authentication support (CASSANDRA-5080)
 * nodetool: ability to repair specific range (CASSANDRA-5280)
 * Fix possible assertion triggered in SliceFromReadCommand (CASSANDRA-5284)
 * cqlsh: Add inet type support on Windows (ipv4-only) (CASSANDRA-4801)
 * Fix race when initializing ColumnFamilyStore (CASSANDRA-5350)
 * Add UseTLAB JVM flag (CASSANDRA-5361)


1.2.2
 * fix potential for multiple concurrent compactions of the same sstables
   (CASSANDRA-5256)
 * avoid no-op caching of byte[] on commitlog append (CASSANDRA-5199)
 * fix symlinks under data dir not working (CASSANDRA-5185)
 * fix bug in compact storage metadata handling (CASSANDRA-5189)
 * Validate login for USE queries (CASSANDRA-5207)
 * cli: remove default username and password (CASSANDRA-5208)
 * configure populate_io_cache_on_flush per-CF (CASSANDRA-4694)
 * allow configuration of internode socket buffer (CASSANDRA-3378)
 * Make sstable directory picking blacklist-aware again (CASSANDRA-5193)
 * Correctly expire gossip states for edge cases (CASSANDRA-5216)
 * Improve handling of directory creation failures (CASSANDRA-5196)
 * Expose secondary indicies to the rest of nodetool (CASSANDRA-4464)
 * Binary protocol: avoid sending notification for 0.0.0.0 (CASSANDRA-5227)
 * add UseCondCardMark XX jvm settings on jdk 1.7 (CASSANDRA-4366)
 * CQL3 refactor to allow conversion function (CASSANDRA-5226)
 * Fix drop of sstables in some circumstance (CASSANDRA-5232)
 * Implement caching of authorization results (CASSANDRA-4295)
 * Add support for LZ4 compression (CASSANDRA-5038)
 * Fix missing columns in wide rows queries (CASSANDRA-5225)
 * Simplify auth setup and make system_auth ks alterable (CASSANDRA-5112)
 * Stop compactions from hanging during bootstrap (CASSANDRA-5244)
 * fix compressed streaming sending extra chunk (CASSANDRA-5105)
 * Add CQL3-based implementations of IAuthenticator and IAuthorizer
   (CASSANDRA-4898)
 * Fix timestamp-based tomstone removal logic (CASSANDRA-5248)
 * cli: Add JMX authentication support (CASSANDRA-5080)
 * Fix forceFlush behavior (CASSANDRA-5241)
 * cqlsh: Add username autocompletion (CASSANDRA-5231)
 * Fix CQL3 composite partition key error (CASSANDRA-5240)
 * Allow IN clause on last clustering key (CASSANDRA-5230)
Merged from 1.1:
 * fix start key/end token validation for wide row iteration (CASSANDRA-5168)
 * add ConfigHelper support for Thrift frame and max message sizes (CASSANDRA-5188)
 * fix nodetool repair not fail on node down (CASSANDRA-5203)
 * always collect tombstone hints (CASSANDRA-5068)
 * Fix error when sourcing file in cqlsh (CASSANDRA-5235)


1.2.1
 * stream undelivered hints on decommission (CASSANDRA-5128)
 * GossipingPropertyFileSnitch loads saved dc/rack info if needed (CASSANDRA-5133)
 * drain should flush system CFs too (CASSANDRA-4446)
 * add inter_dc_tcp_nodelay setting (CASSANDRA-5148)
 * re-allow wrapping ranges for start_token/end_token range pairitspwng (CASSANDRA-5106)
 * fix validation compaction of empty rows (CASSANDRA-5136)
 * nodetool methods to enable/disable hint storage/delivery (CASSANDRA-4750)
 * disallow bloom filter false positive chance of 0 (CASSANDRA-5013)
 * add threadpool size adjustment methods to JMXEnabledThreadPoolExecutor and 
   CompactionManagerMBean (CASSANDRA-5044)
 * fix hinting for dropped local writes (CASSANDRA-4753)
 * off-heap cache doesn't need mutable column container (CASSANDRA-5057)
 * apply disk_failure_policy to bad disks on initial directory creation 
   (CASSANDRA-4847)
 * Optimize name-based queries to use ArrayBackedSortedColumns (CASSANDRA-5043)
 * Fall back to old manifest if most recent is unparseable (CASSANDRA-5041)
 * pool [Compressed]RandomAccessReader objects on the partitioned read path
   (CASSANDRA-4942)
 * Add debug logging to list filenames processed by Directories.migrateFile 
   method (CASSANDRA-4939)
 * Expose black-listed directories via JMX (CASSANDRA-4848)
 * Log compaction merge counts (CASSANDRA-4894)
 * Minimize byte array allocation by AbstractData{Input,Output} (CASSANDRA-5090)
 * Add SSL support for the binary protocol (CASSANDRA-5031)
 * Allow non-schema system ks modification for shuffle to work (CASSANDRA-5097)
 * cqlsh: Add default limit to SELECT statements (CASSANDRA-4972)
 * cqlsh: fix DESCRIBE for 1.1 cfs in CQL3 (CASSANDRA-5101)
 * Correctly gossip with nodes >= 1.1.7 (CASSANDRA-5102)
 * Ensure CL guarantees on digest mismatch (CASSANDRA-5113)
 * Validate correctly selects on composite partition key (CASSANDRA-5122)
 * Fix exception when adding collection (CASSANDRA-5117)
 * Handle states for non-vnode clusters correctly (CASSANDRA-5127)
 * Refuse unrecognized replication and compaction strategy options (CASSANDRA-4795)
 * Pick the correct value validator in sstable2json for cql3 tables (CASSANDRA-5134)
 * Validate login for describe_keyspace, describe_keyspaces and set_keyspace
   (CASSANDRA-5144)
 * Fix inserting empty maps (CASSANDRA-5141)
 * Don't remove tokens from System table for node we know (CASSANDRA-5121)
 * fix streaming progress report for compresed files (CASSANDRA-5130)
 * Coverage analysis for low-CL queries (CASSANDRA-4858)
 * Stop interpreting dates as valid timeUUID value (CASSANDRA-4936)
 * Adds E notation for floating point numbers (CASSANDRA-4927)
 * Detect (and warn) unintentional use of the cql2 thrift methods when cql3 was
   intended (CASSANDRA-5172)
 * cli: Quote ks and cf names in schema output when needed (CASSANDRA-5052)
 * Fix cf name extraction from manifest in Directories.migrateFile() (CASSANDRA-5242)
 * Replace mistaken usage of commons-logging with slf4j (CASSANDRA-5464)
 * Ensure Jackson dependency matches lib (CASSANDRA-5126)
 * Expose droppable tombstone ratio stats over JMX (CASSANDRA-5159)
Merged from 1.1:
 * Simplify CompressedRandomAccessReader to work around JDK FD bug (CASSANDRA-5088)
 * Improve handling a changing target throttle rate mid-compaction (CASSANDRA-5087)
 * Pig: correctly decode row keys in widerow mode (CASSANDRA-5098)
 * nodetool repair command now prints progress (CASSANDRA-4767)
 * fix user defined compaction to run against 1.1 data directory (CASSANDRA-5118)
 * Fix CQL3 BATCH authorization caching (CASSANDRA-5145)
 * fix get_count returns incorrect value with TTL (CASSANDRA-5099)
 * better handling for mid-compaction failure (CASSANDRA-5137)
 * convert default marshallers list to map for better readability (CASSANDRA-5109)
 * fix ConcurrentModificationException in getBootstrapSource (CASSANDRA-5170)
 * fix sstable maxtimestamp for row deletes and pre-1.1.1 sstables (CASSANDRA-5153)
 * Fix thread growth on node removal (CASSANDRA-5175)
 * Make Ec2Region's datacenter name configurable (CASSANDRA-5155)


1.2.0
 * Disallow counters in collections (CASSANDRA-5082)
 * cqlsh: add unit tests (CASSANDRA-3920)
 * fix default bloom_filter_fp_chance for LeveledCompactionStrategy (CASSANDRA-5093)
Merged from 1.1:
 * add validation for get_range_slices with start_key and end_token (CASSANDRA-5089)


1.2.0-rc2
 * fix nodetool ownership display with vnodes (CASSANDRA-5065)
 * cqlsh: add DESCRIBE KEYSPACES command (CASSANDRA-5060)
 * Fix potential infinite loop when reloading CFS (CASSANDRA-5064)
 * Fix SimpleAuthorizer example (CASSANDRA-5072)
 * cqlsh: force CL.ONE for tracing and system.schema* queries (CASSANDRA-5070)
 * Includes cassandra-shuffle in the debian package (CASSANDRA-5058)
Merged from 1.1:
 * fix multithreaded compaction deadlock (CASSANDRA-4492)
 * fix temporarily missing schema after upgrade from pre-1.1.5 (CASSANDRA-5061)
 * Fix ALTER TABLE overriding compression options with defaults
   (CASSANDRA-4996, 5066)
 * fix specifying and altering crc_check_chance (CASSANDRA-5053)
 * fix Murmur3Partitioner ownership% calculation (CASSANDRA-5076)
 * Don't expire columns sooner than they should in 2ndary indexes (CASSANDRA-5079)


1.2-rc1
 * rename rpc_timeout settings to request_timeout (CASSANDRA-5027)
 * add BF with 0.1 FP to LCS by default (CASSANDRA-5029)
 * Fix preparing insert queries (CASSANDRA-5016)
 * Fix preparing queries with counter increment (CASSANDRA-5022)
 * Fix preparing updates with collections (CASSANDRA-5017)
 * Don't generate UUID based on other node address (CASSANDRA-5002)
 * Fix message when trying to alter a clustering key type (CASSANDRA-5012)
 * Update IAuthenticator to match the new IAuthorizer (CASSANDRA-5003)
 * Fix inserting only a key in CQL3 (CASSANDRA-5040)
 * Fix CQL3 token() function when used with strings (CASSANDRA-5050)
Merged from 1.1:
 * reduce log spam from invalid counter shards (CASSANDRA-5026)
 * Improve schema propagation performance (CASSANDRA-5025)
 * Fix for IndexHelper.IndexFor throws OOB Exception (CASSANDRA-5030)
 * cqlsh: make it possible to describe thrift CFs (CASSANDRA-4827)
 * cqlsh: fix timestamp formatting on some platforms (CASSANDRA-5046)


1.2-beta3
 * make consistency level configurable in cqlsh (CASSANDRA-4829)
 * fix cqlsh rendering of blob fields (CASSANDRA-4970)
 * fix cqlsh DESCRIBE command (CASSANDRA-4913)
 * save truncation position in system table (CASSANDRA-4906)
 * Move CompressionMetadata off-heap (CASSANDRA-4937)
 * allow CLI to GET cql3 columnfamily data (CASSANDRA-4924)
 * Fix rare race condition in getExpireTimeForEndpoint (CASSANDRA-4402)
 * acquire references to overlapping sstables during compaction so bloom filter
   doesn't get free'd prematurely (CASSANDRA-4934)
 * Don't share slice query filter in CQL3 SelectStatement (CASSANDRA-4928)
 * Separate tracing from Log4J (CASSANDRA-4861)
 * Exclude gcable tombstones from merkle-tree computation (CASSANDRA-4905)
 * Better printing of AbstractBounds for tracing (CASSANDRA-4931)
 * Optimize mostRecentTombstone check in CC.collectAllData (CASSANDRA-4883)
 * Change stream session ID to UUID to avoid collision from same node (CASSANDRA-4813)
 * Use Stats.db when bulk loading if present (CASSANDRA-4957)
 * Skip repair on system_trace and keyspaces with RF=1 (CASSANDRA-4956)
 * (cql3) Remove arbitrary SELECT limit (CASSANDRA-4918)
 * Correctly handle prepared operation on collections (CASSANDRA-4945)
 * Fix CQL3 LIMIT (CASSANDRA-4877)
 * Fix Stress for CQL3 (CASSANDRA-4979)
 * Remove cassandra specific exceptions from JMX interface (CASSANDRA-4893)
 * (CQL3) Force using ALLOW FILTERING on potentially inefficient queries (CASSANDRA-4915)
 * (cql3) Fix adding column when the table has collections (CASSANDRA-4982)
 * (cql3) Fix allowing collections with compact storage (CASSANDRA-4990)
 * (cql3) Refuse ttl/writetime function on collections (CASSANDRA-4992)
 * Replace IAuthority with new IAuthorizer (CASSANDRA-4874)
 * clqsh: fix KEY pseudocolumn escaping when describing Thrift tables
   in CQL3 mode (CASSANDRA-4955)
 * add basic authentication support for Pig CassandraStorage (CASSANDRA-3042)
 * fix CQL2 ALTER TABLE compaction_strategy_class altering (CASSANDRA-4965)
Merged from 1.1:
 * Fall back to old describe_splits if d_s_ex is not available (CASSANDRA-4803)
 * Improve error reporting when streaming ranges fail (CASSANDRA-5009)
 * Fix cqlsh timestamp formatting of timezone info (CASSANDRA-4746)
 * Fix assertion failure with leveled compaction (CASSANDRA-4799)
 * Check for null end_token in get_range_slice (CASSANDRA-4804)
 * Remove all remnants of removed nodes (CASSANDRA-4840)
 * Add aut-reloading of the log4j file in debian package (CASSANDRA-4855)
 * Fix estimated row cache entry size (CASSANDRA-4860)
 * reset getRangeSlice filter after finishing a row for get_paged_slice
   (CASSANDRA-4919)
 * expunge row cache post-truncate (CASSANDRA-4940)
 * Allow static CF definition with compact storage (CASSANDRA-4910)
 * Fix endless loop/compaction of schema_* CFs due to broken timestamps (CASSANDRA-4880)
 * Fix 'wrong class type' assertion in CounterColumn (CASSANDRA-4976)


1.2-beta2
 * fp rate of 1.0 disables BF entirely; LCS defaults to 1.0 (CASSANDRA-4876)
 * off-heap bloom filters for row keys (CASSANDRA_4865)
 * add extension point for sstable components (CASSANDRA-4049)
 * improve tracing output (CASSANDRA-4852, 4862)
 * make TRACE verb droppable (CASSANDRA-4672)
 * fix BulkLoader recognition of CQL3 columnfamilies (CASSANDRA-4755)
 * Sort commitlog segments for replay by id instead of mtime (CASSANDRA-4793)
 * Make hint delivery asynchronous (CASSANDRA-4761)
 * Pluggable Thrift transport factories for CLI and cqlsh (CASSANDRA-4609, 4610)
 * cassandra-cli: allow Double value type to be inserted to a column (CASSANDRA-4661)
 * Add ability to use custom TServerFactory implementations (CASSANDRA-4608)
 * optimize batchlog flushing to skip successful batches (CASSANDRA-4667)
 * include metadata for system keyspace itself in schema tables (CASSANDRA-4416)
 * add check to PropertyFileSnitch to verify presence of location for
   local node (CASSANDRA-4728)
 * add PBSPredictor consistency modeler (CASSANDRA-4261)
 * remove vestiges of Thrift unframed mode (CASSANDRA-4729)
 * optimize single-row PK lookups (CASSANDRA-4710)
 * adjust blockFor calculation to account for pending ranges due to node 
   movement (CASSANDRA-833)
 * Change CQL version to 3.0.0 and stop accepting 3.0.0-beta1 (CASSANDRA-4649)
 * (CQL3) Make prepared statement global instead of per connection 
   (CASSANDRA-4449)
 * Fix scrubbing of CQL3 created tables (CASSANDRA-4685)
 * (CQL3) Fix validation when using counter and regular columns in the same 
   table (CASSANDRA-4706)
 * Fix bug starting Cassandra with simple authentication (CASSANDRA-4648)
 * Add support for batchlog in CQL3 (CASSANDRA-4545, 4738)
 * Add support for multiple column family outputs in CFOF (CASSANDRA-4208)
 * Support repairing only the local DC nodes (CASSANDRA-4747)
 * Use rpc_address for binary protocol and change default port (CASSANDRA-4751)
 * Fix use of collections in prepared statements (CASSANDRA-4739)
 * Store more information into peers table (CASSANDRA-4351, 4814)
 * Configurable bucket size for size tiered compaction (CASSANDRA-4704)
 * Run leveled compaction in parallel (CASSANDRA-4310)
 * Fix potential NPE during CFS reload (CASSANDRA-4786)
 * Composite indexes may miss results (CASSANDRA-4796)
 * Move consistency level to the protocol level (CASSANDRA-4734, 4824)
 * Fix Subcolumn slice ends not respected (CASSANDRA-4826)
 * Fix Assertion error in cql3 select (CASSANDRA-4783)
 * Fix list prepend logic (CQL3) (CASSANDRA-4835)
 * Add booleans as literals in CQL3 (CASSANDRA-4776)
 * Allow renaming PK columns in CQL3 (CASSANDRA-4822)
 * Fix binary protocol NEW_NODE event (CASSANDRA-4679)
 * Fix potential infinite loop in tombstone compaction (CASSANDRA-4781)
 * Remove system tables accounting from schema (CASSANDRA-4850)
 * (cql3) Force provided columns in clustering key order in 
   'CLUSTERING ORDER BY' (CASSANDRA-4881)
 * Fix composite index bug (CASSANDRA-4884)
 * Fix short read protection for CQL3 (CASSANDRA-4882)
 * Add tracing support to the binary protocol (CASSANDRA-4699)
 * (cql3) Don't allow prepared marker inside collections (CASSANDRA-4890)
 * Re-allow order by on non-selected columns (CASSANDRA-4645)
 * Bug when composite index is created in a table having collections (CASSANDRA-4909)
 * log index scan subject in CompositesSearcher (CASSANDRA-4904)
Merged from 1.1:
 * add get[Row|Key]CacheEntries to CacheServiceMBean (CASSANDRA-4859)
 * fix get_paged_slice to wrap to next row correctly (CASSANDRA-4816)
 * fix indexing empty column values (CASSANDRA-4832)
 * allow JdbcDate to compose null Date objects (CASSANDRA-4830)
 * fix possible stackoverflow when compacting 1000s of sstables
   (CASSANDRA-4765)
 * fix wrong leveled compaction progress calculation (CASSANDRA-4807)
 * add a close() method to CRAR to prevent leaking file descriptors (CASSANDRA-4820)
 * fix potential infinite loop in get_count (CASSANDRA-4833)
 * fix compositeType.{get/from}String methods (CASSANDRA-4842)
 * (CQL) fix CREATE COLUMNFAMILY permissions check (CASSANDRA-4864)
 * Fix DynamicCompositeType same type comparison (CASSANDRA-4711)
 * Fix duplicate SSTable reference when stream session failed (CASSANDRA-3306)
 * Allow static CF definition with compact storage (CASSANDRA-4910)
 * Fix endless loop/compaction of schema_* CFs due to broken timestamps (CASSANDRA-4880)
 * Fix 'wrong class type' assertion in CounterColumn (CASSANDRA-4976)


1.2-beta1
 * add atomic_batch_mutate (CASSANDRA-4542, -4635)
 * increase default max_hint_window_in_ms to 3h (CASSANDRA-4632)
 * include message initiation time to replicas so they can more
   accurately drop timed-out requests (CASSANDRA-2858)
 * fix clientutil.jar dependencies (CASSANDRA-4566)
 * optimize WriteResponse (CASSANDRA-4548)
 * new metrics (CASSANDRA-4009)
 * redesign KEYS indexes to avoid read-before-write (CASSANDRA-2897)
 * debug tracing (CASSANDRA-1123)
 * parallelize row cache loading (CASSANDRA-4282)
 * Make compaction, flush JBOD-aware (CASSANDRA-4292)
 * run local range scans on the read stage (CASSANDRA-3687)
 * clean up ioexceptions (CASSANDRA-2116)
 * add disk_failure_policy (CASSANDRA-2118)
 * Introduce new json format with row level deletion (CASSANDRA-4054)
 * remove redundant "name" column from schema_keyspaces (CASSANDRA-4433)
 * improve "nodetool ring" handling of multi-dc clusters (CASSANDRA-3047)
 * update NTS calculateNaturalEndpoints to be O(N log N) (CASSANDRA-3881)
 * split up rpc timeout by operation type (CASSANDRA-2819)
 * rewrite key cache save/load to use only sequential i/o (CASSANDRA-3762)
 * update MS protocol with a version handshake + broadcast address id
   (CASSANDRA-4311)
 * multithreaded hint replay (CASSANDRA-4189)
 * add inter-node message compression (CASSANDRA-3127)
 * remove COPP (CASSANDRA-2479)
 * Track tombstone expiration and compact when tombstone content is
   higher than a configurable threshold, default 20% (CASSANDRA-3442, 4234)
 * update MurmurHash to version 3 (CASSANDRA-2975)
 * (CLI) track elapsed time for `delete' operation (CASSANDRA-4060)
 * (CLI) jline version is bumped to 1.0 to properly  support
   'delete' key function (CASSANDRA-4132)
 * Save IndexSummary into new SSTable 'Summary' component (CASSANDRA-2392, 4289)
 * Add support for range tombstones (CASSANDRA-3708)
 * Improve MessagingService efficiency (CASSANDRA-3617)
 * Avoid ID conflicts from concurrent schema changes (CASSANDRA-3794)
 * Set thrift HSHA server thread limit to unlimited by default (CASSANDRA-4277)
 * Avoids double serialization of CF id in RowMutation messages
   (CASSANDRA-4293)
 * stream compressed sstables directly with java nio (CASSANDRA-4297)
 * Support multiple ranges in SliceQueryFilter (CASSANDRA-3885)
 * Add column metadata to system column families (CASSANDRA-4018)
 * (cql3) Always use composite types by default (CASSANDRA-4329)
 * (cql3) Add support for set, map and list (CASSANDRA-3647)
 * Validate date type correctly (CASSANDRA-4441)
 * (cql3) Allow definitions with only a PK (CASSANDRA-4361)
 * (cql3) Add support for row key composites (CASSANDRA-4179)
 * improve DynamicEndpointSnitch by using reservoir sampling (CASSANDRA-4038)
 * (cql3) Add support for 2ndary indexes (CASSANDRA-3680)
 * (cql3) fix defining more than one PK to be invalid (CASSANDRA-4477)
 * remove schema agreement checking from all external APIs (Thrift, CQL and CQL3) (CASSANDRA-4487)
 * add Murmur3Partitioner and make it default for new installations (CASSANDRA-3772, 4621)
 * (cql3) update pseudo-map syntax to use map syntax (CASSANDRA-4497)
 * Finer grained exceptions hierarchy and provides error code with exceptions (CASSANDRA-3979)
 * Adds events push to binary protocol (CASSANDRA-4480)
 * Rewrite nodetool help (CASSANDRA-2293)
 * Make CQL3 the default for CQL (CASSANDRA-4640)
 * update stress tool to be able to use CQL3 (CASSANDRA-4406)
 * Accept all thrift update on CQL3 cf but don't expose their metadata (CASSANDRA-4377)
 * Replace Throttle with Guava's RateLimiter for HintedHandOff (CASSANDRA-4541)
 * fix counter add/get using CQL2 and CQL3 in stress tool (CASSANDRA-4633)
 * Add sstable count per level to cfstats (CASSANDRA-4537)
 * (cql3) Add ALTER KEYSPACE statement (CASSANDRA-4611)
 * (cql3) Allow defining default consistency levels (CASSANDRA-4448)
 * (cql3) Fix queries using LIMIT missing results (CASSANDRA-4579)
 * fix cross-version gossip messaging (CASSANDRA-4576)
 * added inet data type (CASSANDRA-4627)


1.1.6
 * Wait for writes on synchronous read digest mismatch (CASSANDRA-4792)
 * fix commitlog replay for nanotime-infected sstables (CASSANDRA-4782)
 * preflight check ttl for maximum of 20 years (CASSANDRA-4771)
 * (Pig) fix widerow input with single column rows (CASSANDRA-4789)
 * Fix HH to compact with correct gcBefore, which avoids wiping out
   undelivered hints (CASSANDRA-4772)
 * LCS will merge up to 32 L0 sstables as intended (CASSANDRA-4778)
 * NTS will default unconfigured DC replicas to zero (CASSANDRA-4675)
 * use default consistency level in counter validation if none is
   explicitly provide (CASSANDRA-4700)
 * Improve IAuthority interface by introducing fine-grained
   access permissions and grant/revoke commands (CASSANDRA-4490, 4644)
 * fix assumption error in CLI when updating/describing keyspace 
   (CASSANDRA-4322)
 * Adds offline sstablescrub to debian packaging (CASSANDRA-4642)
 * Automatic fixing of overlapping leveled sstables (CASSANDRA-4644)
 * fix error when using ORDER BY with extended selections (CASSANDRA-4689)
 * (CQL3) Fix validation for IN queries for non-PK cols (CASSANDRA-4709)
 * fix re-created keyspace disappering after 1.1.5 upgrade 
   (CASSANDRA-4698, 4752)
 * (CLI) display elapsed time in 2 fraction digits (CASSANDRA-3460)
 * add authentication support to sstableloader (CASSANDRA-4712)
 * Fix CQL3 'is reversed' logic (CASSANDRA-4716, 4759)
 * (CQL3) Don't return ReversedType in result set metadata (CASSANDRA-4717)
 * Backport adding AlterKeyspace statement (CASSANDRA-4611)
 * (CQL3) Correcty accept upper-case data types (CASSANDRA-4770)
 * Add binary protocol events for schema changes (CASSANDRA-4684)
Merged from 1.0:
 * Switch from NBHM to CHM in MessagingService's callback map, which
   prevents OOM in long-running instances (CASSANDRA-4708)


1.1.5
 * add SecondaryIndex.reload API (CASSANDRA-4581)
 * use millis + atomicint for commitlog segment creation instead of
   nanotime, which has issues under some hypervisors (CASSANDRA-4601)
 * fix FD leak in slice queries (CASSANDRA-4571)
 * avoid recursion in leveled compaction (CASSANDRA-4587)
 * increase stack size under Java7 to 180K
 * Log(info) schema changes (CASSANDRA-4547)
 * Change nodetool setcachecapcity to manipulate global caches (CASSANDRA-4563)
 * (cql3) fix setting compaction strategy (CASSANDRA-4597)
 * fix broken system.schema_* timestamps on system startup (CASSANDRA-4561)
 * fix wrong skip of cache saving (CASSANDRA-4533)
 * Avoid NPE when lost+found is in data dir (CASSANDRA-4572)
 * Respect five-minute flush moratorium after initial CL replay (CASSANDRA-4474)
 * Adds ntp as recommended in debian packaging (CASSANDRA-4606)
 * Configurable transport in CF Record{Reader|Writer} (CASSANDRA-4558)
 * (cql3) fix potential NPE with both equal and unequal restriction (CASSANDRA-4532)
 * (cql3) improves ORDER BY validation (CASSANDRA-4624)
 * Fix potential deadlock during counter writes (CASSANDRA-4578)
 * Fix cql error with ORDER BY when using IN (CASSANDRA-4612)
Merged from 1.0:
 * increase Xss to 160k to accomodate latest 1.6 JVMs (CASSANDRA-4602)
 * fix toString of hint destination tokens (CASSANDRA-4568)
 * Fix multiple values for CurrentLocal NodeID (CASSANDRA-4626)


1.1.4
 * fix offline scrub to catch >= out of order rows (CASSANDRA-4411)
 * fix cassandra-env.sh on RHEL and other non-dash-based systems 
   (CASSANDRA-4494)
Merged from 1.0:
 * (Hadoop) fix setting key length for old-style mapred api (CASSANDRA-4534)
 * (Hadoop) fix iterating through a resultset consisting entirely
   of tombstoned rows (CASSANDRA-4466)


1.1.3
 * (cqlsh) add COPY TO (CASSANDRA-4434)
 * munmap commitlog segments before rename (CASSANDRA-4337)
 * (JMX) rename getRangeKeySample to sampleKeyRange to avoid returning
   multi-MB results as an attribute (CASSANDRA-4452)
 * flush based on data size, not throughput; overwritten columns no 
   longer artificially inflate liveRatio (CASSANDRA-4399)
 * update default commitlog segment size to 32MB and total commitlog
   size to 32/1024 MB for 32/64 bit JVMs, respectively (CASSANDRA-4422)
 * avoid using global partitioner to estimate ranges in index sstables
   (CASSANDRA-4403)
 * restore pre-CASSANDRA-3862 approach to removing expired tombstones
   from row cache during compaction (CASSANDRA-4364)
 * (stress) support for CQL prepared statements (CASSANDRA-3633)
 * Correctly catch exception when Snappy cannot be loaded (CASSANDRA-4400)
 * (cql3) Support ORDER BY when IN condition is given in WHERE clause (CASSANDRA-4327)
 * (cql3) delete "component_index" column on DROP TABLE call (CASSANDRA-4420)
 * change nanoTime() to currentTimeInMillis() in schema related code (CASSANDRA-4432)
 * add a token generation tool (CASSANDRA-3709)
 * Fix LCS bug with sstable containing only 1 row (CASSANDRA-4411)
 * fix "Can't Modify Index Name" problem on CF update (CASSANDRA-4439)
 * Fix assertion error in getOverlappingSSTables during repair (CASSANDRA-4456)
 * fix nodetool's setcompactionthreshold command (CASSANDRA-4455)
 * Ensure compacted files are never used, to avoid counter overcount (CASSANDRA-4436)
Merged from 1.0:
 * Push the validation of secondary index values to the SecondaryIndexManager (CASSANDRA-4240)
 * allow dropping columns shadowed by not-yet-expired supercolumn or row
   tombstones in PrecompactedRow (CASSANDRA-4396)


1.1.2
 * Fix cleanup not deleting index entries (CASSANDRA-4379)
 * Use correct partitioner when saving + loading caches (CASSANDRA-4331)
 * Check schema before trying to export sstable (CASSANDRA-2760)
 * Raise a meaningful exception instead of NPE when PFS encounters
   an unconfigured node + no default (CASSANDRA-4349)
 * fix bug in sstable blacklisting with LCS (CASSANDRA-4343)
 * LCS no longer promotes tiny sstables out of L0 (CASSANDRA-4341)
 * skip tombstones during hint replay (CASSANDRA-4320)
 * fix NPE in compactionstats (CASSANDRA-4318)
 * enforce 1m min keycache for auto (CASSANDRA-4306)
 * Have DeletedColumn.isMFD always return true (CASSANDRA-4307)
 * (cql3) exeption message for ORDER BY constraints said primary filter can be
    an IN clause, which is misleading (CASSANDRA-4319)
 * (cql3) Reject (not yet supported) creation of 2ndardy indexes on tables with
   composite primary keys (CASSANDRA-4328)
 * Set JVM stack size to 160k for java 7 (CASSANDRA-4275)
 * cqlsh: add COPY command to load data from CSV flat files (CASSANDRA-4012)
 * CFMetaData.fromThrift to throw ConfigurationException upon error (CASSANDRA-4353)
 * Use CF comparator to sort indexed columns in SecondaryIndexManager
   (CASSANDRA-4365)
 * add strategy_options to the KSMetaData.toString() output (CASSANDRA-4248)
 * (cql3) fix range queries containing unqueried results (CASSANDRA-4372)
 * (cql3) allow updating column_alias types (CASSANDRA-4041)
 * (cql3) Fix deletion bug (CASSANDRA-4193)
 * Fix computation of overlapping sstable for leveled compaction (CASSANDRA-4321)
 * Improve scrub and allow to run it offline (CASSANDRA-4321)
 * Fix assertionError in StorageService.bulkLoad (CASSANDRA-4368)
 * (cqlsh) add option to authenticate to a keyspace at startup (CASSANDRA-4108)
 * (cqlsh) fix ASSUME functionality (CASSANDRA-4352)
 * Fix ColumnFamilyRecordReader to not return progress > 100% (CASSANDRA-3942)
Merged from 1.0:
 * Set gc_grace on index CF to 0 (CASSANDRA-4314)


1.1.1
 * add populate_io_cache_on_flush option (CASSANDRA-2635)
 * allow larger cache capacities than 2GB (CASSANDRA-4150)
 * add getsstables command to nodetool (CASSANDRA-4199)
 * apply parent CF compaction settings to secondary index CFs (CASSANDRA-4280)
 * preserve commitlog size cap when recycling segments at startup
   (CASSANDRA-4201)
 * (Hadoop) fix split generation regression (CASSANDRA-4259)
 * ignore min/max compactions settings in LCS, while preserving
   behavior that min=max=0 disables autocompaction (CASSANDRA-4233)
 * log number of rows read from saved cache (CASSANDRA-4249)
 * calculate exact size required for cleanup operations (CASSANDRA-1404)
 * avoid blocking additional writes during flush when the commitlog
   gets behind temporarily (CASSANDRA-1991)
 * enable caching on index CFs based on data CF cache setting (CASSANDRA-4197)
 * warn on invalid replication strategy creation options (CASSANDRA-4046)
 * remove [Freeable]Memory finalizers (CASSANDRA-4222)
 * include tombstone size in ColumnFamily.size, which can prevent OOM
   during sudden mass delete operations by yielding a nonzero liveRatio
   (CASSANDRA-3741)
 * Open 1 sstableScanner per level for leveled compaction (CASSANDRA-4142)
 * Optimize reads when row deletion timestamps allow us to restrict
   the set of sstables we check (CASSANDRA-4116)
 * add support for commitlog archiving and point-in-time recovery
   (CASSANDRA-3690)
 * avoid generating redundant compaction tasks during streaming
   (CASSANDRA-4174)
 * add -cf option to nodetool snapshot, and takeColumnFamilySnapshot to
   StorageService mbean (CASSANDRA-556)
 * optimize cleanup to drop entire sstables where possible (CASSANDRA-4079)
 * optimize truncate when autosnapshot is disabled (CASSANDRA-4153)
 * update caches to use byte[] keys to reduce memory overhead (CASSANDRA-3966)
 * add column limit to cli (CASSANDRA-3012, 4098)
 * clean up and optimize DataOutputBuffer, used by CQL compression and
   CompositeType (CASSANDRA-4072)
 * optimize commitlog checksumming (CASSANDRA-3610)
 * identify and blacklist corrupted SSTables from future compactions 
   (CASSANDRA-2261)
 * Move CfDef and KsDef validation out of thrift (CASSANDRA-4037)
 * Expose API to repair a user provided range (CASSANDRA-3912)
 * Add way to force the cassandra-cli to refresh its schema (CASSANDRA-4052)
 * Avoid having replicate on write tasks stacking up at CL.ONE (CASSANDRA-2889)
 * (cql3) Backwards compatibility for composite comparators in non-cql3-aware
   clients (CASSANDRA-4093)
 * (cql3) Fix order by for reversed queries (CASSANDRA-4160)
 * (cql3) Add ReversedType support (CASSANDRA-4004)
 * (cql3) Add timeuuid type (CASSANDRA-4194)
 * (cql3) Minor fixes (CASSANDRA-4185)
 * (cql3) Fix prepared statement in BATCH (CASSANDRA-4202)
 * (cql3) Reduce the list of reserved keywords (CASSANDRA-4186)
 * (cql3) Move max/min compaction thresholds to compaction strategy options
   (CASSANDRA-4187)
 * Fix exception during move when localhost is the only source (CASSANDRA-4200)
 * (cql3) Allow paging through non-ordered partitioner results (CASSANDRA-3771)
 * (cql3) Fix drop index (CASSANDRA-4192)
 * (cql3) Don't return range ghosts anymore (CASSANDRA-3982)
 * fix re-creating Keyspaces/ColumnFamilies with the same name as dropped
   ones (CASSANDRA-4219)
 * fix SecondaryIndex LeveledManifest save upon snapshot (CASSANDRA-4230)
 * fix missing arrayOffset in FBUtilities.hash (CASSANDRA-4250)
 * (cql3) Add name of parameters in CqlResultSet (CASSANDRA-4242)
 * (cql3) Correctly validate order by queries (CASSANDRA-4246)
 * rename stress to cassandra-stress for saner packaging (CASSANDRA-4256)
 * Fix exception on colum metadata with non-string comparator (CASSANDRA-4269)
 * Check for unknown/invalid compression options (CASSANDRA-4266)
 * (cql3) Adds simple access to column timestamp and ttl (CASSANDRA-4217)
 * (cql3) Fix range queries with secondary indexes (CASSANDRA-4257)
 * Better error messages from improper input in cli (CASSANDRA-3865)
 * Try to stop all compaction upon Keyspace or ColumnFamily drop (CASSANDRA-4221)
 * (cql3) Allow keyspace properties to contain hyphens (CASSANDRA-4278)
 * (cql3) Correctly validate keyspace access in create table (CASSANDRA-4296)
 * Avoid deadlock in migration stage (CASSANDRA-3882)
 * Take supercolumn names and deletion info into account in memtable throughput
   (CASSANDRA-4264)
 * Add back backward compatibility for old style replication factor (CASSANDRA-4294)
 * Preserve compatibility with pre-1.1 index queries (CASSANDRA-4262)
Merged from 1.0:
 * Fix super columns bug where cache is not updated (CASSANDRA-4190)
 * fix maxTimestamp to include row tombstones (CASSANDRA-4116)
 * (CLI) properly handle quotes in create/update keyspace commands (CASSANDRA-4129)
 * Avoids possible deadlock during bootstrap (CASSANDRA-4159)
 * fix stress tool that hangs forever on timeout or error (CASSANDRA-4128)
 * stress tool to return appropriate exit code on failure (CASSANDRA-4188)
 * fix compaction NPE when out of disk space and assertions disabled
   (CASSANDRA-3985)
 * synchronize LCS getEstimatedTasks to avoid CME (CASSANDRA-4255)
 * ensure unique streaming session id's (CASSANDRA-4223)
 * kick off background compaction when min/max thresholds change 
   (CASSANDRA-4279)
 * improve ability of STCS.getBuckets to deal with 100s of 1000s of
   sstables, such as when convertinb back from LCS (CASSANDRA-4287)
 * Oversize integer in CQL throws NumberFormatException (CASSANDRA-4291)
 * fix 1.0.x node join to mixed version cluster, other nodes >= 1.1 (CASSANDRA-4195)
 * Fix LCS splitting sstable base on uncompressed size (CASSANDRA-4419)
 * Push the validation of secondary index values to the SecondaryIndexManager (CASSANDRA-4240)
 * Don't purge columns during upgradesstables (CASSANDRA-4462)
 * Make cqlsh work with piping (CASSANDRA-4113)
 * Validate arguments for nodetool decommission (CASSANDRA-4061)
 * Report thrift status in nodetool info (CASSANDRA-4010)


1.1.0-final
 * average a reduced liveRatio estimate with the previous one (CASSANDRA-4065)
 * Allow KS and CF names up to 48 characters (CASSANDRA-4157)
 * fix stress build (CASSANDRA-4140)
 * add time remaining estimate to nodetool compactionstats (CASSANDRA-4167)
 * (cql) fix NPE in cql3 ALTER TABLE (CASSANDRA-4163)
 * (cql) Add support for CL.TWO and CL.THREE in CQL (CASSANDRA-4156)
 * (cql) Fix type in CQL3 ALTER TABLE preventing update (CASSANDRA-4170)
 * (cql) Throw invalid exception from CQL3 on obsolete options (CASSANDRA-4171)
 * (cqlsh) fix recognizing uppercase SELECT keyword (CASSANDRA-4161)
 * Pig: wide row support (CASSANDRA-3909)
Merged from 1.0:
 * avoid streaming empty files with bulk loader if sstablewriter errors out
   (CASSANDRA-3946)


1.1-rc1
 * Include stress tool in binary builds (CASSANDRA-4103)
 * (Hadoop) fix wide row iteration when last row read was deleted
   (CASSANDRA-4154)
 * fix read_repair_chance to really default to 0.1 in the cli (CASSANDRA-4114)
 * Adds caching and bloomFilterFpChange to CQL options (CASSANDRA-4042)
 * Adds posibility to autoconfigure size of the KeyCache (CASSANDRA-4087)
 * fix KEYS index from skipping results (CASSANDRA-3996)
 * Remove sliced_buffer_size_in_kb dead option (CASSANDRA-4076)
 * make loadNewSStable preserve sstable version (CASSANDRA-4077)
 * Respect 1.0 cache settings as much as possible when upgrading 
   (CASSANDRA-4088)
 * relax path length requirement for sstable files when upgrading on 
   non-Windows platforms (CASSANDRA-4110)
 * fix terminination of the stress.java when errors were encountered
   (CASSANDRA-4128)
 * Move CfDef and KsDef validation out of thrift (CASSANDRA-4037)
 * Fix get_paged_slice (CASSANDRA-4136)
 * CQL3: Support slice with exclusive start and stop (CASSANDRA-3785)
Merged from 1.0:
 * support PropertyFileSnitch in bulk loader (CASSANDRA-4145)
 * add auto_snapshot option allowing disabling snapshot before drop/truncate
   (CASSANDRA-3710)
 * allow short snitch names (CASSANDRA-4130)


1.1-beta2
 * rename loaded sstables to avoid conflicts with local snapshots
   (CASSANDRA-3967)
 * start hint replay as soon as FD notifies that the target is back up
   (CASSANDRA-3958)
 * avoid unproductive deserializing of cached rows during compaction
   (CASSANDRA-3921)
 * fix concurrency issues with CQL keyspace creation (CASSANDRA-3903)
 * Show Effective Owership via Nodetool ring <keyspace> (CASSANDRA-3412)
 * Update ORDER BY syntax for CQL3 (CASSANDRA-3925)
 * Fix BulkRecordWriter to not throw NPE if reducer gets no map data from Hadoop (CASSANDRA-3944)
 * Fix bug with counters in super columns (CASSANDRA-3821)
 * Remove deprecated merge_shard_chance (CASSANDRA-3940)
 * add a convenient way to reset a node's schema (CASSANDRA-2963)
 * fix for intermittent SchemaDisagreementException (CASSANDRA-3884)
 * CLI `list <CF>` to limit number of columns and their order (CASSANDRA-3012)
 * ignore deprecated KsDef/CfDef/ColumnDef fields in native schema (CASSANDRA-3963)
 * CLI to report when unsupported column_metadata pair was given (CASSANDRA-3959)
 * reincarnate removed and deprecated KsDef/CfDef attributes (CASSANDRA-3953)
 * Fix race between writes and read for cache (CASSANDRA-3862)
 * perform static initialization of StorageProxy on start-up (CASSANDRA-3797)
 * support trickling fsync() on writes (CASSANDRA-3950)
 * expose counters for unavailable/timeout exceptions given to thrift clients (CASSANDRA-3671)
 * avoid quadratic startup time in LeveledManifest (CASSANDRA-3952)
 * Add type information to new schema_ columnfamilies and remove thrift
   serialization for schema (CASSANDRA-3792)
 * add missing column validator options to the CLI help (CASSANDRA-3926)
 * skip reading saved key cache if CF's caching strategy is NONE or ROWS_ONLY (CASSANDRA-3954)
 * Unify migration code (CASSANDRA-4017)
Merged from 1.0:
 * cqlsh: guess correct version of Python for Arch Linux (CASSANDRA-4090)
 * (CLI) properly handle quotes in create/update keyspace commands (CASSANDRA-4129)
 * Avoids possible deadlock during bootstrap (CASSANDRA-4159)
 * fix stress tool that hangs forever on timeout or error (CASSANDRA-4128)
 * Fix super columns bug where cache is not updated (CASSANDRA-4190)
 * stress tool to return appropriate exit code on failure (CASSANDRA-4188)


1.0.9
 * improve index sampling performance (CASSANDRA-4023)
 * always compact away deleted hints immediately after handoff (CASSANDRA-3955)
 * delete hints from dropped ColumnFamilies on handoff instead of
   erroring out (CASSANDRA-3975)
 * add CompositeType ref to the CLI doc for create/update column family (CASSANDRA-3980)
 * Pig: support Counter ColumnFamilies (CASSANDRA-3973)
 * Pig: Composite column support (CASSANDRA-3684)
 * Avoid NPE during repair when a keyspace has no CFs (CASSANDRA-3988)
 * Fix division-by-zero error on get_slice (CASSANDRA-4000)
 * don't change manifest level for cleanup, scrub, and upgradesstables
   operations under LeveledCompactionStrategy (CASSANDRA-3989, 4112)
 * fix race leading to super columns assertion failure (CASSANDRA-3957)
 * fix NPE on invalid CQL delete command (CASSANDRA-3755)
 * allow custom types in CLI's assume command (CASSANDRA-4081)
 * fix totalBytes count for parallel compactions (CASSANDRA-3758)
 * fix intermittent NPE in get_slice (CASSANDRA-4095)
 * remove unnecessary asserts in native code interfaces (CASSANDRA-4096)
 * Validate blank keys in CQL to avoid assertion errors (CASSANDRA-3612)
 * cqlsh: fix bad decoding of some column names (CASSANDRA-4003)
 * cqlsh: fix incorrect padding with unicode chars (CASSANDRA-4033)
 * Fix EC2 snitch incorrectly reporting region (CASSANDRA-4026)
 * Shut down thrift during decommission (CASSANDRA-4086)
 * Expose nodetool cfhistograms for 2ndary indexes (CASSANDRA-4063)
Merged from 0.8:
 * Fix ConcurrentModificationException in gossiper (CASSANDRA-4019)


1.1-beta1
 * (cqlsh)
   + add SOURCE and CAPTURE commands, and --file option (CASSANDRA-3479)
   + add ALTER COLUMNFAMILY WITH (CASSANDRA-3523)
   + bundle Python dependencies with Cassandra (CASSANDRA-3507)
   + added to Debian package (CASSANDRA-3458)
   + display byte data instead of erroring out on decode failure 
     (CASSANDRA-3874)
 * add nodetool rebuild_index (CASSANDRA-3583)
 * add nodetool rangekeysample (CASSANDRA-2917)
 * Fix streaming too much data during move operations (CASSANDRA-3639)
 * Nodetool and CLI connect to localhost by default (CASSANDRA-3568)
 * Reduce memory used by primary index sample (CASSANDRA-3743)
 * (Hadoop) separate input/output configurations (CASSANDRA-3197, 3765)
 * avoid returning internal Cassandra classes over JMX (CASSANDRA-2805)
 * add row-level isolation via SnapTree (CASSANDRA-2893)
 * Optimize key count estimation when opening sstable on startup
   (CASSANDRA-2988)
 * multi-dc replication optimization supporting CL > ONE (CASSANDRA-3577)
 * add command to stop compactions (CASSANDRA-1740, 3566, 3582)
 * multithreaded streaming (CASSANDRA-3494)
 * removed in-tree redhat spec (CASSANDRA-3567)
 * "defragment" rows for name-based queries under STCS, again (CASSANDRA-2503)
 * Recycle commitlog segments for improved performance 
   (CASSANDRA-3411, 3543, 3557, 3615)
 * update size-tiered compaction to prioritize small tiers (CASSANDRA-2407)
 * add message expiration logic to OutboundTcpConnection (CASSANDRA-3005)
 * off-heap cache to use sun.misc.Unsafe instead of JNA (CASSANDRA-3271)
 * EACH_QUORUM is only supported for writes (CASSANDRA-3272)
 * replace compactionlock use in schema migration by checking CFS.isValid
   (CASSANDRA-3116)
 * recognize that "SELECT first ... *" isn't really "SELECT *" (CASSANDRA-3445)
 * Use faster bytes comparison (CASSANDRA-3434)
 * Bulk loader is no longer a fat client, (HADOOP) bulk load output format
   (CASSANDRA-3045)
 * (Hadoop) add support for KeyRange.filter
 * remove assumption that keys and token are in bijection
   (CASSANDRA-1034, 3574, 3604)
 * always remove endpoints from delevery queue in HH (CASSANDRA-3546)
 * fix race between cf flush and its 2ndary indexes flush (CASSANDRA-3547)
 * fix potential race in AES when a repair fails (CASSANDRA-3548)
 * Remove columns shadowed by a deleted container even when we cannot purge
   (CASSANDRA-3538)
 * Improve memtable slice iteration performance (CASSANDRA-3545)
 * more efficient allocation of small bloom filters (CASSANDRA-3618)
 * Use separate writer thread in SSTableSimpleUnsortedWriter (CASSANDRA-3619)
 * fsync the directory after new sstable or commitlog segment are created (CASSANDRA-3250)
 * fix minor issues reported by FindBugs (CASSANDRA-3658)
 * global key/row caches (CASSANDRA-3143, 3849)
 * optimize memtable iteration during range scan (CASSANDRA-3638)
 * introduce 'crc_check_chance' in CompressionParameters to support
   a checksum percentage checking chance similarly to read-repair (CASSANDRA-3611)
 * a way to deactivate global key/row cache on per-CF basis (CASSANDRA-3667)
 * fix LeveledCompactionStrategy broken because of generation pre-allocation
   in LeveledManifest (CASSANDRA-3691)
 * finer-grained control over data directories (CASSANDRA-2749)
 * Fix ClassCastException during hinted handoff (CASSANDRA-3694)
 * Upgrade Thrift to 0.7 (CASSANDRA-3213)
 * Make stress.java insert operation to use microseconds (CASSANDRA-3725)
 * Allows (internally) doing a range query with a limit of columns instead of
   rows (CASSANDRA-3742)
 * Allow rangeSlice queries to be start/end inclusive/exclusive (CASSANDRA-3749)
 * Fix BulkLoader to support new SSTable layout and add stream
   throttling to prevent an NPE when there is no yaml config (CASSANDRA-3752)
 * Allow concurrent schema migrations (CASSANDRA-1391, 3832)
 * Add SnapshotCommand to trigger snapshot on remote node (CASSANDRA-3721)
 * Make CFMetaData conversions to/from thrift/native schema inverses
   (CASSANDRA_3559)
 * Add initial code for CQL 3.0-beta (CASSANDRA-2474, 3781, 3753)
 * Add wide row support for ColumnFamilyInputFormat (CASSANDRA-3264)
 * Allow extending CompositeType comparator (CASSANDRA-3657)
 * Avoids over-paging during get_count (CASSANDRA-3798)
 * Add new command to rebuild a node without (repair) merkle tree calculations
   (CASSANDRA-3483, 3922)
 * respect not only row cache capacity but caching mode when
   trying to read data (CASSANDRA-3812)
 * fix system tests (CASSANDRA-3827)
 * CQL support for altering row key type in ALTER TABLE (CASSANDRA-3781)
 * turn compression on by default (CASSANDRA-3871)
 * make hexToBytes refuse invalid input (CASSANDRA-2851)
 * Make secondary indexes CF inherit compression and compaction from their
   parent CF (CASSANDRA-3877)
 * Finish cleanup up tombstone purge code (CASSANDRA-3872)
 * Avoid NPE on aboarted stream-out sessions (CASSANDRA-3904)
 * BulkRecordWriter throws NPE for counter columns (CASSANDRA-3906)
 * Support compression using BulkWriter (CASSANDRA-3907)


1.0.8
 * fix race between cleanup and flush on secondary index CFSes (CASSANDRA-3712)
 * avoid including non-queried nodes in rangeslice read repair
   (CASSANDRA-3843)
 * Only snapshot CF being compacted for snapshot_before_compaction 
   (CASSANDRA-3803)
 * Log active compactions in StatusLogger (CASSANDRA-3703)
 * Compute more accurate compaction score per level (CASSANDRA-3790)
 * Return InvalidRequest when using a keyspace that doesn't exist
   (CASSANDRA-3764)
 * disallow user modification of System keyspace (CASSANDRA-3738)
 * allow using sstable2json on secondary index data (CASSANDRA-3738)
 * (cqlsh) add DESCRIBE COLUMNFAMILIES (CASSANDRA-3586)
 * (cqlsh) format blobs correctly and use colors to improve output
   readability (CASSANDRA-3726)
 * synchronize BiMap of bootstrapping tokens (CASSANDRA-3417)
 * show index options in CLI (CASSANDRA-3809)
 * add optional socket timeout for streaming (CASSANDRA-3838)
 * fix truncate not to leave behind non-CFS backed secondary indexes
   (CASSANDRA-3844)
 * make CLI `show schema` to use output stream directly instead
   of StringBuilder (CASSANDRA-3842)
 * remove the wait on hint future during write (CASSANDRA-3870)
 * (cqlsh) ignore missing CfDef opts (CASSANDRA-3933)
 * (cqlsh) look for cqlshlib relative to realpath (CASSANDRA-3767)
 * Fix short read protection (CASSANDRA-3934)
 * Make sure infered and actual schema match (CASSANDRA-3371)
 * Fix NPE during HH delivery (CASSANDRA-3677)
 * Don't put boostrapping node in 'hibernate' status (CASSANDRA-3737)
 * Fix double quotes in windows bat files (CASSANDRA-3744)
 * Fix bad validator lookup (CASSANDRA-3789)
 * Fix soft reset in EC2MultiRegionSnitch (CASSANDRA-3835)
 * Don't leave zombie connections with THSHA thrift server (CASSANDRA-3867)
 * (cqlsh) fix deserialization of data (CASSANDRA-3874)
 * Fix removetoken force causing an inconsistent state (CASSANDRA-3876)
 * Fix ahndling of some types with Pig (CASSANDRA-3886)
 * Don't allow to drop the system keyspace (CASSANDRA-3759)
 * Make Pig deletes disabled by default and configurable (CASSANDRA-3628)
Merged from 0.8:
 * (Pig) fix CassandraStorage to use correct comparator in Super ColumnFamily
   case (CASSANDRA-3251)
 * fix thread safety issues in commitlog replay, primarily affecting
   systems with many (100s) of CF definitions (CASSANDRA-3751)
 * Fix relevant tombstone ignored with super columns (CASSANDRA-3875)


1.0.7
 * fix regression in HH page size calculation (CASSANDRA-3624)
 * retry failed stream on IOException (CASSANDRA-3686)
 * allow configuring bloom_filter_fp_chance (CASSANDRA-3497)
 * attempt hint delivery every ten minutes, or when failure detector
   notifies us that a node is back up, whichever comes first.  hint
   handoff throttle delay default changed to 1ms, from 50 (CASSANDRA-3554)
 * add nodetool setstreamthroughput (CASSANDRA-3571)
 * fix assertion when dropping a columnfamily with no sstables (CASSANDRA-3614)
 * more efficient allocation of small bloom filters (CASSANDRA-3618)
 * CLibrary.createHardLinkWithExec() to check for errors (CASSANDRA-3101)
 * Avoid creating empty and non cleaned writer during compaction (CASSANDRA-3616)
 * stop thrift service in shutdown hook so we can quiesce MessagingService
   (CASSANDRA-3335)
 * (CQL) compaction_strategy_options and compression_parameters for
   CREATE COLUMNFAMILY statement (CASSANDRA-3374)
 * Reset min/max compaction threshold when creating size tiered compaction
   strategy (CASSANDRA-3666)
 * Don't ignore IOException during compaction (CASSANDRA-3655)
 * Fix assertion error for CF with gc_grace=0 (CASSANDRA-3579)
 * Shutdown ParallelCompaction reducer executor after use (CASSANDRA-3711)
 * Avoid < 0 value for pending tasks in leveled compaction (CASSANDRA-3693)
 * (Hadoop) Support TimeUUID in Pig CassandraStorage (CASSANDRA-3327)
 * Check schema is ready before continuing boostrapping (CASSANDRA-3629)
 * Catch overflows during parsing of chunk_length_kb (CASSANDRA-3644)
 * Improve stream protocol mismatch errors (CASSANDRA-3652)
 * Avoid multiple thread doing HH to the same target (CASSANDRA-3681)
 * Add JMX property for rp_timeout_in_ms (CASSANDRA-2940)
 * Allow DynamicCompositeType to compare component of different types
   (CASSANDRA-3625)
 * Flush non-cfs backed secondary indexes (CASSANDRA-3659)
 * Secondary Indexes should report memory consumption (CASSANDRA-3155)
 * fix for SelectStatement start/end key are not set correctly
   when a key alias is involved (CASSANDRA-3700)
 * fix CLI `show schema` command insert of an extra comma in
   column_metadata (CASSANDRA-3714)
Merged from 0.8:
 * avoid logging (harmless) exception when GC takes < 1ms (CASSANDRA-3656)
 * prevent new nodes from thinking down nodes are up forever (CASSANDRA-3626)
 * use correct list of replicas for LOCAL_QUORUM reads when read repair
   is disabled (CASSANDRA-3696)
 * block on flush before compacting hints (may prevent OOM) (CASSANDRA-3733)


1.0.6
 * (CQL) fix cqlsh support for replicate_on_write (CASSANDRA-3596)
 * fix adding to leveled manifest after streaming (CASSANDRA-3536)
 * filter out unavailable cipher suites when using encryption (CASSANDRA-3178)
 * (HADOOP) add old-style api support for CFIF and CFRR (CASSANDRA-2799)
 * Support TimeUUIDType column names in Stress.java tool (CASSANDRA-3541)
 * (CQL) INSERT/UPDATE/DELETE/TRUNCATE commands should allow CF names to
   be qualified by keyspace (CASSANDRA-3419)
 * always remove endpoints from delevery queue in HH (CASSANDRA-3546)
 * fix race between cf flush and its 2ndary indexes flush (CASSANDRA-3547)
 * fix potential race in AES when a repair fails (CASSANDRA-3548)
 * fix default value validation usage in CLI SET command (CASSANDRA-3553)
 * Optimize componentsFor method for compaction and startup time
   (CASSANDRA-3532)
 * (CQL) Proper ColumnFamily metadata validation on CREATE COLUMNFAMILY 
   (CASSANDRA-3565)
 * fix compression "chunk_length_kb" option to set correct kb value for 
   thrift/avro (CASSANDRA-3558)
 * fix missing response during range slice repair (CASSANDRA-3551)
 * 'describe ring' moved from CLI to nodetool and available through JMX (CASSANDRA-3220)
 * add back partitioner to sstable metadata (CASSANDRA-3540)
 * fix NPE in get_count for counters (CASSANDRA-3601)
Merged from 0.8:
 * remove invalid assertion that table was opened before dropping it
   (CASSANDRA-3580)
 * range and index scans now only send requests to enough replicas to
   satisfy requested CL + RR (CASSANDRA-3598)
 * use cannonical host for local node in nodetool info (CASSANDRA-3556)
 * remove nonlocal DC write optimization since it only worked with
   CL.ONE or CL.LOCAL_QUORUM (CASSANDRA-3577, 3585)
 * detect misuses of CounterColumnType (CASSANDRA-3422)
 * turn off string interning in json2sstable, take 2 (CASSANDRA-2189)
 * validate compression parameters on add/update of the ColumnFamily 
   (CASSANDRA-3573)
 * Check for 0.0.0.0 is incorrect in CFIF (CASSANDRA-3584)
 * Increase vm.max_map_count in debian packaging (CASSANDRA-3563)
 * gossiper will never add itself to saved endpoints (CASSANDRA-3485)


1.0.5
 * revert CASSANDRA-3407 (see CASSANDRA-3540)
 * fix assertion error while forwarding writes to local nodes (CASSANDRA-3539)


1.0.4
 * fix self-hinting of timed out read repair updates and make hinted handoff
   less prone to OOMing a coordinator (CASSANDRA-3440)
 * expose bloom filter sizes via JMX (CASSANDRA-3495)
 * enforce RP tokens 0..2**127 (CASSANDRA-3501)
 * canonicalize paths exposed through JMX (CASSANDRA-3504)
 * fix "liveSize" stat when sstables are removed (CASSANDRA-3496)
 * add bloom filter FP rates to nodetool cfstats (CASSANDRA-3347)
 * record partitioner in sstable metadata component (CASSANDRA-3407)
 * add new upgradesstables nodetool command (CASSANDRA-3406)
 * skip --debug requirement to see common exceptions in CLI (CASSANDRA-3508)
 * fix incorrect query results due to invalid max timestamp (CASSANDRA-3510)
 * make sstableloader recognize compressed sstables (CASSANDRA-3521)
 * avoids race in OutboundTcpConnection in multi-DC setups (CASSANDRA-3530)
 * use SETLOCAL in cassandra.bat (CASSANDRA-3506)
 * fix ConcurrentModificationException in Table.all() (CASSANDRA-3529)
Merged from 0.8:
 * fix concurrence issue in the FailureDetector (CASSANDRA-3519)
 * fix array out of bounds error in counter shard removal (CASSANDRA-3514)
 * avoid dropping tombstones when they might still be needed to shadow
   data in a different sstable (CASSANDRA-2786)


1.0.3
 * revert name-based query defragmentation aka CASSANDRA-2503 (CASSANDRA-3491)
 * fix invalidate-related test failures (CASSANDRA-3437)
 * add next-gen cqlsh to bin/ (CASSANDRA-3188, 3131, 3493)
 * (CQL) fix handling of rows with no columns (CASSANDRA-3424, 3473)
 * fix querying supercolumns by name returning only a subset of
   subcolumns or old subcolumn versions (CASSANDRA-3446)
 * automatically compute sha1 sum for uncompressed data files (CASSANDRA-3456)
 * fix reading metadata/statistics component for version < h (CASSANDRA-3474)
 * add sstable forward-compatibility (CASSANDRA-3478)
 * report compression ratio in CFSMBean (CASSANDRA-3393)
 * fix incorrect size exception during streaming of counters (CASSANDRA-3481)
 * (CQL) fix for counter decrement syntax (CASSANDRA-3418)
 * Fix race introduced by CASSANDRA-2503 (CASSANDRA-3482)
 * Fix incomplete deletion of delivered hints (CASSANDRA-3466)
 * Avoid rescheduling compactions when no compaction was executed 
   (CASSANDRA-3484)
 * fix handling of the chunk_length_kb compression options (CASSANDRA-3492)
Merged from 0.8:
 * fix updating CF row_cache_provider (CASSANDRA-3414)
 * CFMetaData.convertToThrift method to set RowCacheProvider (CASSANDRA-3405)
 * acquire compactionlock during truncate (CASSANDRA-3399)
 * fix displaying cfdef entries for super columnfamilies (CASSANDRA-3415)
 * Make counter shard merging thread safe (CASSANDRA-3178)
 * Revert CASSANDRA-2855
 * Fix bug preventing the use of efficient cross-DC writes (CASSANDRA-3472)
 * `describe ring` command for CLI (CASSANDRA-3220)
 * (Hadoop) skip empty rows when entire row is requested, redux (CASSANDRA-2855)


1.0.2
 * "defragment" rows for name-based queries under STCS (CASSANDRA-2503)
 * Add timing information to cassandra-cli GET/SET/LIST queries (CASSANDRA-3326)
 * Only create one CompressionMetadata object per sstable (CASSANDRA-3427)
 * cleanup usage of StorageService.setMode() (CASSANDRA-3388)
 * Avoid large array allocation for compressed chunk offsets (CASSANDRA-3432)
 * fix DecimalType bytebuffer marshalling (CASSANDRA-3421)
 * fix bug that caused first column in per row indexes to be ignored 
   (CASSANDRA-3441)
 * add JMX call to clean (failed) repair sessions (CASSANDRA-3316)
 * fix sstableloader reference acquisition bug (CASSANDRA-3438)
 * fix estimated row size regression (CASSANDRA-3451)
 * make sure we don't return more columns than asked (CASSANDRA-3303, 3395)
Merged from 0.8:
 * acquire compactionlock during truncate (CASSANDRA-3399)
 * fix displaying cfdef entries for super columnfamilies (CASSANDRA-3415)


1.0.1
 * acquire references during index build to prevent delete problems
   on Windows (CASSANDRA-3314)
 * describe_ring should include datacenter/topology information (CASSANDRA-2882)
 * Thrift sockets are not properly buffered (CASSANDRA-3261)
 * performance improvement for bytebufferutil compare function (CASSANDRA-3286)
 * add system.versions ColumnFamily (CASSANDRA-3140)
 * reduce network copies (CASSANDRA-3333, 3373)
 * limit nodetool to 32MB of heap (CASSANDRA-3124)
 * (CQL) update parser to accept "timestamp" instead of "date" (CASSANDRA-3149)
 * Fix CLI `show schema` to include "compression_options" (CASSANDRA-3368)
 * Snapshot to include manifest under LeveledCompactionStrategy (CASSANDRA-3359)
 * (CQL) SELECT query should allow CF name to be qualified by keyspace (CASSANDRA-3130)
 * (CQL) Fix internal application error specifying 'using consistency ...'
   in lower case (CASSANDRA-3366)
 * fix Deflate compression when compression actually makes the data bigger
   (CASSANDRA-3370)
 * optimize UUIDGen to avoid lock contention on InetAddress.getLocalHost 
   (CASSANDRA-3387)
 * tolerate index being dropped mid-mutation (CASSANDRA-3334, 3313)
 * CompactionManager is now responsible for checking for new candidates
   post-task execution, enabling more consistent leveled compaction 
   (CASSANDRA-3391)
 * Cache HSHA threads (CASSANDRA-3372)
 * use CF/KS names as snapshot prefix for drop + truncate operations
   (CASSANDRA-2997)
 * Break bloom filters up to avoid heap fragmentation (CASSANDRA-2466)
 * fix cassandra hanging on jsvc stop (CASSANDRA-3302)
 * Avoid leveled compaction getting blocked on errors (CASSANDRA-3408)
 * Make reloading the compaction strategy safe (CASSANDRA-3409)
 * ignore 0.8 hints even if compaction begins before we try to purge
   them (CASSANDRA-3385)
 * remove procrun (bin\daemon) from Cassandra source tree and 
   artifacts (CASSANDRA-3331)
 * make cassandra compile under JDK7 (CASSANDRA-3275)
 * remove dependency of clientutil.jar to FBUtilities (CASSANDRA-3299)
 * avoid truncation errors by using long math on long values (CASSANDRA-3364)
 * avoid clock drift on some Windows machine (CASSANDRA-3375)
 * display cache provider in cli 'describe keyspace' command (CASSANDRA-3384)
 * fix incomplete topology information in describe_ring (CASSANDRA-3403)
 * expire dead gossip states based on time (CASSANDRA-2961)
 * improve CompactionTask extensibility (CASSANDRA-3330)
 * Allow one leveled compaction task to kick off another (CASSANDRA-3363)
 * allow encryption only between datacenters (CASSANDRA-2802)
Merged from 0.8:
 * fix truncate allowing data to be replayed post-restart (CASSANDRA-3297)
 * make iwriter final in IndexWriter to avoid NPE (CASSANDRA-2863)
 * (CQL) update grammar to require key clause in DELETE statement
   (CASSANDRA-3349)
 * (CQL) allow numeric keyspace names in USE statement (CASSANDRA-3350)
 * (Hadoop) skip empty rows when slicing the entire row (CASSANDRA-2855)
 * Fix handling of tombstone by SSTableExport/Import (CASSANDRA-3357)
 * fix ColumnIndexer to use long offsets (CASSANDRA-3358)
 * Improved CLI exceptions (CASSANDRA-3312)
 * Fix handling of tombstone by SSTableExport/Import (CASSANDRA-3357)
 * Only count compaction as active (for throttling) when they have
   successfully acquired the compaction lock (CASSANDRA-3344)
 * Display CLI version string on startup (CASSANDRA-3196)
 * (Hadoop) make CFIF try rpc_address or fallback to listen_address
   (CASSANDRA-3214)
 * (Hadoop) accept comma delimited lists of initial thrift connections
   (CASSANDRA-3185)
 * ColumnFamily min_compaction_threshold should be >= 2 (CASSANDRA-3342)
 * (Pig) add 0.8+ types and key validation type in schema (CASSANDRA-3280)
 * Fix completely removing column metadata using CLI (CASSANDRA-3126)
 * CLI `describe cluster;` output should be on separate lines for separate versions
   (CASSANDRA-3170)
 * fix changing durable_writes keyspace option during CF creation
   (CASSANDRA-3292)
 * avoid locking on update when no indexes are involved (CASSANDRA-3386)
 * fix assertionError during repair with ordered partitioners (CASSANDRA-3369)
 * correctly serialize key_validation_class for avro (CASSANDRA-3391)
 * don't expire counter tombstone after streaming (CASSANDRA-3394)
 * prevent nodes that failed to join from hanging around forever 
   (CASSANDRA-3351)
 * remove incorrect optimization from slice read path (CASSANDRA-3390)
 * Fix race in AntiEntropyService (CASSANDRA-3400)


1.0.0-final
 * close scrubbed sstable fd before deleting it (CASSANDRA-3318)
 * fix bug preventing obsolete commitlog segments from being removed
   (CASSANDRA-3269)
 * tolerate whitespace in seed CDL (CASSANDRA-3263)
 * Change default heap thresholds to max(min(1/2 ram, 1G), min(1/4 ram, 8GB))
   (CASSANDRA-3295)
 * Fix broken CompressedRandomAccessReaderTest (CASSANDRA-3298)
 * (CQL) fix type information returned for wildcard queries (CASSANDRA-3311)
 * add estimated tasks to LeveledCompactionStrategy (CASSANDRA-3322)
 * avoid including compaction cache-warming in keycache stats (CASSANDRA-3325)
 * run compaction and hinted handoff threads at MIN_PRIORITY (CASSANDRA-3308)
 * default hsha thrift server to cpu core count in rpc pool (CASSANDRA-3329)
 * add bin\daemon to binary tarball for Windows service (CASSANDRA-3331)
 * Fix places where uncompressed size of sstables was use in place of the
   compressed one (CASSANDRA-3338)
 * Fix hsha thrift server (CASSANDRA-3346)
 * Make sure repair only stream needed sstables (CASSANDRA-3345)


1.0.0-rc2
 * Log a meaningful warning when a node receives a message for a repair session
   that doesn't exist anymore (CASSANDRA-3256)
 * test for NUMA policy support as well as numactl presence (CASSANDRA-3245)
 * Fix FD leak when internode encryption is enabled (CASSANDRA-3257)
 * Remove incorrect assertion in mergeIterator (CASSANDRA-3260)
 * FBUtilities.hexToBytes(String) to throw NumberFormatException when string
   contains non-hex characters (CASSANDRA-3231)
 * Keep SimpleSnitch proximity ordering unchanged from what the Strategy
   generates, as intended (CASSANDRA-3262)
 * remove Scrub from compactionstats when finished (CASSANDRA-3255)
 * fix counter entry in jdbc TypesMap (CASSANDRA-3268)
 * fix full queue scenario for ParallelCompactionIterator (CASSANDRA-3270)
 * fix bootstrap process (CASSANDRA-3285)
 * don't try delivering hints if when there isn't any (CASSANDRA-3176)
 * CLI documentation change for ColumnFamily `compression_options` (CASSANDRA-3282)
 * ignore any CF ids sent by client for adding CF/KS (CASSANDRA-3288)
 * remove obsolete hints on first startup (CASSANDRA-3291)
 * use correct ISortedColumns for time-optimized reads (CASSANDRA-3289)
 * Evict gossip state immediately when a token is taken over by a new IP 
   (CASSANDRA-3259)


1.0.0-rc1
 * Update CQL to generate microsecond timestamps by default (CASSANDRA-3227)
 * Fix counting CFMetadata towards Memtable liveRatio (CASSANDRA-3023)
 * Kill server on wrapped OOME such as from FileChannel.map (CASSANDRA-3201)
 * remove unnecessary copy when adding to row cache (CASSANDRA-3223)
 * Log message when a full repair operation completes (CASSANDRA-3207)
 * Fix streamOutSession keeping sstables references forever if the remote end
   dies (CASSANDRA-3216)
 * Remove dynamic_snitch boolean from example configuration (defaulting to 
   true) and set default badness threshold to 0.1 (CASSANDRA-3229)
 * Base choice of random or "balanced" token on bootstrap on whether
   schema definitions were found (CASSANDRA-3219)
 * Fixes for LeveledCompactionStrategy score computation, prioritization,
   scheduling, and performance (CASSANDRA-3224, 3234)
 * parallelize sstable open at server startup (CASSANDRA-2988)
 * fix handling of exceptions writing to OutboundTcpConnection (CASSANDRA-3235)
 * Allow using quotes in "USE <keyspace>;" CLI command (CASSANDRA-3208)
 * Don't allow any cache loading exceptions to halt startup (CASSANDRA-3218)
 * Fix sstableloader --ignores option (CASSANDRA-3247)
 * File descriptor limit increased in packaging (CASSANDRA-3206)
 * Fix deadlock in commit log during flush (CASSANDRA-3253) 


1.0.0-beta1
 * removed binarymemtable (CASSANDRA-2692)
 * add commitlog_total_space_in_mb to prevent fragmented logs (CASSANDRA-2427)
 * removed commitlog_rotation_threshold_in_mb configuration (CASSANDRA-2771)
 * make AbstractBounds.normalize de-overlapp overlapping ranges (CASSANDRA-2641)
 * replace CollatingIterator, ReducingIterator with MergeIterator 
   (CASSANDRA-2062)
 * Fixed the ability to set compaction strategy in cli using create column 
   family command (CASSANDRA-2778)
 * clean up tmp files after failed compaction (CASSANDRA-2468)
 * restrict repair streaming to specific columnfamilies (CASSANDRA-2280)
 * don't bother persisting columns shadowed by a row tombstone (CASSANDRA-2589)
 * reset CF and SC deletion times after gc_grace (CASSANDRA-2317)
 * optimize away seek when compacting wide rows (CASSANDRA-2879)
 * single-pass streaming (CASSANDRA-2677, 2906, 2916, 3003)
 * use reference counting for deleting sstables instead of relying on GC
   (CASSANDRA-2521, 3179)
 * store hints as serialized mutations instead of pointers to data row
   (CASSANDRA-2045)
 * store hints in the coordinator node instead of in the closest replica 
   (CASSANDRA-2914)
 * add row_cache_keys_to_save CF option (CASSANDRA-1966)
 * check column family validity in nodetool repair (CASSANDRA-2933)
 * use lazy initialization instead of class initialization in NodeId
   (CASSANDRA-2953)
 * add paging to get_count (CASSANDRA-2894)
 * fix "short reads" in [multi]get (CASSANDRA-2643, 3157, 3192)
 * add optional compression for sstables (CASSANDRA-47, 2994, 3001, 3128)
 * add scheduler JMX metrics (CASSANDRA-2962)
 * add block level checksum for compressed data (CASSANDRA-1717)
 * make column family backed column map pluggable and introduce unsynchronized
   ArrayList backed one to speedup reads (CASSANDRA-2843, 3165, 3205)
 * refactoring of the secondary index api (CASSANDRA-2982)
 * make CL > ONE reads wait for digest reconciliation before returning
   (CASSANDRA-2494)
 * fix missing logging for some exceptions (CASSANDRA-2061)
 * refactor and optimize ColumnFamilyStore.files(...) and Descriptor.fromFilename(String)
   and few other places responsible for work with SSTable files (CASSANDRA-3040)
 * Stop reading from sstables once we know we have the most recent columns,
   for query-by-name requests (CASSANDRA-2498)
 * Add query-by-column mode to stress.java (CASSANDRA-3064)
 * Add "install" command to cassandra.bat (CASSANDRA-292)
 * clean up KSMetadata, CFMetadata from unnecessary
   Thrift<->Avro conversion methods (CASSANDRA-3032)
 * Add timeouts to client request schedulers (CASSANDRA-3079, 3096)
 * Cli to use hashes rather than array of hashes for strategy options (CASSANDRA-3081)
 * LeveledCompactionStrategy (CASSANDRA-1608, 3085, 3110, 3087, 3145, 3154, 3182)
 * Improvements of the CLI `describe` command (CASSANDRA-2630)
 * reduce window where dropped CF sstables may not be deleted (CASSANDRA-2942)
 * Expose gossip/FD info to JMX (CASSANDRA-2806)
 * Fix streaming over SSL when compressed SSTable involved (CASSANDRA-3051)
 * Add support for pluggable secondary index implementations (CASSANDRA-3078)
 * remove compaction_thread_priority setting (CASSANDRA-3104)
 * generate hints for replicas that timeout, not just replicas that are known
   to be down before starting (CASSANDRA-2034)
 * Add throttling for internode streaming (CASSANDRA-3080)
 * make the repair of a range repair all replica (CASSANDRA-2610, 3194)
 * expose the ability to repair the first range (as returned by the
   partitioner) of a node (CASSANDRA-2606)
 * Streams Compression (CASSANDRA-3015)
 * add ability to use multiple threads during a single compaction
   (CASSANDRA-2901)
 * make AbstractBounds.normalize support overlapping ranges (CASSANDRA-2641)
 * fix of the CQL count() behavior (CASSANDRA-3068)
 * use TreeMap backed column families for the SSTable simple writers
   (CASSANDRA-3148)
 * fix inconsistency of the CLI syntax when {} should be used instead of [{}]
   (CASSANDRA-3119)
 * rename CQL type names to match expected SQL behavior (CASSANDRA-3149, 3031)
 * Arena-based allocation for memtables (CASSANDRA-2252, 3162, 3163, 3168)
 * Default RR chance to 0.1 (CASSANDRA-3169)
 * Add RowLevel support to secondary index API (CASSANDRA-3147)
 * Make SerializingCacheProvider the default if JNA is available (CASSANDRA-3183)
 * Fix backwards compatibilty for CQL memtable properties (CASSANDRA-3190)
 * Add five-minute delay before starting compactions on a restarted server
   (CASSANDRA-3181)
 * Reduce copies done for intra-host messages (CASSANDRA-1788, 3144)
 * support of compaction strategy option for stress.java (CASSANDRA-3204)
 * make memtable throughput and column count thresholds no-ops (CASSANDRA-2449)
 * Return schema information along with the resultSet in CQL (CASSANDRA-2734)
 * Add new DecimalType (CASSANDRA-2883)
 * Fix assertion error in RowRepairResolver (CASSANDRA-3156)
 * Reduce unnecessary high buffer sizes (CASSANDRA-3171)
 * Pluggable compaction strategy (CASSANDRA-1610)
 * Add new broadcast_address config option (CASSANDRA-2491)


0.8.7
 * Kill server on wrapped OOME such as from FileChannel.map (CASSANDRA-3201)
 * Allow using quotes in "USE <keyspace>;" CLI command (CASSANDRA-3208)
 * Log message when a full repair operation completes (CASSANDRA-3207)
 * Don't allow any cache loading exceptions to halt startup (CASSANDRA-3218)
 * Fix sstableloader --ignores option (CASSANDRA-3247)
 * File descriptor limit increased in packaging (CASSANDRA-3206)
 * Log a meaningfull warning when a node receive a message for a repair session
   that doesn't exist anymore (CASSANDRA-3256)
 * Fix FD leak when internode encryption is enabled (CASSANDRA-3257)
 * FBUtilities.hexToBytes(String) to throw NumberFormatException when string
   contains non-hex characters (CASSANDRA-3231)
 * Keep SimpleSnitch proximity ordering unchanged from what the Strategy
   generates, as intended (CASSANDRA-3262)
 * remove Scrub from compactionstats when finished (CASSANDRA-3255)
 * Fix tool .bat files when CASSANDRA_HOME contains spaces (CASSANDRA-3258)
 * Force flush of status table when removing/updating token (CASSANDRA-3243)
 * Evict gossip state immediately when a token is taken over by a new IP (CASSANDRA-3259)
 * Fix bug where the failure detector can take too long to mark a host
   down (CASSANDRA-3273)
 * (Hadoop) allow wrapping ranges in queries (CASSANDRA-3137)
 * (Hadoop) check all interfaces for a match with split location
   before falling back to random replica (CASSANDRA-3211)
 * (Hadoop) Make Pig storage handle implements LoadMetadata (CASSANDRA-2777)
 * (Hadoop) Fix exception during PIG 'dump' (CASSANDRA-2810)
 * Fix stress COUNTER_GET option (CASSANDRA-3301)
 * Fix missing fields in CLI `show schema` output (CASSANDRA-3304)
 * Nodetool no longer leaks threads and closes JMX connections (CASSANDRA-3309)
 * fix truncate allowing data to be replayed post-restart (CASSANDRA-3297)
 * Move SimpleAuthority and SimpleAuthenticator to examples (CASSANDRA-2922)
 * Fix handling of tombstone by SSTableExport/Import (CASSANDRA-3357)
 * Fix transposition in cfHistograms (CASSANDRA-3222)
 * Allow using number as DC name when creating keyspace in CQL (CASSANDRA-3239)
 * Force flush of system table after updating/removing a token (CASSANDRA-3243)


0.8.6
 * revert CASSANDRA-2388
 * change TokenRange.endpoints back to listen/broadcast address to match
   pre-1777 behavior, and add TokenRange.rpc_endpoints instead (CASSANDRA-3187)
 * avoid trying to watch cassandra-topology.properties when loaded from jar
   (CASSANDRA-3138)
 * prevent users from creating keyspaces with LocalStrategy replication
   (CASSANDRA-3139)
 * fix CLI `show schema;` to output correct keyspace definition statement
   (CASSANDRA-3129)
 * CustomTThreadPoolServer to log TTransportException at DEBUG level
   (CASSANDRA-3142)
 * allow topology sort to work with non-unique rack names between 
   datacenters (CASSANDRA-3152)
 * Improve caching of same-version Messages on digest and repair paths
   (CASSANDRA-3158)
 * Randomize choice of first replica for counter increment (CASSANDRA-2890)
 * Fix using read_repair_chance instead of merge_shard_change (CASSANDRA-3202)
 * Avoid streaming data to nodes that already have it, on move as well as
   decommission (CASSANDRA-3041)
 * Fix divide by zero error in GCInspector (CASSANDRA-3164)
 * allow quoting of the ColumnFamily name in CLI `create column family`
   statement (CASSANDRA-3195)
 * Fix rolling upgrade from 0.7 to 0.8 problem (CASSANDRA-3166)
 * Accomodate missing encryption_options in IncomingTcpConnection.stream
   (CASSANDRA-3212)


0.8.5
 * fix NPE when encryption_options is unspecified (CASSANDRA-3007)
 * include column name in validation failure exceptions (CASSANDRA-2849)
 * make sure truncate clears out the commitlog so replay won't re-
   populate with truncated data (CASSANDRA-2950)
 * fix NPE when debug logging is enabled and dropped CF is present
   in a commitlog segment (CASSANDRA-3021)
 * fix cassandra.bat when CASSANDRA_HOME contains spaces (CASSANDRA-2952)
 * fix to SSTableSimpleUnsortedWriter bufferSize calculation (CASSANDRA-3027)
 * make cleanup and normal compaction able to skip empty rows
   (rows containing nothing but expired tombstones) (CASSANDRA-3039)
 * work around native memory leak in com.sun.management.GarbageCollectorMXBean
   (CASSANDRA-2868)
 * validate that column names in column_metadata are not equal to key_alias
   on create/update of the ColumnFamily and CQL 'ALTER' statement (CASSANDRA-3036)
 * return an InvalidRequestException if an indexed column is assigned
   a value larger than 64KB (CASSANDRA-3057)
 * fix of numeric-only and string column names handling in CLI "drop index" 
   (CASSANDRA-3054)
 * prune index scan resultset back to original request for lazy
   resultset expansion case (CASSANDRA-2964)
 * (Hadoop) fail jobs when Cassandra node has failed but TaskTracker
   has not (CASSANDRA-2388)
 * fix dynamic snitch ignoring nodes when read_repair_chance is zero
   (CASSANDRA-2662)
 * avoid retaining references to dropped CFS objects in 
   CompactionManager.estimatedCompactions (CASSANDRA-2708)
 * expose rpc timeouts per host in MessagingServiceMBean (CASSANDRA-2941)
 * avoid including cwd in classpath for deb and rpm packages (CASSANDRA-2881)
 * remove gossip state when a new IP takes over a token (CASSANDRA-3071)
 * allow sstable2json to work on index sstable files (CASSANDRA-3059)
 * always hint counters (CASSANDRA-3099)
 * fix log4j initialization in EmbeddedCassandraService (CASSANDRA-2857)
 * remove gossip state when a new IP takes over a token (CASSANDRA-3071)
 * work around native memory leak in com.sun.management.GarbageCollectorMXBean
    (CASSANDRA-2868)
 * fix UnavailableException with writes at CL.EACH_QUORM (CASSANDRA-3084)
 * fix parsing of the Keyspace and ColumnFamily names in numeric
   and string representations in CLI (CASSANDRA-3075)
 * fix corner cases in Range.differenceToFetch (CASSANDRA-3084)
 * fix ip address String representation in the ring cache (CASSANDRA-3044)
 * fix ring cache compatibility when mixing pre-0.8.4 nodes with post-
   in the same cluster (CASSANDRA-3023)
 * make repair report failure when a node participating dies (instead of
   hanging forever) (CASSANDRA-2433)
 * fix handling of the empty byte buffer by ReversedType (CASSANDRA-3111)
 * Add validation that Keyspace names are case-insensitively unique (CASSANDRA-3066)
 * catch invalid key_validation_class before instantiating UpdateColumnFamily (CASSANDRA-3102)
 * make Range and Bounds objects client-safe (CASSANDRA-3108)
 * optionally skip log4j configuration (CASSANDRA-3061)
 * bundle sstableloader with the debian package (CASSANDRA-3113)
 * don't try to build secondary indexes when there is none (CASSANDRA-3123)
 * improve SSTableSimpleUnsortedWriter speed for large rows (CASSANDRA-3122)
 * handle keyspace arguments correctly in nodetool snapshot (CASSANDRA-3038)
 * Fix SSTableImportTest on windows (CASSANDRA-3043)
 * expose compactionThroughputMbPerSec through JMX (CASSANDRA-3117)
 * log keyspace and CF of large rows being compacted


0.8.4
 * change TokenRing.endpoints to be a list of rpc addresses instead of 
   listen/broadcast addresses (CASSANDRA-1777)
 * include files-to-be-streamed in StreamInSession.getSources (CASSANDRA-2972)
 * use JAVA env var in cassandra-env.sh (CASSANDRA-2785, 2992)
 * avoid doing read for no-op replicate-on-write at CL=1 (CASSANDRA-2892)
 * refuse counter write for CL.ANY (CASSANDRA-2990)
 * switch back to only logging recent dropped messages (CASSANDRA-3004)
 * always deserialize RowMutation for counters (CASSANDRA-3006)
 * ignore saved replication_factor strategy_option for NTS (CASSANDRA-3011)
 * make sure pre-truncate CL segments are discarded (CASSANDRA-2950)


0.8.3
 * add ability to drop local reads/writes that are going to timeout
   (CASSANDRA-2943)
 * revamp token removal process, keep gossip states for 3 days (CASSANDRA-2496)
 * don't accept extra args for 0-arg nodetool commands (CASSANDRA-2740)
 * log unavailableexception details at debug level (CASSANDRA-2856)
 * expose data_dir though jmx (CASSANDRA-2770)
 * don't include tmp files as sstable when create cfs (CASSANDRA-2929)
 * log Java classpath on startup (CASSANDRA-2895)
 * keep gossipped version in sync with actual on migration coordinator 
   (CASSANDRA-2946)
 * use lazy initialization instead of class initialization in NodeId
   (CASSANDRA-2953)
 * check column family validity in nodetool repair (CASSANDRA-2933)
 * speedup bytes to hex conversions dramatically (CASSANDRA-2850)
 * Flush memtables on shutdown when durable writes are disabled 
   (CASSANDRA-2958)
 * improved POSIX compatibility of start scripts (CASsANDRA-2965)
 * add counter support to Hadoop InputFormat (CASSANDRA-2981)
 * fix bug where dirty commitlog segments were removed (and avoid keeping 
   segments with no post-flush activity permanently dirty) (CASSANDRA-2829)
 * fix throwing exception with batch mutation of counter super columns
   (CASSANDRA-2949)
 * ignore system tables during repair (CASSANDRA-2979)
 * throw exception when NTS is given replication_factor as an option
   (CASSANDRA-2960)
 * fix assertion error during compaction of counter CFs (CASSANDRA-2968)
 * avoid trying to create index names, when no index exists (CASSANDRA-2867)
 * don't sample the system table when choosing a bootstrap token
   (CASSANDRA-2825)
 * gossiper notifies of local state changes (CASSANDRA-2948)
 * add asynchronous and half-sync/half-async (hsha) thrift servers 
   (CASSANDRA-1405)
 * fix potential use of free'd native memory in SerializingCache 
   (CASSANDRA-2951)
 * prune index scan resultset back to original request for lazy
   resultset expansion case (CASSANDRA-2964)
 * (Hadoop) fail jobs when Cassandra node has failed but TaskTracker
    has not (CASSANDRA-2388)


0.8.2
 * CQL: 
   - include only one row per unique key for IN queries (CASSANDRA-2717)
   - respect client timestamp on full row deletions (CASSANDRA-2912)
 * improve thread-safety in StreamOutSession (CASSANDRA-2792)
 * allow deleting a row and updating indexed columns in it in the
   same mutation (CASSANDRA-2773)
 * Expose number of threads blocked on submitting memtable to flush
   in JMX (CASSANDRA-2817)
 * add ability to return "endpoints" to nodetool (CASSANDRA-2776)
 * Add support for multiple (comma-delimited) coordinator addresses
   to ColumnFamilyInputFormat (CASSANDRA-2807)
 * fix potential NPE while scheduling read repair for range slice
   (CASSANDRA-2823)
 * Fix race in SystemTable.getCurrentLocalNodeId (CASSANDRA-2824)
 * Correctly set default for replicate_on_write (CASSANDRA-2835)
 * improve nodetool compactionstats formatting (CASSANDRA-2844)
 * fix index-building status display (CASSANDRA-2853)
 * fix CLI perpetuating obsolete KsDef.replication_factor (CASSANDRA-2846)
 * improve cli treatment of multiline comments (CASSANDRA-2852)
 * handle row tombstones correctly in EchoedRow (CASSANDRA-2786)
 * add MessagingService.get[Recently]DroppedMessages and
   StorageService.getExceptionCount (CASSANDRA-2804)
 * fix possibility of spurious UnavailableException for LOCAL_QUORUM
   reads with dynamic snitch + read repair disabled (CASSANDRA-2870)
 * add ant-optional as dependence for the debian package (CASSANDRA-2164)
 * add option to specify limit for get_slice in the CLI (CASSANDRA-2646)
 * decrease HH page size (CASSANDRA-2832)
 * reset cli keyspace after dropping the current one (CASSANDRA-2763)
 * add KeyRange option to Hadoop inputformat (CASSANDRA-1125)
 * fix protocol versioning (CASSANDRA-2818, 2860)
 * support spaces in path to log4j configuration (CASSANDRA-2383)
 * avoid including inferred types in CF update (CASSANDRA-2809)
 * fix JMX bulkload call (CASSANDRA-2908)
 * fix updating KS with durable_writes=false (CASSANDRA-2907)
 * add simplified facade to SSTableWriter for bulk loading use
   (CASSANDRA-2911)
 * fix re-using index CF sstable names after drop/recreate (CASSANDRA-2872)
 * prepend CF to default index names (CASSANDRA-2903)
 * fix hint replay (CASSANDRA-2928)
 * Properly synchronize repair's merkle tree computation (CASSANDRA-2816)


0.8.1
 * CQL:
   - support for insert, delete in BATCH (CASSANDRA-2537)
   - support for IN to SELECT, UPDATE (CASSANDRA-2553)
   - timestamp support for INSERT, UPDATE, and BATCH (CASSANDRA-2555)
   - TTL support (CASSANDRA-2476)
   - counter support (CASSANDRA-2473)
   - ALTER COLUMNFAMILY (CASSANDRA-1709)
   - DROP INDEX (CASSANDRA-2617)
   - add SCHEMA/TABLE as aliases for KS/CF (CASSANDRA-2743)
   - server handles wait-for-schema-agreement (CASSANDRA-2756)
   - key alias support (CASSANDRA-2480)
 * add support for comparator parameters and a generic ReverseType
   (CASSANDRA-2355)
 * add CompositeType and DynamicCompositeType (CASSANDRA-2231)
 * optimize batches containing multiple updates to the same row
   (CASSANDRA-2583)
 * adjust hinted handoff page size to avoid OOM with large columns 
   (CASSANDRA-2652)
 * mark BRAF buffer invalid post-flush so we don't re-flush partial
   buffers again, especially on CL writes (CASSANDRA-2660)
 * add DROP INDEX support to CLI (CASSANDRA-2616)
 * don't perform HH to client-mode [storageproxy] nodes (CASSANDRA-2668)
 * Improve forceDeserialize/getCompactedRow encapsulation (CASSANDRA-2659)
 * Don't write CounterUpdateColumn to disk in tests (CASSANDRA-2650)
 * Add sstable bulk loading utility (CASSANDRA-1278)
 * avoid replaying hints to dropped columnfamilies (CASSANDRA-2685)
 * add placeholders for missing rows in range query pseudo-RR (CASSANDRA-2680)
 * remove no-op HHOM.renameHints (CASSANDRA-2693)
 * clone super columns to avoid modifying them during flush (CASSANDRA-2675)
 * allow writes to bypass the commitlog for certain keyspaces (CASSANDRA-2683)
 * avoid NPE when bypassing commitlog during memtable flush (CASSANDRA-2781)
 * Added support for making bootstrap retry if nodes flap (CASSANDRA-2644)
 * Added statusthrift to nodetool to report if thrift server is running (CASSANDRA-2722)
 * Fixed rows being cached if they do not exist (CASSANDRA-2723)
 * Support passing tableName and cfName to RowCacheProviders (CASSANDRA-2702)
 * close scrub file handles (CASSANDRA-2669)
 * throttle migration replay (CASSANDRA-2714)
 * optimize column serializer creation (CASSANDRA-2716)
 * Added support for making bootstrap retry if nodes flap (CASSANDRA-2644)
 * Added statusthrift to nodetool to report if thrift server is running
   (CASSANDRA-2722)
 * Fixed rows being cached if they do not exist (CASSANDRA-2723)
 * fix truncate/compaction race (CASSANDRA-2673)
 * workaround large resultsets causing large allocation retention
   by nio sockets (CASSANDRA-2654)
 * fix nodetool ring use with Ec2Snitch (CASSANDRA-2733)
 * fix removing columns and subcolumns that are supressed by a row or
   supercolumn tombstone during replica resolution (CASSANDRA-2590)
 * support sstable2json against snapshot sstables (CASSANDRA-2386)
 * remove active-pull schema requests (CASSANDRA-2715)
 * avoid marking entire list of sstables as actively being compacted
   in multithreaded compaction (CASSANDRA-2765)
 * seek back after deserializing a row to update cache with (CASSANDRA-2752)
 * avoid skipping rows in scrub for counter column family (CASSANDRA-2759)
 * fix ConcurrentModificationException in repair when dealing with 0.7 node
   (CASSANDRA-2767)
 * use threadsafe collections for StreamInSession (CASSANDRA-2766)
 * avoid infinite loop when creating merkle tree (CASSANDRA-2758)
 * avoids unmarking compacting sstable prematurely in cleanup (CASSANDRA-2769)
 * fix NPE when the commit log is bypassed (CASSANDRA-2718)
 * don't throw an exception in SS.isRPCServerRunning (CASSANDRA-2721)
 * make stress.jar executable (CASSANDRA-2744)
 * add daemon mode to java stress (CASSANDRA-2267)
 * expose the DC and rack of a node through JMX and nodetool ring (CASSANDRA-2531)
 * fix cache mbean getSize (CASSANDRA-2781)
 * Add Date, Float, Double, and Boolean types (CASSANDRA-2530)
 * Add startup flag to renew counter node id (CASSANDRA-2788)
 * add jamm agent to cassandra.bat (CASSANDRA-2787)
 * fix repair hanging if a neighbor has nothing to send (CASSANDRA-2797)
 * purge tombstone even if row is in only one sstable (CASSANDRA-2801)
 * Fix wrong purge of deleted cf during compaction (CASSANDRA-2786)
 * fix race that could result in Hadoop writer failing to throw an
   exception encountered after close() (CASSANDRA-2755)
 * fix scan wrongly throwing assertion error (CASSANDRA-2653)
 * Always use even distribution for merkle tree with RandomPartitionner
   (CASSANDRA-2841)
 * fix describeOwnership for OPP (CASSANDRA-2800)
 * ensure that string tokens do not contain commas (CASSANDRA-2762)


0.8.0-final
 * fix CQL grammar warning and cqlsh regression from CASSANDRA-2622
 * add ant generate-cql-html target (CASSANDRA-2526)
 * update CQL consistency levels (CASSANDRA-2566)
 * debian packaging fixes (CASSANDRA-2481, 2647)
 * fix UUIDType, IntegerType for direct buffers (CASSANDRA-2682, 2684)
 * switch to native Thrift for Hadoop map/reduce (CASSANDRA-2667)
 * fix StackOverflowError when building from eclipse (CASSANDRA-2687)
 * only provide replication_factor to strategy_options "help" for
   SimpleStrategy, OldNetworkTopologyStrategy (CASSANDRA-2678, 2713)
 * fix exception adding validators to non-string columns (CASSANDRA-2696)
 * avoid instantiating DatabaseDescriptor in JDBC (CASSANDRA-2694)
 * fix potential stack overflow during compaction (CASSANDRA-2626)
 * clone super columns to avoid modifying them during flush (CASSANDRA-2675)
 * reset underlying iterator in EchoedRow constructor (CASSANDRA-2653)


0.8.0-rc1
 * faster flushes and compaction from fixing excessively pessimistic 
   rebuffering in BRAF (CASSANDRA-2581)
 * fix returning null column values in the python cql driver (CASSANDRA-2593)
 * fix merkle tree splitting exiting early (CASSANDRA-2605)
 * snapshot_before_compaction directory name fix (CASSANDRA-2598)
 * Disable compaction throttling during bootstrap (CASSANDRA-2612) 
 * fix CQL treatment of > and < operators in range slices (CASSANDRA-2592)
 * fix potential double-application of counter updates on commitlog replay
   by moving replay position from header to sstable metadata (CASSANDRA-2419)
 * JDBC CQL driver exposes getColumn for access to timestamp
 * JDBC ResultSetMetadata properties added to AbstractType
 * r/m clustertool (CASSANDRA-2607)
 * add support for presenting row key as a column in CQL result sets 
   (CASSANDRA-2622)
 * Don't allow {LOCAL|EACH}_QUORUM unless strategy is NTS (CASSANDRA-2627)
 * validate keyspace strategy_options during CQL create (CASSANDRA-2624)
 * fix empty Result with secondary index when limit=1 (CASSANDRA-2628)
 * Fix regression where bootstrapping a node with no schema fails
   (CASSANDRA-2625)
 * Allow removing LocationInfo sstables (CASSANDRA-2632)
 * avoid attempting to replay mutations from dropped keyspaces (CASSANDRA-2631)
 * avoid using cached position of a key when GT is requested (CASSANDRA-2633)
 * fix counting bloom filter true positives (CASSANDRA-2637)
 * initialize local ep state prior to gossip startup if needed (CASSANDRA-2638)
 * fix counter increment lost after restart (CASSANDRA-2642)
 * add quote-escaping via backslash to CLI (CASSANDRA-2623)
 * fix pig example script (CASSANDRA-2487)
 * fix dynamic snitch race in adding latencies (CASSANDRA-2618)
 * Start/stop cassandra after more important services such as mdadm in
   debian packaging (CASSANDRA-2481)


0.8.0-beta2
 * fix NPE compacting index CFs (CASSANDRA-2528)
 * Remove checking all column families on startup for compaction candidates 
   (CASSANDRA-2444)
 * validate CQL create keyspace options (CASSANDRA-2525)
 * fix nodetool setcompactionthroughput (CASSANDRA-2550)
 * move	gossip heartbeat back to its own thread (CASSANDRA-2554)
 * validate cql TRUNCATE columnfamily before truncating (CASSANDRA-2570)
 * fix batch_mutate for mixed standard-counter mutations (CASSANDRA-2457)
 * disallow making schema changes to system keyspace (CASSANDRA-2563)
 * fix sending mutation messages multiple times (CASSANDRA-2557)
 * fix incorrect use of NBHM.size in ReadCallback that could cause
   reads to time out even when responses were received (CASSANDRA-2552)
 * trigger read repair correctly for LOCAL_QUORUM reads (CASSANDRA-2556)
 * Allow configuring the number of compaction thread (CASSANDRA-2558)
 * forceUserDefinedCompaction will attempt to compact what it is given
   even if the pessimistic estimate is that there is not enough disk space;
   automatic compactions will only compact 2 or more sstables (CASSANDRA-2575)
 * refuse to apply migrations with older timestamps than the current 
   schema (CASSANDRA-2536)
 * remove unframed Thrift transport option
 * include indexes in snapshots (CASSANDRA-2596)
 * improve ignoring of obsolete mutations in index maintenance (CASSANDRA-2401)
 * recognize attempt to drop just the index while leaving the column
   definition alone (CASSANDRA-2619)
  

0.8.0-beta1
 * remove Avro RPC support (CASSANDRA-926)
 * support for columns that act as incr/decr counters 
   (CASSANDRA-1072, 1937, 1944, 1936, 2101, 2093, 2288, 2105, 2384, 2236, 2342,
   2454)
 * CQL (CASSANDRA-1703, 1704, 1705, 1706, 1707, 1708, 1710, 1711, 1940, 
   2124, 2302, 2277, 2493)
 * avoid double RowMutation serialization on write path (CASSANDRA-1800)
 * make NetworkTopologyStrategy the default (CASSANDRA-1960)
 * configurable internode encryption (CASSANDRA-1567, 2152)
 * human readable column names in sstable2json output (CASSANDRA-1933)
 * change default JMX port to 7199 (CASSANDRA-2027)
 * backwards compatible internal messaging (CASSANDRA-1015)
 * atomic switch of memtables and sstables (CASSANDRA-2284)
 * add pluggable SeedProvider (CASSANDRA-1669)
 * Fix clustertool to not throw exception when calling get_endpoints (CASSANDRA-2437)
 * upgrade to thrift 0.6 (CASSANDRA-2412) 
 * repair works on a token range instead of full ring (CASSANDRA-2324)
 * purge tombstones from row cache (CASSANDRA-2305)
 * push replication_factor into strategy_options (CASSANDRA-1263)
 * give snapshots the same name on each node (CASSANDRA-1791)
 * remove "nodetool loadbalance" (CASSANDRA-2448)
 * multithreaded compaction (CASSANDRA-2191)
 * compaction throttling (CASSANDRA-2156)
 * add key type information and alias (CASSANDRA-2311, 2396)
 * cli no longer divides read_repair_chance by 100 (CASSANDRA-2458)
 * made CompactionInfo.getTaskType return an enum (CASSANDRA-2482)
 * add a server-wide cap on measured memtable memory usage and aggressively
   flush to keep under that threshold (CASSANDRA-2006)
 * add unified UUIDType (CASSANDRA-2233)
 * add off-heap row cache support (CASSANDRA-1969)


0.7.5
 * improvements/fixes to PIG driver (CASSANDRA-1618, CASSANDRA-2387,
   CASSANDRA-2465, CASSANDRA-2484)
 * validate index names (CASSANDRA-1761)
 * reduce contention on Table.flusherLock (CASSANDRA-1954)
 * try harder to detect failures during streaming, cleaning up temporary
   files more reliably (CASSANDRA-2088)
 * shut down server for OOM on a Thrift thread (CASSANDRA-2269)
 * fix tombstone handling in repair and sstable2json (CASSANDRA-2279)
 * preserve version when streaming data from old sstables (CASSANDRA-2283)
 * don't start repair if a neighboring node is marked as dead (CASSANDRA-2290)
 * purge tombstones from row cache (CASSANDRA-2305)
 * Avoid seeking when sstable2json exports the entire file (CASSANDRA-2318)
 * clear Built flag in system table when dropping an index (CASSANDRA-2320)
 * don't allow arbitrary argument for stress.java (CASSANDRA-2323)
 * validate values for index predicates in get_indexed_slice (CASSANDRA-2328)
 * queue secondary indexes for flush before the parent (CASSANDRA-2330)
 * allow job configuration to set the CL used in Hadoop jobs (CASSANDRA-2331)
 * add memtable_flush_queue_size defaulting to 4 (CASSANDRA-2333)
 * Allow overriding of initial_token, storage_port and rpc_port from system
   properties (CASSANDRA-2343)
 * fix comparator used for non-indexed secondary expressions in index scan
   (CASSANDRA-2347)
 * ensure size calculation and write phase of large-row compaction use
   the same threshold for TTL expiration (CASSANDRA-2349)
 * fix race when iterating CFs during add/drop (CASSANDRA-2350)
 * add ConsistencyLevel command to CLI (CASSANDRA-2354)
 * allow negative numbers in the cli (CASSANDRA-2358)
 * hard code serialVersionUID for tokens class (CASSANDRA-2361)
 * fix potential infinite loop in ByteBufferUtil.inputStream (CASSANDRA-2365)
 * fix encoding bugs in HintedHandoffManager, SystemTable when default
   charset is not UTF8 (CASSANDRA-2367)
 * avoids having removed node reappearing in Gossip (CASSANDRA-2371)
 * fix incorrect truncation of long to int when reading columns via block
   index (CASSANDRA-2376)
 * fix NPE during stream session (CASSANDRA-2377)
 * fix race condition that could leave orphaned data files when dropping CF or
   KS (CASSANDRA-2381)
 * fsync statistics component on write (CASSANDRA-2382)
 * fix duplicate results from CFS.scan (CASSANDRA-2406)
 * add IntegerType to CLI help (CASSANDRA-2414)
 * avoid caching token-only decoratedkeys (CASSANDRA-2416)
 * convert mmap assertion to if/throw so scrub can catch it (CASSANDRA-2417)
 * don't overwrite gc log (CASSANDR-2418)
 * invalidate row cache for streamed row to avoid inconsitencies
   (CASSANDRA-2420)
 * avoid copies in range/index scans (CASSANDRA-2425)
 * make sure we don't wipe data during cleanup if the node has not join
   the ring (CASSANDRA-2428)
 * Try harder to close files after compaction (CASSANDRA-2431)
 * re-set bootstrapped flag after move finishes (CASSANDRA-2435)
 * display validation_class in CLI 'describe keyspace' (CASSANDRA-2442)
 * make cleanup compactions cleanup the row cache (CASSANDRA-2451)
 * add column fields validation to scrub (CASSANDRA-2460)
 * use 64KB flush buffer instead of in_memory_compaction_limit (CASSANDRA-2463)
 * fix backslash substitutions in CLI (CASSANDRA-2492)
 * disable cache saving for system CFS (CASSANDRA-2502)
 * fixes for verifying destination availability under hinted conditions
   so UE can be thrown intead of timing out (CASSANDRA-2514)
 * fix update of validation class in column metadata (CASSANDRA-2512)
 * support LOCAL_QUORUM, EACH_QUORUM CLs outside of NTS (CASSANDRA-2516)
 * preserve version when streaming data from old sstables (CASSANDRA-2283)
 * fix backslash substitutions in CLI (CASSANDRA-2492)
 * count a row deletion as one operation towards memtable threshold 
   (CASSANDRA-2519)
 * support LOCAL_QUORUM, EACH_QUORUM CLs outside of NTS (CASSANDRA-2516)


0.7.4
 * add nodetool join command (CASSANDRA-2160)
 * fix secondary indexes on pre-existing or streamed data (CASSANDRA-2244)
 * initialize endpoint in gossiper earlier (CASSANDRA-2228)
 * add ability to write to Cassandra from Pig (CASSANDRA-1828)
 * add rpc_[min|max]_threads (CASSANDRA-2176)
 * add CL.TWO, CL.THREE (CASSANDRA-2013)
 * avoid exporting an un-requested row in sstable2json, when exporting 
   a key that does not exist (CASSANDRA-2168)
 * add incremental_backups option (CASSANDRA-1872)
 * add configurable row limit to Pig loadfunc (CASSANDRA-2276)
 * validate column values in batches as well as single-Column inserts
   (CASSANDRA-2259)
 * move sample schema from cassandra.yaml to schema-sample.txt,
   a cli scripts (CASSANDRA-2007)
 * avoid writing empty rows when scrubbing tombstoned rows (CASSANDRA-2296)
 * fix assertion error in range and index scans for CL < ALL
   (CASSANDRA-2282)
 * fix commitlog replay when flush position refers to data that didn't
   get synced before server died (CASSANDRA-2285)
 * fix fd leak in sstable2json with non-mmap'd i/o (CASSANDRA-2304)
 * reduce memory use during streaming of multiple sstables (CASSANDRA-2301)
 * purge tombstoned rows from cache after GCGraceSeconds (CASSANDRA-2305)
 * allow zero replicas in a NTS datacenter (CASSANDRA-1924)
 * make range queries respect snitch for local replicas (CASSANDRA-2286)
 * fix HH delivery when column index is larger than 2GB (CASSANDRA-2297)
 * make 2ary indexes use parent CF flush thresholds during initial build
   (CASSANDRA-2294)
 * update memtable_throughput to be a long (CASSANDRA-2158)


0.7.3
 * Keep endpoint state until aVeryLongTime (CASSANDRA-2115)
 * lower-latency read repair (CASSANDRA-2069)
 * add hinted_handoff_throttle_delay_in_ms option (CASSANDRA-2161)
 * fixes for cache save/load (CASSANDRA-2172, -2174)
 * Handle whole-row deletions in CFOutputFormat (CASSANDRA-2014)
 * Make memtable_flush_writers flush in parallel (CASSANDRA-2178)
 * Add compaction_preheat_key_cache option (CASSANDRA-2175)
 * refactor stress.py to have only one copy of the format string 
   used for creating row keys (CASSANDRA-2108)
 * validate index names for \w+ (CASSANDRA-2196)
 * Fix Cassandra cli to respect timeout if schema does not settle 
   (CASSANDRA-2187)
 * fix for compaction and cleanup writing old-format data into new-version 
   sstable (CASSANDRA-2211, -2216)
 * add nodetool scrub (CASSANDRA-2217, -2240)
 * fix sstable2json large-row pagination (CASSANDRA-2188)
 * fix EOFing on requests for the last bytes in a file (CASSANDRA-2213)
 * fix BufferedRandomAccessFile bugs (CASSANDRA-2218, -2241)
 * check for memtable flush_after_mins exceeded every 10s (CASSANDRA-2183)
 * fix cache saving on Windows (CASSANDRA-2207)
 * add validateSchemaAgreement call + synchronization to schema
   modification operations (CASSANDRA-2222)
 * fix for reversed slice queries on large rows (CASSANDRA-2212)
 * fat clients were writing local data (CASSANDRA-2223)
 * set DEFAULT_MEMTABLE_LIFETIME_IN_MINS to 24h
 * improve detection and cleanup of partially-written sstables 
   (CASSANDRA-2206)
 * fix supercolumn de/serialization when subcolumn comparator is different
   from supercolumn's (CASSANDRA-2104)
 * fix starting up on Windows when CASSANDRA_HOME contains whitespace
   (CASSANDRA-2237)
 * add [get|set][row|key]cacheSavePeriod to JMX (CASSANDRA-2100)
 * fix Hadoop ColumnFamilyOutputFormat dropping of mutations
   when batch fills up (CASSANDRA-2255)
 * move file deletions off of scheduledtasks executor (CASSANDRA-2253)


0.7.2
 * copy DecoratedKey.key when inserting into caches to avoid retaining
   a reference to the underlying buffer (CASSANDRA-2102)
 * format subcolumn names with subcomparator (CASSANDRA-2136)
 * fix column bloom filter deserialization (CASSANDRA-2165)


0.7.1
 * refactor MessageDigest creation code. (CASSANDRA-2107)
 * buffer network stack to avoid inefficient small TCP messages while avoiding
   the nagle/delayed ack problem (CASSANDRA-1896)
 * check log4j configuration for changes every 10s (CASSANDRA-1525, 1907)
 * more-efficient cross-DC replication (CASSANDRA-1530, -2051, -2138)
 * avoid polluting page cache with commitlog or sstable writes
   and seq scan operations (CASSANDRA-1470)
 * add RMI authentication options to nodetool (CASSANDRA-1921)
 * make snitches configurable at runtime (CASSANDRA-1374)
 * retry hadoop split requests on connection failure (CASSANDRA-1927)
 * implement describeOwnership for BOP, COPP (CASSANDRA-1928)
 * make read repair behave as expected for ConsistencyLevel > ONE
   (CASSANDRA-982, 2038)
 * distributed test harness (CASSANDRA-1859, 1964)
 * reduce flush lock contention (CASSANDRA-1930)
 * optimize supercolumn deserialization (CASSANDRA-1891)
 * fix CFMetaData.apply to only compare objects of the same class 
   (CASSANDRA-1962)
 * allow specifying specific SSTables to compact from JMX (CASSANDRA-1963)
 * fix race condition in MessagingService.targets (CASSANDRA-1959, 2094, 2081)
 * refuse to open sstables from a future version (CASSANDRA-1935)
 * zero-copy reads (CASSANDRA-1714)
 * fix copy bounds for word Text in wordcount demo (CASSANDRA-1993)
 * fixes for contrib/javautils (CASSANDRA-1979)
 * check more frequently for memtable expiration (CASSANDRA-2000)
 * fix writing SSTable column count statistics (CASSANDRA-1976)
 * fix streaming of multiple CFs during bootstrap (CASSANDRA-1992)
 * explicitly set JVM GC new generation size with -Xmn (CASSANDRA-1968)
 * add short options for CLI flags (CASSANDRA-1565)
 * make keyspace argument to "describe keyspace" in CLI optional
   when authenticated to keyspace already (CASSANDRA-2029)
 * added option to specify -Dcassandra.join_ring=false on startup
   to allow "warm spare" nodes or performing JMX maintenance before
   joining the ring (CASSANDRA-526)
 * log migrations at INFO (CASSANDRA-2028)
 * add CLI verbose option in file mode (CASSANDRA-2030)
 * add single-line "--" comments to CLI (CASSANDRA-2032)
 * message serialization tests (CASSANDRA-1923)
 * switch from ivy to maven-ant-tasks (CASSANDRA-2017)
 * CLI attempts to block for new schema to propagate (CASSANDRA-2044)
 * fix potential overflow in nodetool cfstats (CASSANDRA-2057)
 * add JVM shutdownhook to sync commitlog (CASSANDRA-1919)
 * allow nodes to be up without being part of  normal traffic (CASSANDRA-1951)
 * fix CLI "show keyspaces" with null options on NTS (CASSANDRA-2049)
 * fix possible ByteBuffer race conditions (CASSANDRA-2066)
 * reduce garbage generated by MessagingService to prevent load spikes
   (CASSANDRA-2058)
 * fix math in RandomPartitioner.describeOwnership (CASSANDRA-2071)
 * fix deletion of sstable non-data components (CASSANDRA-2059)
 * avoid blocking gossip while deleting handoff hints (CASSANDRA-2073)
 * ignore messages from newer versions, keep track of nodes in gossip 
   regardless of version (CASSANDRA-1970)
 * cache writing moved to CompactionManager to reduce i/o contention and
   updated to use non-cache-polluting writes (CASSANDRA-2053)
 * page through large rows when exporting to JSON (CASSANDRA-2041)
 * add flush_largest_memtables_at and reduce_cache_sizes_at options
   (CASSANDRA-2142)
 * add cli 'describe cluster' command (CASSANDRA-2127)
 * add cli support for setting username/password at 'connect' command 
   (CASSANDRA-2111)
 * add -D option to Stress.java to allow reading hosts from a file 
   (CASSANDRA-2149)
 * bound hints CF throughput between 32M and 256M (CASSANDRA-2148)
 * continue starting when invalid saved cache entries are encountered
   (CASSANDRA-2076)
 * add max_hint_window_in_ms option (CASSANDRA-1459)


0.7.0-final
 * fix offsets to ByteBuffer.get (CASSANDRA-1939)


0.7.0-rc4
 * fix cli crash after backgrounding (CASSANDRA-1875)
 * count timeouts in storageproxy latencies, and include latency 
   histograms in StorageProxyMBean (CASSANDRA-1893)
 * fix CLI get recognition of supercolumns (CASSANDRA-1899)
 * enable keepalive on intra-cluster sockets (CASSANDRA-1766)
 * count timeouts towards dynamicsnitch latencies (CASSANDRA-1905)
 * Expose index-building status in JMX + cli schema description
   (CASSANDRA-1871)
 * allow [LOCAL|EACH]_QUORUM to be used with non-NetworkTopology 
   replication Strategies
 * increased amount of index locks for faster commitlog replay
 * collect secondary index tombstones immediately (CASSANDRA-1914)
 * revert commitlog changes from #1780 (CASSANDRA-1917)
 * change RandomPartitioner min token to -1 to avoid collision w/
   tokens on actual nodes (CASSANDRA-1901)
 * examine the right nibble when validating TimeUUID (CASSANDRA-1910)
 * include secondary indexes in cleanup (CASSANDRA-1916)
 * CFS.scrubDataDirectories should also cleanup invalid secondary indexes
   (CASSANDRA-1904)
 * ability to disable/enable gossip on nodes to force them down
   (CASSANDRA-1108)


0.7.0-rc3
 * expose getNaturalEndpoints in StorageServiceMBean taking byte[]
   key; RMI cannot serialize ByteBuffer (CASSANDRA-1833)
 * infer org.apache.cassandra.locator for replication strategy classes
   when not otherwise specified
 * validation that generates less garbage (CASSANDRA-1814)
 * add TTL support to CLI (CASSANDRA-1838)
 * cli defaults to bytestype for subcomparator when creating
   column families (CASSANDRA-1835)
 * unregister index MBeans when index is dropped (CASSANDRA-1843)
 * make ByteBufferUtil.clone thread-safe (CASSANDRA-1847)
 * change exception for read requests during bootstrap from 
   InvalidRequest to Unavailable (CASSANDRA-1862)
 * respect row-level tombstones post-flush in range scans
   (CASSANDRA-1837)
 * ReadResponseResolver check digests against each other (CASSANDRA-1830)
 * return InvalidRequest when remove of subcolumn without supercolumn
   is requested (CASSANDRA-1866)
 * flush before repair (CASSANDRA-1748)
 * SSTableExport validates key order (CASSANDRA-1884)
 * large row support for SSTableExport (CASSANDRA-1867)
 * Re-cache hot keys post-compaction without hitting disk (CASSANDRA-1878)
 * manage read repair in coordinator instead of data source, to
   provide latency information to dynamic snitch (CASSANDRA-1873)


0.7.0-rc2
 * fix live-column-count of slice ranges including tombstoned supercolumn 
   with live subcolumn (CASSANDRA-1591)
 * rename o.a.c.internal.AntientropyStage -> AntiEntropyStage,
   o.a.c.request.Request_responseStage -> RequestResponseStage,
   o.a.c.internal.Internal_responseStage -> InternalResponseStage
 * add AbstractType.fromString (CASSANDRA-1767)
 * require index_type to be present when specifying index_name
   on ColumnDef (CASSANDRA-1759)
 * fix add/remove index bugs in CFMetadata (CASSANDRA-1768)
 * rebuild Strategy during system_update_keyspace (CASSANDRA-1762)
 * cli updates prompt to ... in continuation lines (CASSANDRA-1770)
 * support multiple Mutations per key in hadoop ColumnFamilyOutputFormat
   (CASSANDRA-1774)
 * improvements to Debian init script (CASSANDRA-1772)
 * use local classloader to check for version.properties (CASSANDRA-1778)
 * Validate that column names in column_metadata are valid for the
   defined comparator, and decode properly in cli (CASSANDRA-1773)
 * use cross-platform newlines in cli (CASSANDRA-1786)
 * add ExpiringColumn support to sstable import/export (CASSANDRA-1754)
 * add flush for each append to periodic commitlog mode; added
   periodic_without_flush option to disable this (CASSANDRA-1780)
 * close file handle used for post-flush truncate (CASSANDRA-1790)
 * various code cleanup (CASSANDRA-1793, -1794, -1795)
 * fix range queries against wrapped range (CASSANDRA-1781)
 * fix consistencylevel calculations for NetworkTopologyStrategy
   (CASSANDRA-1804)
 * cli support index type enum names (CASSANDRA-1810)
 * improved validation of column_metadata (CASSANDRA-1813)
 * reads at ConsistencyLevel > 1 throw UnavailableException
   immediately if insufficient live nodes exist (CASSANDRA-1803)
 * copy bytebuffers for local writes to avoid retaining the entire
   Thrift frame (CASSANDRA-1801)
 * fix NPE adding index to column w/o prior metadata (CASSANDRA-1764)
 * reduce fat client timeout (CASSANDRA-1730)
 * fix botched merge of CASSANDRA-1316


0.7.0-rc1
 * fix compaction and flush races with schema updates (CASSANDRA-1715)
 * add clustertool, config-converter, sstablekeys, and schematool 
   Windows .bat files (CASSANDRA-1723)
 * reject range queries received during bootstrap (CASSANDRA-1739)
 * fix wrapping-range queries on non-minimum token (CASSANDRA-1700)
 * add nodetool cfhistogram (CASSANDRA-1698)
 * limit repaired ranges to what the nodes have in common (CASSANDRA-1674)
 * index scan treats missing columns as not matching secondary
   expressions (CASSANDRA-1745)
 * Fix misuse of DataOutputBuffer.getData in AntiEntropyService
   (CASSANDRA-1729)
 * detect and warn when obsolete version of JNA is present (CASSANDRA-1760)
 * reduce fat client timeout (CASSANDRA-1730)
 * cleanup smallest CFs first to increase free temp space for larger ones
   (CASSANDRA-1811)
 * Update windows .bat files to work outside of main Cassandra
   directory (CASSANDRA-1713)
 * fix read repair regression from 0.6.7 (CASSANDRA-1727)
 * more-efficient read repair (CASSANDRA-1719)
 * fix hinted handoff replay (CASSANDRA-1656)
 * log type of dropped messages (CASSANDRA-1677)
 * upgrade to SLF4J 1.6.1
 * fix ByteBuffer bug in ExpiringColumn.updateDigest (CASSANDRA-1679)
 * fix IntegerType.getString (CASSANDRA-1681)
 * make -Djava.net.preferIPv4Stack=true the default (CASSANDRA-628)
 * add INTERNAL_RESPONSE verb to differentiate from responses related
   to client requests (CASSANDRA-1685)
 * log tpstats when dropping messages (CASSANDRA-1660)
 * include unreachable nodes in describeSchemaVersions (CASSANDRA-1678)
 * Avoid dropping messages off the client request path (CASSANDRA-1676)
 * fix jna errno reporting (CASSANDRA-1694)
 * add friendlier error for UnknownHostException on startup (CASSANDRA-1697)
 * include jna dependency in RPM package (CASSANDRA-1690)
 * add --skip-keys option to stress.py (CASSANDRA-1696)
 * improve cli handling of non-string keys and column names 
   (CASSANDRA-1701, -1693)
 * r/m extra subcomparator line in cli keyspaces output (CASSANDRA-1712)
 * add read repair chance to cli "show keyspaces"
 * upgrade to ConcurrentLinkedHashMap 1.1 (CASSANDRA-975)
 * fix index scan routing (CASSANDRA-1722)
 * fix tombstoning of supercolumns in range queries (CASSANDRA-1734)
 * clear endpoint cache after updating keyspace metadata (CASSANDRA-1741)
 * fix wrapping-range queries on non-minimum token (CASSANDRA-1700)
 * truncate includes secondary indexes (CASSANDRA-1747)
 * retain reference to PendingFile sstables (CASSANDRA-1749)
 * fix sstableimport regression (CASSANDRA-1753)
 * fix for bootstrap when no non-system tables are defined (CASSANDRA-1732)
 * handle replica unavailability in index scan (CASSANDRA-1755)
 * fix service initialization order deadlock (CASSANDRA-1756)
 * multi-line cli commands (CASSANDRA-1742)
 * fix race between snapshot and compaction (CASSANDRA-1736)
 * add listEndpointsPendingHints, deleteHintsForEndpoint JMX methods 
   (CASSANDRA-1551)


0.7.0-beta3
 * add strategy options to describe_keyspace output (CASSANDRA-1560)
 * log warning when using randomly generated token (CASSANDRA-1552)
 * re-organize JMX into .db, .net, .internal, .request (CASSANDRA-1217)
 * allow nodes to change IPs between restarts (CASSANDRA-1518)
 * remember ring state between restarts by default (CASSANDRA-1518)
 * flush index built flag so we can read it before log replay (CASSANDRA-1541)
 * lock row cache updates to prevent race condition (CASSANDRA-1293)
 * remove assertion causing rare (and harmless) error messages in
   commitlog (CASSANDRA-1330)
 * fix moving nodes with no keyspaces defined (CASSANDRA-1574)
 * fix unbootstrap when no data is present in a transfer range (CASSANDRA-1573)
 * take advantage of AVRO-495 to simplify our avro IDL (CASSANDRA-1436)
 * extend authorization hierarchy to column family (CASSANDRA-1554)
 * deletion support in secondary indexes (CASSANDRA-1571)
 * meaningful error message for invalid replication strategy class 
   (CASSANDRA-1566)
 * allow keyspace creation with RF > N (CASSANDRA-1428)
 * improve cli error handling (CASSANDRA-1580)
 * add cache save/load ability (CASSANDRA-1417, 1606, 1647)
 * add StorageService.getDrainProgress (CASSANDRA-1588)
 * Disallow bootstrap to an in-use token (CASSANDRA-1561)
 * Allow dynamic secondary index creation and destruction (CASSANDRA-1532)
 * log auto-guessed memtable thresholds (CASSANDRA-1595)
 * add ColumnDef support to cli (CASSANDRA-1583)
 * reduce index sample time by 75% (CASSANDRA-1572)
 * add cli support for column, strategy metadata (CASSANDRA-1578, 1612)
 * add cli support for schema modification (CASSANDRA-1584)
 * delete temp files on failed compactions (CASSANDRA-1596)
 * avoid blocking for dead nodes during removetoken (CASSANDRA-1605)
 * remove ConsistencyLevel.ZERO (CASSANDRA-1607)
 * expose in-progress compaction type in jmx (CASSANDRA-1586)
 * removed IClock & related classes from internals (CASSANDRA-1502)
 * fix removing tokens from SystemTable on decommission and removetoken
   (CASSANDRA-1609)
 * include CF metadata in cli 'show keyspaces' (CASSANDRA-1613)
 * switch from Properties to HashMap in PropertyFileSnitch to
   avoid synchronization bottleneck (CASSANDRA-1481)
 * PropertyFileSnitch configuration file renamed to 
   cassandra-topology.properties
 * add cli support for get_range_slices (CASSANDRA-1088, CASSANDRA-1619)
 * Make memtable flush thresholds per-CF instead of global 
   (CASSANDRA-1007, 1637)
 * add cli support for binary data without CfDef hints (CASSANDRA-1603)
 * fix building SSTable statistics post-stream (CASSANDRA-1620)
 * fix potential infinite loop in 2ary index queries (CASSANDRA-1623)
 * allow creating NTS keyspaces with no replicas configured (CASSANDRA-1626)
 * add jmx histogram of sstables accessed per read (CASSANDRA-1624)
 * remove system_rename_column_family and system_rename_keyspace from the
   client API until races can be fixed (CASSANDRA-1630, CASSANDRA-1585)
 * add cli sanity tests (CASSANDRA-1582)
 * update GC settings in cassandra.bat (CASSANDRA-1636)
 * cli support for index queries (CASSANDRA-1635)
 * cli support for updating schema memtable settings (CASSANDRA-1634)
 * cli --file option (CASSANDRA-1616)
 * reduce automatically chosen memtable sizes by 50% (CASSANDRA-1641)
 * move endpoint cache from snitch to strategy (CASSANDRA-1643)
 * fix commitlog recovery deleting the newly-created segment as well as
   the old ones (CASSANDRA-1644)
 * upgrade to Thrift 0.5 (CASSANDRA-1367)
 * renamed CL.DCQUORUM to LOCAL_QUORUM and DCQUORUMSYNC to EACH_QUORUM
 * cli truncate support (CASSANDRA-1653)
 * update GC settings in cassandra.bat (CASSANDRA-1636)
 * avoid logging when a node's ip/token is gossipped back to it (CASSANDRA-1666)


0.7-beta2
 * always use UTF-8 for hint keys (CASSANDRA-1439)
 * remove cassandra.yaml dependency from Hadoop and Pig (CASSADRA-1322)
 * expose CfDef metadata in describe_keyspaces (CASSANDRA-1363)
 * restore use of mmap_index_only option (CASSANDRA-1241)
 * dropping a keyspace with no column families generated an error 
   (CASSANDRA-1378)
 * rename RackAwareStrategy to OldNetworkTopologyStrategy, RackUnawareStrategy 
   to SimpleStrategy, DatacenterShardStrategy to NetworkTopologyStrategy,
   AbstractRackAwareSnitch to AbstractNetworkTopologySnitch (CASSANDRA-1392)
 * merge StorageProxy.mutate, mutateBlocking (CASSANDRA-1396)
 * faster UUIDType, LongType comparisons (CASSANDRA-1386, 1393)
 * fix setting read_repair_chance from CLI addColumnFamily (CASSANDRA-1399)
 * fix updates to indexed columns (CASSANDRA-1373)
 * fix race condition leaving to FileNotFoundException (CASSANDRA-1382)
 * fix sharded lock hash on index write path (CASSANDRA-1402)
 * add support for GT/E, LT/E in subordinate index clauses (CASSANDRA-1401)
 * cfId counter got out of sync when CFs were added (CASSANDRA-1403)
 * less chatty schema updates (CASSANDRA-1389)
 * rename column family mbeans. 'type' will now include either 
   'IndexColumnFamilies' or 'ColumnFamilies' depending on the CFS type.
   (CASSANDRA-1385)
 * disallow invalid keyspace and column family names. This includes name that
   matches a '^\w+' regex. (CASSANDRA-1377)
 * use JNA, if present, to take snapshots (CASSANDRA-1371)
 * truncate hints if starting 0.7 for the first time (CASSANDRA-1414)
 * fix FD leak in single-row slicepredicate queries (CASSANDRA-1416)
 * allow index expressions against columns that are not part of the 
   SlicePredicate (CASSANDRA-1410)
 * config-converter properly handles snitches and framed support 
   (CASSANDRA-1420)
 * remove keyspace argument from multiget_count (CASSANDRA-1422)
 * allow specifying cassandra.yaml location as (local or remote) URL
   (CASSANDRA-1126)
 * fix using DynamicEndpointSnitch with NetworkTopologyStrategy
   (CASSANDRA-1429)
 * Add CfDef.default_validation_class (CASSANDRA-891)
 * fix EstimatedHistogram.max (CASSANDRA-1413)
 * quorum read optimization (CASSANDRA-1622)
 * handle zero-length (or missing) rows during HH paging (CASSANDRA-1432)
 * include secondary indexes during schema migrations (CASSANDRA-1406)
 * fix commitlog header race during schema change (CASSANDRA-1435)
 * fix ColumnFamilyStoreMBeanIterator to use new type name (CASSANDRA-1433)
 * correct filename generated by xml->yaml converter (CASSANDRA-1419)
 * add CMSInitiatingOccupancyFraction=75 and UseCMSInitiatingOccupancyOnly
   to default JVM options
 * decrease jvm heap for cassandra-cli (CASSANDRA-1446)
 * ability to modify keyspaces and column family definitions on a live cluster
   (CASSANDRA-1285)
 * support for Hadoop Streaming [non-jvm map/reduce via stdin/out]
   (CASSANDRA-1368)
 * Move persistent sstable stats from the system table to an sstable component
   (CASSANDRA-1430)
 * remove failed bootstrap attempt from pending ranges when gossip times
   it out after 1h (CASSANDRA-1463)
 * eager-create tcp connections to other cluster members (CASSANDRA-1465)
 * enumerate stages and derive stage from message type instead of 
   transmitting separately (CASSANDRA-1465)
 * apply reversed flag during collation from different data sources
   (CASSANDRA-1450)
 * make failure to remove commitlog segment non-fatal (CASSANDRA-1348)
 * correct ordering of drain operations so CL.recover is no longer 
   necessary (CASSANDRA-1408)
 * removed keyspace from describe_splits method (CASSANDRA-1425)
 * rename check_schema_agreement to describe_schema_versions
   (CASSANDRA-1478)
 * fix QUORUM calculation for RF > 3 (CASSANDRA-1487)
 * remove tombstones during non-major compactions when bloom filter
   verifies that row does not exist in other sstables (CASSANDRA-1074)
 * nodes that coordinated a loadbalance in the past could not be seen by
   newly added nodes (CASSANDRA-1467)
 * exposed endpoint states (gossip details) via jmx (CASSANDRA-1467)
 * ensure that compacted sstables are not included when new readers are
   instantiated (CASSANDRA-1477)
 * by default, calculate heap size and memtable thresholds at runtime (CASSANDRA-1469)
 * fix races dealing with adding/dropping keyspaces and column families in
   rapid succession (CASSANDRA-1477)
 * clean up of Streaming system (CASSANDRA-1503, 1504, 1506)
 * add options to configure Thrift socket keepalive and buffer sizes (CASSANDRA-1426)
 * make contrib CassandraServiceDataCleaner recursive (CASSANDRA-1509)
 * min, max compaction threshold are configurable and persistent 
   per-ColumnFamily (CASSANDRA-1468)
 * fix replaying the last mutation in a commitlog unnecessarily 
   (CASSANDRA-1512)
 * invoke getDefaultUncaughtExceptionHandler from DTPE with the original
   exception rather than the ExecutionException wrapper (CASSANDRA-1226)
 * remove Clock from the Thrift (and Avro) API (CASSANDRA-1501)
 * Close intra-node sockets when connection is broken (CASSANDRA-1528)
 * RPM packaging spec file (CASSANDRA-786)
 * weighted request scheduler (CASSANDRA-1485)
 * treat expired columns as deleted (CASSANDRA-1539)
 * make IndexInterval configurable (CASSANDRA-1488)
 * add describe_snitch to Thrift API (CASSANDRA-1490)
 * MD5 authenticator compares plain text submitted password with MD5'd
   saved property, instead of vice versa (CASSANDRA-1447)
 * JMX MessagingService pending and completed counts (CASSANDRA-1533)
 * fix race condition processing repair responses (CASSANDRA-1511)
 * make repair blocking (CASSANDRA-1511)
 * create EndpointSnitchInfo and MBean to expose rack and DC (CASSANDRA-1491)
 * added option to contrib/word_count to output results back to Cassandra
   (CASSANDRA-1342)
 * rewrite Hadoop ColumnFamilyRecordWriter to pool connections, retry to
   multiple Cassandra nodes, and smooth impact on the Cassandra cluster
   by using smaller batch sizes (CASSANDRA-1434)
 * fix setting gc_grace_seconds via CLI (CASSANDRA-1549)
 * support TTL'd index values (CASSANDRA-1536)
 * make removetoken work like decommission (CASSANDRA-1216)
 * make cli comparator-aware and improve quote rules (CASSANDRA-1523,-1524)
 * make nodetool compact and cleanup blocking (CASSANDRA-1449)
 * add memtable, cache information to GCInspector logs (CASSANDRA-1558)
 * enable/disable HintedHandoff via JMX (CASSANDRA-1550)
 * Ignore stray files in the commit log directory (CASSANDRA-1547)
 * Disallow bootstrap to an in-use token (CASSANDRA-1561)


0.7-beta1
 * sstable versioning (CASSANDRA-389)
 * switched to slf4j logging (CASSANDRA-625)
 * add (optional) expiration time for column (CASSANDRA-699)
 * access levels for authentication/authorization (CASSANDRA-900)
 * add ReadRepairChance to CF definition (CASSANDRA-930)
 * fix heisenbug in system tests, especially common on OS X (CASSANDRA-944)
 * convert to byte[] keys internally and all public APIs (CASSANDRA-767)
 * ability to alter schema definitions on a live cluster (CASSANDRA-44)
 * renamed configuration file to cassandra.xml, and log4j.properties to
   log4j-server.properties, which must now be loaded from
   the classpath (which is how our scripts in bin/ have always done it)
   (CASSANDRA-971)
 * change get_count to require a SlicePredicate. create multi_get_count
   (CASSANDRA-744)
 * re-organized endpointsnitch implementations and added SimpleSnitch
   (CASSANDRA-994)
 * Added preload_row_cache option (CASSANDRA-946)
 * add CRC to commitlog header (CASSANDRA-999)
 * removed deprecated batch_insert and get_range_slice methods (CASSANDRA-1065)
 * add truncate thrift method (CASSANDRA-531)
 * http mini-interface using mx4j (CASSANDRA-1068)
 * optimize away copy of sliced row on memtable read path (CASSANDRA-1046)
 * replace constant-size 2GB mmaped segments and special casing for index 
   entries spanning segment boundaries, with SegmentedFile that computes 
   segments that always contain entire entries/rows (CASSANDRA-1117)
 * avoid reading large rows into memory during compaction (CASSANDRA-16)
 * added hadoop OutputFormat (CASSANDRA-1101)
 * efficient Streaming (no more anticompaction) (CASSANDRA-579)
 * split commitlog header into separate file and add size checksum to
   mutations (CASSANDRA-1179)
 * avoid allocating a new byte[] for each mutation on replay (CASSANDRA-1219)
 * revise HH schema to be per-endpoint (CASSANDRA-1142)
 * add joining/leaving status to nodetool ring (CASSANDRA-1115)
 * allow multiple repair sessions per node (CASSANDRA-1190)
 * optimize away MessagingService for local range queries (CASSANDRA-1261)
 * make framed transport the default so malformed requests can't OOM the 
   server (CASSANDRA-475)
 * significantly faster reads from row cache (CASSANDRA-1267)
 * take advantage of row cache during range queries (CASSANDRA-1302)
 * make GCGraceSeconds a per-ColumnFamily value (CASSANDRA-1276)
 * keep persistent row size and column count statistics (CASSANDRA-1155)
 * add IntegerType (CASSANDRA-1282)
 * page within a single row during hinted handoff (CASSANDRA-1327)
 * push DatacenterShardStrategy configuration into keyspace definition,
   eliminating datacenter.properties. (CASSANDRA-1066)
 * optimize forward slices starting with '' and single-index-block name 
   queries by skipping the column index (CASSANDRA-1338)
 * streaming refactor (CASSANDRA-1189)
 * faster comparison for UUID types (CASSANDRA-1043)
 * secondary index support (CASSANDRA-749 and subtasks)
 * make compaction buckets deterministic (CASSANDRA-1265)


0.6.6
 * Allow using DynamicEndpointSnitch with RackAwareStrategy (CASSANDRA-1429)
 * remove the remaining vestiges of the unfinished DatacenterShardStrategy 
   (replaced by NetworkTopologyStrategy in 0.7)
   

0.6.5
 * fix key ordering in range query results with RandomPartitioner
   and ConsistencyLevel > ONE (CASSANDRA-1145)
 * fix for range query starting with the wrong token range (CASSANDRA-1042)
 * page within a single row during hinted handoff (CASSANDRA-1327)
 * fix compilation on non-sun JDKs (CASSANDRA-1061)
 * remove String.trim() call on row keys in batch mutations (CASSANDRA-1235)
 * Log summary of dropped messages instead of spamming log (CASSANDRA-1284)
 * add dynamic endpoint snitch (CASSANDRA-981)
 * fix streaming for keyspaces with hyphens in their name (CASSANDRA-1377)
 * fix errors in hard-coded bloom filter optKPerBucket by computing it
   algorithmically (CASSANDRA-1220
 * remove message deserialization stage, and uncap read/write stages
   so slow reads/writes don't block gossip processing (CASSANDRA-1358)
 * add jmx port configuration to Debian package (CASSANDRA-1202)
 * use mlockall via JNA, if present, to prevent Linux from swapping
   out parts of the JVM (CASSANDRA-1214)


0.6.4
 * avoid queuing multiple hint deliveries for the same endpoint
   (CASSANDRA-1229)
 * better performance for and stricter checking of UTF8 column names
   (CASSANDRA-1232)
 * extend option to lower compaction priority to hinted handoff
   as well (CASSANDRA-1260)
 * log errors in gossip instead of re-throwing (CASSANDRA-1289)
 * avoid aborting commitlog replay prematurely if a flushed-but-
   not-removed commitlog segment is encountered (CASSANDRA-1297)
 * fix duplicate rows being read during mapreduce (CASSANDRA-1142)
 * failure detection wasn't closing command sockets (CASSANDRA-1221)
 * cassandra-cli.bat works on windows (CASSANDRA-1236)
 * pre-emptively drop requests that cannot be processed within RPCTimeout
   (CASSANDRA-685)
 * add ack to Binary write verb and update CassandraBulkLoader
   to wait for acks for each row (CASSANDRA-1093)
 * added describe_partitioner Thrift method (CASSANDRA-1047)
 * Hadoop jobs no longer require the Cassandra storage-conf.xml
   (CASSANDRA-1280, CASSANDRA-1047)
 * log thread pool stats when GC is excessive (CASSANDRA-1275)
 * remove gossip message size limit (CASSANDRA-1138)
 * parallelize local and remote reads during multiget, and respect snitch 
   when determining whether to do local read for CL.ONE (CASSANDRA-1317)
 * fix read repair to use requested consistency level on digest mismatch,
   rather than assuming QUORUM (CASSANDRA-1316)
 * process digest mismatch re-reads in parallel (CASSANDRA-1323)
 * switch hints CF comparator to BytesType (CASSANDRA-1274)


0.6.3
 * retry to make streaming connections up to 8 times. (CASSANDRA-1019)
 * reject describe_ring() calls on invalid keyspaces (CASSANDRA-1111)
 * fix cache size calculation for size of 100% (CASSANDRA-1129)
 * fix cache capacity only being recalculated once (CASSANDRA-1129)
 * remove hourly scan of all hints on the off chance that the gossiper
   missed a status change; instead, expose deliverHintsToEndpoint to JMX
   so it can be done manually, if necessary (CASSANDRA-1141)
 * don't reject reads at CL.ALL (CASSANDRA-1152)
 * reject deletions to supercolumns in CFs containing only standard
   columns (CASSANDRA-1139)
 * avoid preserving login information after client disconnects
   (CASSANDRA-1057)
 * prefer sun jdk to openjdk in debian init script (CASSANDRA-1174)
 * detect partioner config changes between restarts and fail fast 
   (CASSANDRA-1146)
 * use generation time to resolve node token reassignment disagreements
   (CASSANDRA-1118)
 * restructure the startup ordering of Gossiper and MessageService to avoid
   timing anomalies (CASSANDRA-1160)
 * detect incomplete commit log hearders (CASSANDRA-1119)
 * force anti-entropy service to stream files on the stream stage to avoid
   sending streams out of order (CASSANDRA-1169)
 * remove inactive stream managers after AES streams files (CASSANDRA-1169)
 * allow removing entire row through batch_mutate Deletion (CASSANDRA-1027)
 * add JMX metrics for row-level bloom filter false positives (CASSANDRA-1212)
 * added a redhat init script to contrib (CASSANDRA-1201)
 * use midpoint when bootstrapping a new machine into range with not
   much data yet instead of random token (CASSANDRA-1112)
 * kill server on OOM in executor stage as well as Thrift (CASSANDRA-1226)
 * remove opportunistic repairs, when two machines with overlapping replica
   responsibilities happen to finish major compactions of the same CF near
   the same time.  repairs are now fully manual (CASSANDRA-1190)
 * add ability to lower compaction priority (default is no change from 0.6.2)
   (CASSANDRA-1181)


0.6.2
 * fix contrib/word_count build. (CASSANDRA-992)
 * split CommitLogExecutorService into BatchCommitLogExecutorService and 
   PeriodicCommitLogExecutorService (CASSANDRA-1014)
 * add latency histograms to CFSMBean (CASSANDRA-1024)
 * make resolving timestamp ties deterministic by using value bytes
   as a tiebreaker (CASSANDRA-1039)
 * Add option to turn off Hinted Handoff (CASSANDRA-894)
 * fix windows startup (CASSANDRA-948)
 * make concurrent_reads, concurrent_writes configurable at runtime via JMX
   (CASSANDRA-1060)
 * disable GCInspector on non-Sun JVMs (CASSANDRA-1061)
 * fix tombstone handling in sstable rows with no other data (CASSANDRA-1063)
 * fix size of row in spanned index entries (CASSANDRA-1056)
 * install json2sstable, sstable2json, and sstablekeys to Debian package
 * StreamingService.StreamDestinations wouldn't empty itself after streaming
   finished (CASSANDRA-1076)
 * added Collections.shuffle(splits) before returning the splits in 
   ColumnFamilyInputFormat (CASSANDRA-1096)
 * do not recalculate cache capacity post-compaction if it's been manually 
   modified (CASSANDRA-1079)
 * better defaults for flush sorter + writer executor queue sizes
   (CASSANDRA-1100)
 * windows scripts for SSTableImport/Export (CASSANDRA-1051)
 * windows script for nodetool (CASSANDRA-1113)
 * expose PhiConvictThreshold (CASSANDRA-1053)
 * make repair of RF==1 a no-op (CASSANDRA-1090)
 * improve default JVM GC options (CASSANDRA-1014)
 * fix SlicePredicate serialization inside Hadoop jobs (CASSANDRA-1049)
 * close Thrift sockets in Hadoop ColumnFamilyRecordReader (CASSANDRA-1081)


0.6.1
 * fix NPE in sstable2json when no excluded keys are given (CASSANDRA-934)
 * keep the replica set constant throughout the read repair process
   (CASSANDRA-937)
 * allow querying getAllRanges with empty token list (CASSANDRA-933)
 * fix command line arguments inversion in clustertool (CASSANDRA-942)
 * fix race condition that could trigger a false-positive assertion
   during post-flush discard of old commitlog segments (CASSANDRA-936)
 * fix neighbor calculation for anti-entropy repair (CASSANDRA-924)
 * perform repair even for small entropy differences (CASSANDRA-924)
 * Use hostnames in CFInputFormat to allow Hadoop's naive string-based
   locality comparisons to work (CASSANDRA-955)
 * cache read-only BufferedRandomAccessFile length to avoid
   3 system calls per invocation (CASSANDRA-950)
 * nodes with IPv6 (and no IPv4) addresses could not join cluster
   (CASSANDRA-969)
 * Retrieve the correct number of undeleted columns, if any, from
   a supercolumn in a row that had been deleted previously (CASSANDRA-920)
 * fix index scans that cross the 2GB mmap boundaries for both mmap
   and standard i/o modes (CASSANDRA-866)
 * expose drain via nodetool (CASSANDRA-978)


0.6.0-RC1
 * JMX drain to flush memtables and run through commit log (CASSANDRA-880)
 * Bootstrapping can skip ranges under the right conditions (CASSANDRA-902)
 * fix merging row versions in range_slice for CL > ONE (CASSANDRA-884)
 * default write ConsistencyLeven chaned from ZERO to ONE
 * fix for index entries spanning mmap buffer boundaries (CASSANDRA-857)
 * use lexical comparison if time part of TimeUUIDs are the same 
   (CASSANDRA-907)
 * bound read, mutation, and response stages to fix possible OOM
   during log replay (CASSANDRA-885)
 * Use microseconds-since-epoch (UTC) in cli, instead of milliseconds
 * Treat batch_mutate Deletion with null supercolumn as "apply this predicate 
   to top level supercolumns" (CASSANDRA-834)
 * Streaming destination nodes do not update their JMX status (CASSANDRA-916)
 * Fix internal RPC timeout calculation (CASSANDRA-911)
 * Added Pig loadfunc to contrib/pig (CASSANDRA-910)


0.6.0-beta3
 * fix compaction bucketing bug (CASSANDRA-814)
 * update windows batch file (CASSANDRA-824)
 * deprecate KeysCachedFraction configuration directive in favor
   of KeysCached; move to unified-per-CF key cache (CASSANDRA-801)
 * add invalidateRowCache to ColumnFamilyStoreMBean (CASSANDRA-761)
 * send Handoff hints to natural locations to reduce load on
   remaining nodes in a failure scenario (CASSANDRA-822)
 * Add RowWarningThresholdInMB configuration option to warn before very 
   large rows get big enough to threaten node stability, and -x option to
   be able to remove them with sstable2json if the warning is unheeded
   until it's too late (CASSANDRA-843)
 * Add logging of GC activity (CASSANDRA-813)
 * fix ConcurrentModificationException in commitlog discard (CASSANDRA-853)
 * Fix hardcoded row count in Hadoop RecordReader (CASSANDRA-837)
 * Add a jmx status to the streaming service and change several DEBUG
   messages to INFO (CASSANDRA-845)
 * fix classpath in cassandra-cli.bat for Windows (CASSANDRA-858)
 * allow re-specifying host, port to cassandra-cli if invalid ones
   are first tried (CASSANDRA-867)
 * fix race condition handling rpc timeout in the coordinator
   (CASSANDRA-864)
 * Remove CalloutLocation and StagingFileDirectory from storage-conf files 
   since those settings are no longer used (CASSANDRA-878)
 * Parse a long from RowWarningThresholdInMB instead of an int (CASSANDRA-882)
 * Remove obsolete ControlPort code from DatabaseDescriptor (CASSANDRA-886)
 * move skipBytes side effect out of assert (CASSANDRA-899)
 * add "double getLoad" to StorageServiceMBean (CASSANDRA-898)
 * track row stats per CF at compaction time (CASSANDRA-870)
 * disallow CommitLogDirectory matching a DataFileDirectory (CASSANDRA-888)
 * default key cache size is 200k entries, changed from 10% (CASSANDRA-863)
 * add -Dcassandra-foreground=yes to cassandra.bat
 * exit if cluster name is changed unexpectedly (CASSANDRA-769)


0.6.0-beta1/beta2
 * add batch_mutate thrift command, deprecating batch_insert (CASSANDRA-336)
 * remove get_key_range Thrift API, deprecated in 0.5 (CASSANDRA-710)
 * add optional login() Thrift call for authentication (CASSANDRA-547)
 * support fat clients using gossiper and StorageProxy to perform
   replication in-process [jvm-only] (CASSANDRA-535)
 * support mmapped I/O for reads, on by default on 64bit JVMs 
   (CASSANDRA-408, CASSANDRA-669)
 * improve insert concurrency, particularly during Hinted Handoff
   (CASSANDRA-658)
 * faster network code (CASSANDRA-675)
 * stress.py moved to contrib (CASSANDRA-635)
 * row caching [must be explicitly enabled per-CF in config] (CASSANDRA-678)
 * present a useful measure of compaction progress in JMX (CASSANDRA-599)
 * add bin/sstablekeys (CASSNADRA-679)
 * add ConsistencyLevel.ANY (CASSANDRA-687)
 * make removetoken remove nodes from gossip entirely (CASSANDRA-644)
 * add ability to set cache sizes at runtime (CASSANDRA-708)
 * report latency and cache hit rate statistics with lifetime totals
   instead of average over the last minute (CASSANDRA-702)
 * support get_range_slice for RandomPartitioner (CASSANDRA-745)
 * per-keyspace replication factory and replication strategy (CASSANDRA-620)
 * track latency in microseconds (CASSANDRA-733)
 * add describe_ Thrift methods, deprecating get_string_property and 
   get_string_list_property
 * jmx interface for tracking operation mode and streams in general.
   (CASSANDRA-709)
 * keep memtables in sorted order to improve range query performance
   (CASSANDRA-799)
 * use while loop instead of recursion when trimming sstables compaction list 
   to avoid blowing stack in pathological cases (CASSANDRA-804)
 * basic Hadoop map/reduce support (CASSANDRA-342)


0.5.1
 * ensure all files for an sstable are streamed to the same directory.
   (CASSANDRA-716)
 * more accurate load estimate for bootstrapping (CASSANDRA-762)
 * tolerate dead or unavailable bootstrap target on write (CASSANDRA-731)
 * allow larger numbers of keys (> 140M) in a sstable bloom filter
   (CASSANDRA-790)
 * include jvm argument improvements from CASSANDRA-504 in debian package
 * change streaming chunk size to 32MB to accomodate Windows XP limitations
   (was 64MB) (CASSANDRA-795)
 * fix get_range_slice returning results in the wrong order (CASSANDRA-781)
 

0.5.0 final
 * avoid attempting to delete temporary bootstrap files twice (CASSANDRA-681)
 * fix bogus NaN in nodeprobe cfstats output (CASSANDRA-646)
 * provide a policy for dealing with single thread executors w/ a full queue
   (CASSANDRA-694)
 * optimize inner read in MessagingService, vastly improving multiple-node
   performance (CASSANDRA-675)
 * wait for table flush before streaming data back to a bootstrapping node.
   (CASSANDRA-696)
 * keep track of bootstrapping sources by table so that bootstrapping doesn't 
   give the indication of finishing early (CASSANDRA-673)


0.5.0 RC3
 * commit the correct version of the patch for CASSANDRA-663


0.5.0 RC2 (unreleased)
 * fix bugs in converting get_range_slice results to Thrift 
   (CASSANDRA-647, CASSANDRA-649)
 * expose java.util.concurrent.TimeoutException in StorageProxy methods
   (CASSANDRA-600)
 * TcpConnectionManager was holding on to disconnected connections, 
   giving the false indication they were being used. (CASSANDRA-651)
 * Remove duplicated write. (CASSANDRA-662)
 * Abort bootstrap if IP is already in the token ring (CASSANDRA-663)
 * increase default commitlog sync period, and wait for last sync to 
   finish before submitting another (CASSANDRA-668)


0.5.0 RC1
 * Fix potential NPE in get_range_slice (CASSANDRA-623)
 * add CRC32 to commitlog entries (CASSANDRA-605)
 * fix data streaming on windows (CASSANDRA-630)
 * GC compacted sstables after cleanup and compaction (CASSANDRA-621)
 * Speed up anti-entropy validation (CASSANDRA-629)
 * Fix anti-entropy assertion error (CASSANDRA-639)
 * Fix pending range conflicts when bootstapping or moving
   multiple nodes at once (CASSANDRA-603)
 * Handle obsolete gossip related to node movement in the case where
   one or more nodes is down when the movement occurs (CASSANDRA-572)
 * Include dead nodes in gossip to avoid a variety of problems
   and fix HH to removed nodes (CASSANDRA-634)
 * return an InvalidRequestException for mal-formed SlicePredicates
   (CASSANDRA-643)
 * fix bug determining closest neighbor for use in multiple datacenters
   (CASSANDRA-648)
 * Vast improvements in anticompaction speed (CASSANDRA-607)
 * Speed up log replay and writes by avoiding redundant serializations
   (CASSANDRA-652)


0.5.0 beta 2
 * Bootstrap improvements (several tickets)
 * add nodeprobe repair anti-entropy feature (CASSANDRA-193, CASSANDRA-520)
 * fix possibility of partition when many nodes restart at once
   in clusters with multiple seeds (CASSANDRA-150)
 * fix NPE in get_range_slice when no data is found (CASSANDRA-578)
 * fix potential NPE in hinted handoff (CASSANDRA-585)
 * fix cleanup of local "system" keyspace (CASSANDRA-576)
 * improve computation of cluster load balance (CASSANDRA-554)
 * added super column read/write, column count, and column/row delete to
   cassandra-cli (CASSANDRA-567, CASSANDRA-594)
 * fix returning live subcolumns of deleted supercolumns (CASSANDRA-583)
 * respect JAVA_HOME in bin/ scripts (several tickets)
 * add StorageService.initClient for fat clients on the JVM (CASSANDRA-535)
   (see contrib/client_only for an example of use)
 * make consistency_level functional in get_range_slice (CASSANDRA-568)
 * optimize key deserialization for RandomPartitioner (CASSANDRA-581)
 * avoid GCing tombstones except on major compaction (CASSANDRA-604)
 * increase failure conviction threshold, resulting in less nodes
   incorrectly (and temporarily) marked as down (CASSANDRA-610)
 * respect memtable thresholds during log replay (CASSANDRA-609)
 * support ConsistencyLevel.ALL on read (CASSANDRA-584)
 * add nodeprobe removetoken command (CASSANDRA-564)


0.5.0 beta
 * Allow multiple simultaneous flushes, improving flush throughput 
   on multicore systems (CASSANDRA-401)
 * Split up locks to improve write and read throughput on multicore systems
   (CASSANDRA-444, CASSANDRA-414)
 * More efficient use of memory during compaction (CASSANDRA-436)
 * autobootstrap option: when enabled, all non-seed nodes will attempt
   to bootstrap when started, until bootstrap successfully
   completes. -b option is removed.  (CASSANDRA-438)
 * Unless a token is manually specified in the configuration xml,
   a bootstraping node will use a token that gives it half the
   keys from the most-heavily-loaded node in the cluster,
   instead of generating a random token. 
   (CASSANDRA-385, CASSANDRA-517)
 * Miscellaneous bootstrap fixes (several tickets)
 * Ability to change a node's token even after it has data on it
   (CASSANDRA-541)
 * Ability to decommission a live node from the ring (CASSANDRA-435)
 * Semi-automatic loadbalancing via nodeprobe (CASSANDRA-192)
 * Add ability to set compaction thresholds at runtime via
   JMX / nodeprobe.  (CASSANDRA-465)
 * Add "comment" field to ColumnFamily definition. (CASSANDRA-481)
 * Additional JMX metrics (CASSANDRA-482)
 * JSON based export and import tools (several tickets)
 * Hinted Handoff fixes (several tickets)
 * Add key cache to improve read performance (CASSANDRA-423)
 * Simplified construction of custom ReplicationStrategy classes
   (CASSANDRA-497)
 * Graphical application (Swing) for ring integrity verification and 
   visualization was added to contrib (CASSANDRA-252)
 * Add DCQUORUM, DCQUORUMSYNC consistency levels and corresponding
   ReplicationStrategy / EndpointSnitch classes.  Experimental.
   (CASSANDRA-492)
 * Web client interface added to contrib (CASSANDRA-457)
 * More-efficient flush for Random, CollatedOPP partitioners 
   for normal writes (CASSANDRA-446) and bulk load (CASSANDRA-420)
 * Add MemtableFlushAfterMinutes, a global replacement for the old 
   per-CF FlushPeriodInMinutes setting (CASSANDRA-463)
 * optimizations to slice reading (CASSANDRA-350) and supercolumn
   queries (CASSANDRA-510)
 * force binding to given listenaddress for nodes with multiple
   interfaces (CASSANDRA-546)
 * stress.py benchmarking tool improvements (several tickets)
 * optimized replica placement code (CASSANDRA-525)
 * faster log replay on restart (CASSANDRA-539, CASSANDRA-540)
 * optimized local-node writes (CASSANDRA-558)
 * added get_range_slice, deprecating get_key_range (CASSANDRA-344)
 * expose TimedOutException to thrift (CASSANDRA-563)
 

0.4.2
 * Add validation disallowing null keys (CASSANDRA-486)
 * Fix race conditions in TCPConnectionManager (CASSANDRA-487)
 * Fix using non-utf8-aware comparison as a sanity check.
   (CASSANDRA-493)
 * Improve default garbage collector options (CASSANDRA-504)
 * Add "nodeprobe flush" (CASSANDRA-505)
 * remove NotFoundException from get_slice throws list (CASSANDRA-518)
 * fix get (not get_slice) of entire supercolumn (CASSANDRA-508)
 * fix null token during bootstrap (CASSANDRA-501)


0.4.1
 * Fix FlushPeriod columnfamily configuration regression
   (CASSANDRA-455)
 * Fix long column name support (CASSANDRA-460)
 * Fix for serializing a row that only contains tombstones
   (CASSANDRA-458)
 * Fix for discarding unneeded commitlog segments (CASSANDRA-459)
 * Add SnapshotBeforeCompaction configuration option (CASSANDRA-426)
 * Fix compaction abort under insufficient disk space (CASSANDRA-473)
 * Fix reading subcolumn slice from tombstoned CF (CASSANDRA-484)
 * Fix race condition in RVH causing occasional NPE (CASSANDRA-478)


0.4.0
 * fix get_key_range problems when a node is down (CASSANDRA-440)
   and add UnavailableException to more Thrift methods
 * Add example EndPointSnitch contrib code (several tickets)


0.4.0 RC2
 * fix SSTable generation clash during compaction (CASSANDRA-418)
 * reject method calls with null parameters (CASSANDRA-308)
 * properly order ranges in nodeprobe output (CASSANDRA-421)
 * fix logging of certain errors on executor threads (CASSANDRA-425)


0.4.0 RC1
 * Bootstrap feature is live; use -b on startup (several tickets)
 * Added multiget api (CASSANDRA-70)
 * fix Deadlock with SelectorManager.doProcess and TcpConnection.write
   (CASSANDRA-392)
 * remove key cache b/c of concurrency bugs in third-party
   CLHM library (CASSANDRA-405)
 * update non-major compaction logic to use two threshold values
   (CASSANDRA-407)
 * add periodic / batch commitlog sync modes (several tickets)
 * inline BatchMutation into batch_insert params (CASSANDRA-403)
 * allow setting the logging level at runtime via mbean (CASSANDRA-402)
 * change default comparator to BytesType (CASSANDRA-400)
 * add forwards-compatible ConsistencyLevel parameter to get_key_range
   (CASSANDRA-322)
 * r/m special case of blocking for local destination when writing with 
   ConsistencyLevel.ZERO (CASSANDRA-399)
 * Fixes to make BinaryMemtable [bulk load interface] useful (CASSANDRA-337);
   see contrib/bmt_example for an example of using it.
 * More JMX properties added (several tickets)
 * Thrift changes (several tickets)
    - Merged _super get methods with the normal ones; return values
      are now of ColumnOrSuperColumn.
    - Similarly, merged batch_insert_super into batch_insert.



0.4.0 beta
 * On-disk data format has changed to allow billions of keys/rows per
   node instead of only millions
 * Multi-keyspace support
 * Scan all sstables for all queries to avoid situations where
   different types of operation on the same ColumnFamily could
   disagree on what data was present
 * Snapshot support via JMX
 * Thrift API has changed a _lot_:
    - removed time-sorted CFs; instead, user-defined comparators
      may be defined on the column names, which are now byte arrays.
      Default comparators are provided for UTF8, Bytes, Ascii, Long (i64),
      and UUID types.
    - removed colon-delimited strings in thrift api in favor of explicit
      structs such as ColumnPath, ColumnParent, etc.  Also normalized
      thrift struct and argument naming.
    - Added columnFamily argument to get_key_range.
    - Change signature of get_slice to accept starting and ending
      columns as well as an offset.  (This allows use of indexes.)
      Added "ascending" flag to allow reasonably-efficient reverse
      scans as well.  Removed get_slice_by_range as redundant.
    - get_key_range operates on one CF at a time
    - changed `block` boolean on insert methods to ConsistencyLevel enum,
      with options of NONE, ONE, QUORUM, and ALL.
    - added similar consistency_level parameter to read methods
    - column-name-set slice with no names given now returns zero columns
      instead of all of them.  ("all" can run your server out of memory.
      use a range-based slice with a high max column count instead.)
 * Removed the web interface. Node information can now be obtained by 
   using the newly introduced nodeprobe utility.
 * More JMX stats
 * Remove magic values from internals (e.g. special key to indicate
   when to flush memtables)
 * Rename configuration "table" to "keyspace"
 * Moved to crash-only design; no more shutdown (just kill the process)
 * Lots of bug fixes

Full list of issues resolved in 0.4 is at https://issues.apache.org/jira/secure/IssueNavigator.jspa?reset=true&&pid=12310865&fixfor=12313862&resolution=1&sorter/field=issuekey&sorter/order=DESC


0.3.0 RC3
 * Fix potential deadlock under load in TCPConnection.
   (CASSANDRA-220)


0.3.0 RC2
 * Fix possible data loss when server is stopped after replaying
   log but before new inserts force memtable flush.
   (CASSANDRA-204)
 * Added BUGS file


0.3.0 RC1
 * Range queries on keys, including user-defined key collation
 * Remove support
 * Workarounds for a weird bug in JDK select/register that seems
   particularly common on VM environments. Cassandra should deploy
   fine on EC2 now
 * Much improved infrastructure: the beginnings of a decent test suite
   ("ant test" for unit tests; "nosetests" for system tests), code
   coverage reporting, etc.
 * Expanded node status reporting via JMX
 * Improved error reporting/logging on both server and client
 * Reduced memory footprint in default configuration
 * Combined blocking and non-blocking versions of insert APIs
 * Added FlushPeriodInMinutes configuration parameter to force
   flushing of infrequently-updated ColumnFamilies<|MERGE_RESOLUTION|>--- conflicted
+++ resolved
@@ -1,11 +1,7 @@
-<<<<<<< HEAD
 3.7
  * Don't use static dataDirectories field in Directories instances (CASSANDRA-11647)
 Merged from 3.0:
-=======
-3.0.7
  * cqlsh: Suppress stack trace from Read/WriteFailures (CASSANDRA-11032)
->>>>>>> 7a7704e5
  * Remove unneeded code to repair index summaries that have
    been improperly down-sampled (CASSANDRA-11127)
  * Avoid WriteTimeoutExceptions during commit log replay due to materialized

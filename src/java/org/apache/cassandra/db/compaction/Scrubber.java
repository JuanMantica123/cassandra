--- conflicted
+++ resolved
@@ -144,13 +144,8 @@
     {
         List<SSTableReader> finished = new ArrayList<>();
         boolean completed = false;
-<<<<<<< HEAD
         outputHandler.output(String.format("Scrubbing %s (%s)", sstable, FBUtilities.prettyPrintMemory(dataFile.length())));
-        try (SSTableRewriter writer = SSTableRewriter.constructKeepingOriginals(transaction, false, sstable.maxDataAge))
-=======
-        outputHandler.output(String.format("Scrubbing %s (%s bytes)", sstable, dataFile.length()));
-        try (SSTableRewriter writer = SSTableRewriter.construct(cfs, transaction, false, sstable.maxDataAge, transaction.isOffline()))
->>>>>>> eda763b4
+        try (SSTableRewriter writer = SSTableRewriter.construct(cfs, transaction, false, sstable.maxDataAge))
         {
             nextIndexKey = indexAvailable() ? ByteBufferUtil.readWithShortLength(indexFile) : null;
             if (indexAvailable())
